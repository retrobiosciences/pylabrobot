{
<<<<<<< HEAD
 "cells": [
  {
   "attachments": {},
   "cell_type": "markdown",
   "metadata": {},
   "source": [
    "# Using trackers\n",
    "\n",
    "Trackers in PyLabRobot are objects that keep track of the state of the deck throughout a protocol. Two types of trackers currently exist: tip trackers (tracking the presence of tips in tip racks and on the pipetting channels) and volume trackers (tracking the volume in pipetting tips and wells)."
   ]
  },
  {
   "cell_type": "code",
   "execution_count": 1,
   "metadata": {},
   "outputs": [
    {
     "name": "stdout",
     "output_type": "stream",
     "text": [
      "Setting up the robot.\n",
      "Resource deck was assigned to the robot.\n",
      "Resource trash was assigned to the robot.\n",
      "Setting up the robot.\n"
     ]
=======
  "cells": [
    {
      "attachments": {},
      "cell_type": "markdown",
      "metadata": {},
      "source": [
        "# Using trackers\n",
        "\n",
        "Trackers in PyLabRobot are objects that keep track of the state of the deck throughout a protocol. Two types of trackers currently exist: tip trackers (tracking the presence of tips in tip racks and on the pipetting channels) and volume trackers (tracking the volume in pipetting tips and wells)."
      ]
    },
    {
      "cell_type": "code",
      "execution_count": 1,
      "metadata": {},
      "outputs": [
        {
          "name": "stdout",
          "output_type": "stream",
          "text": [
            "Setting up the robot.\n",
            "Resource deck was assigned to the robot.\n",
            "Resource trash was assigned to the robot.\n",
            "Setting up the robot.\n"
          ]
        }
      ],
      "source": [
        "from pylabrobot.liquid_handling import LiquidHandler\n",
        "from pylabrobot.liquid_handling.backends.chatterbox import ChatterboxBackend\n",
        "from pylabrobot.resources import (\n",
        "  TIP_CAR_480_A00,\n",
        "  HTF_L,\n",
        "  PLT_CAR_L5AC_A00,\n",
        "  Cor_96_wellplate_360ul_Fbate_360ul_Fb,\n",
        "  set_tip_tracking,\n",
        "  set_volume_tracking\n",
        ")\n",
        "from pylabrobot.resources.hamilton import STARLetDeck\n",
        "\n",
        "lh = LiquidHandler(backend=ChatterboxBackend(num_channels=8), deck=STARLetDeck())\n",
        "await lh.setup()"
      ]
    },
    {
      "cell_type": "code",
      "execution_count": 2,
      "metadata": {},
      "outputs": [],
      "source": [
        "tip_carrier = TIP_CAR_480_A00(name=\"tip carrier\") # initialize a tip carrier"
      ]
    },
    {
      "cell_type": "code",
      "execution_count": 3,
      "metadata": {},
      "outputs": [],
      "source": [
        "plt_carrier = PLT_CAR_L5AC_A00(name=\"plate carrier\") # initialize a plate carrier"
      ]
    },
    {
      "attachments": {},
      "cell_type": "markdown",
      "metadata": {},
      "source": [
        "We enable tip and volume tracking globally using the `set_volume_tracking` and `set_tip_tracking` methods."
      ]
    },
    {
      "cell_type": "code",
      "execution_count": 4,
      "metadata": {},
      "outputs": [],
      "source": [
        "set_volume_tracking(enabled=True)\n",
        "set_tip_tracking(enabled=True)"
      ]
    },
    {
      "attachments": {},
      "cell_type": "markdown",
      "metadata": {},
      "source": [
        "## Tip trackers\n",
        "\n",
        "The tip tracker is a simple class that keeps track of the current tip, and the previous operations that have been performed on an object. This enables features like {meth}`~pylabrobot.liquid_handling.liquid_handler.LiquidHandler.return_tips` and automated tip type detection."
      ]
    },
    {
      "attachments": {},
      "cell_type": "markdown",
      "metadata": {},
      "source": [
        "### Initializing tip racks\n",
        "\n",
        "Whether or not tip tracking is turned on, spots on a tip rack initialize with a tip tracker that defaults to having a tip. The tip tracker only comes into play with performing operations."
      ]
    },
    {
      "cell_type": "code",
      "execution_count": 5,
      "metadata": {},
      "outputs": [],
      "source": [
        "tip_carrier[0] = tip_rack = HTF_L(name=\"tip rack\")"
      ]
    },
    {
      "cell_type": "code",
      "execution_count": 6,
      "metadata": {},
      "outputs": [
        {
          "data": {
            "text/plain": [
              "True"
            ]
          },
          "execution_count": 6,
          "metadata": {},
          "output_type": "execute_result"
        }
      ],
      "source": [
        "tip_rack.get_item(\"A1\").tracker.has_tip"
      ]
    },
    {
      "attachments": {},
      "cell_type": "markdown",
      "metadata": {},
      "source": [
        "To initialize a tip rack without tips, pass `with_tips=False`:"
      ]
    },
    {
      "cell_type": "code",
      "execution_count": 7,
      "metadata": {},
      "outputs": [],
      "source": [
        "tip_carrier[1] = empty_tip_rack = HTF_L(name=\"empty tip rack\", with_tips=False)"
      ]
    },
    {
      "cell_type": "code",
      "execution_count": 8,
      "metadata": {},
      "outputs": [
        {
          "data": {
            "text/plain": [
              "False"
            ]
          },
          "execution_count": 8,
          "metadata": {},
          "output_type": "execute_result"
        }
      ],
      "source": [
        "empty_tip_rack.get_item(\"A1\").tracker.has_tip"
      ]
    },
    {
      "attachments": {},
      "cell_type": "markdown",
      "metadata": {},
      "source": [
        "To \"empty\" a tip rack after initialization, use the {meth}`~pylabrobot.resources.TipRack.empty()` method. To \"fill\" a tip rack after initialization, use the {meth}`~pylabrobot.resources.TipRack.fill()` method."
      ]
    },
    {
      "cell_type": "code",
      "execution_count": 9,
      "metadata": {},
      "outputs": [
        {
          "data": {
            "text/plain": [
              "True"
            ]
          },
          "execution_count": 9,
          "metadata": {},
          "output_type": "execute_result"
        }
      ],
      "source": [
        "empty_tip_rack.fill()\n",
        "empty_tip_rack.get_item(\"A1\").tracker.has_tip"
      ]
    },
    {
      "cell_type": "code",
      "execution_count": 10,
      "metadata": {},
      "outputs": [
        {
          "data": {
            "text/plain": [
              "False"
            ]
          },
          "execution_count": 10,
          "metadata": {},
          "output_type": "execute_result"
        }
      ],
      "source": [
        "empty_tip_rack.empty()\n",
        "empty_tip_rack.get_item(\"A1\").tracker.has_tip"
      ]
    },
    {
      "cell_type": "code",
      "execution_count": 11,
      "metadata": {},
      "outputs": [
        {
          "name": "stdout",
          "output_type": "stream",
          "text": [
            "Resource tip carrier was assigned to the robot.\n"
          ]
        }
      ],
      "source": [
        "lh.deck.assign_child_resource(tip_carrier, rails=3)"
      ]
    },
    {
      "attachments": {},
      "cell_type": "markdown",
      "metadata": {},
      "source": [
        "### Tip tracker errors\n",
        "\n",
        "The tip tracker is most useful for catching hardware errors before they happen. With tip tracking turned on, the following errors can be raised:"
      ]
    },
    {
      "cell_type": "code",
      "execution_count": 12,
      "metadata": {},
      "outputs": [],
      "source": [
        "from pylabrobot.resources.errors import HasTipError, NoTipError"
      ]
    },
    {
      "attachments": {},
      "cell_type": "markdown",
      "metadata": {},
      "source": [
        "#### `NoTipError` when picking up a tip\n",
        "\n",
        "This error is raised when the tip tracker is trying to access a spot that has no tip."
      ]
    },
    {
      "cell_type": "code",
      "execution_count": 13,
      "metadata": {},
      "outputs": [
        {
          "name": "stdout",
          "output_type": "stream",
          "text": [
            "Picking up tips [Pickup(resource=TipSpot(name=tip rack_tipspot_0_0, location=(007.200, 068.300, -83.500), size_x=9.0, size_y=9.0, size_z=0, category=tip_spot), offset=None, tip=HamiltonTip(HIGH_VOLUME, has_filter=True, maximal_volume=1065, fitting_depth=8, total_tip_length=95.1, pickup_method=OUT_OF_RACK))].\n",
            "Dropping tips [Drop(resource=TipSpot(name=empty tip rack_tipspot_0_0, location=(007.200, 068.300, -83.500), size_x=9.0, size_y=9.0, size_z=0, category=tip_spot), offset=None, tip=HamiltonTip(HIGH_VOLUME, has_filter=True, maximal_volume=1065, fitting_depth=8, total_tip_length=95.1, pickup_method=OUT_OF_RACK))].\n",
            "As expected: Tip spot does not have a tip.\n"
          ]
        }
      ],
      "source": [
        "await lh.pick_up_tips(tip_rack[0])\n",
        "await lh.drop_tips(empty_tip_rack[0])\n",
        "\n",
        "try:\n",
        "  await lh.pick_up_tips(tip_rack[0])\n",
        "except NoTipError as e:\n",
        "  print(\"As expected:\", e)"
      ]
    },
    {
      "attachments": {},
      "cell_type": "markdown",
      "metadata": {},
      "source": [
        "#### `HasTipError` when dropping a tip\n",
        "\n",
        "This error is raised when the tip tracker is trying to access a spot that has a tip."
      ]
    },
    {
      "cell_type": "code",
      "execution_count": 14,
      "metadata": {},
      "outputs": [
        {
          "name": "stdout",
          "output_type": "stream",
          "text": [
            "Picking up tips [Pickup(resource=TipSpot(name=tip rack_tipspot_0_1, location=(007.200, 059.300, -83.500), size_x=9.0, size_y=9.0, size_z=0, category=tip_spot), offset=None, tip=HamiltonTip(HIGH_VOLUME, has_filter=True, maximal_volume=1065, fitting_depth=8, total_tip_length=95.1, pickup_method=OUT_OF_RACK))].\n",
            "As expected: Tip spot already has a tip.\n"
          ]
        }
      ],
      "source": [
        "await lh.pick_up_tips(tip_rack[1])\n",
        "\n",
        "try:\n",
        "  await lh.drop_tips(empty_tip_rack[0])\n",
        "except HasTipError as e:\n",
        "  print(\"As expected:\", e)"
      ]
    },
    {
      "cell_type": "code",
      "execution_count": 15,
      "metadata": {},
      "outputs": [
        {
          "name": "stdout",
          "output_type": "stream",
          "text": [
            "Dropping tips [Drop(resource=TipSpot(name=empty tip rack_tipspot_0_1, location=(007.200, 059.300, -83.500), size_x=9.0, size_y=9.0, size_z=0, category=tip_spot), offset=None, tip=HamiltonTip(HIGH_VOLUME, has_filter=True, maximal_volume=1065, fitting_depth=8, total_tip_length=95.1, pickup_method=OUT_OF_RACK))].\n"
          ]
        }
      ],
      "source": [
        "await lh.drop_tips(empty_tip_rack[1])"
      ]
    },
    {
      "attachments": {},
      "cell_type": "markdown",
      "metadata": {},
      "source": [
        "#### `NoTipError` when dropping a tip\n",
        "\n",
        "This error is raised when the tip tracker is trying to use a channel that has no tip."
      ]
    },
    {
      "cell_type": "code",
      "execution_count": 16,
      "metadata": {},
      "outputs": [
        {
          "name": "stdout",
          "output_type": "stream",
          "text": [
            "As expected: Channel 0 does not have a tip.\n"
          ]
        }
      ],
      "source": [
        "try:\n",
        "  await lh.drop_tips(empty_tip_rack[2])\n",
        "except NoTipError as e:\n",
        "  print(\"As expected:\", e)"
      ]
    },
    {
      "attachments": {},
      "cell_type": "markdown",
      "metadata": {},
      "source": [
        "#### `HasTipError` when picking up a tip\n",
        "\n",
        "This error is raised when the tip tracker is trying to use a channel that has a tip."
      ]
    },
    {
      "cell_type": "code",
      "execution_count": 17,
      "metadata": {},
      "outputs": [
        {
          "name": "stdout",
          "output_type": "stream",
          "text": [
            "Picking up tips [Pickup(resource=TipSpot(name=tip rack_tipspot_0_2, location=(007.200, 050.300, -83.500), size_x=9.0, size_y=9.0, size_z=0, category=tip_spot), offset=None, tip=HamiltonTip(HIGH_VOLUME, has_filter=True, maximal_volume=1065, fitting_depth=8, total_tip_length=95.1, pickup_method=OUT_OF_RACK))].\n",
            "As expected: Channel 0 already has a tip.\n"
          ]
        }
      ],
      "source": [
        "await lh.pick_up_tips(tip_rack[2])\n",
        "\n",
        "try:\n",
        "  await lh.pick_up_tips(tip_rack[3])\n",
        "except HasTipError as e:\n",
        "  print(\"As expected:\", e)"
      ]
    },
    {
      "attachments": {},
      "cell_type": "markdown",
      "metadata": {},
      "source": [
        "### Disabling the tip tracker\n",
        "\n",
        "The tip tracker can be disabled in three different ways, depending on the desired behavior."
      ]
    },
    {
      "attachments": {},
      "cell_type": "markdown",
      "metadata": {},
      "source": [
        "#### Using a context manager\n",
        "\n",
        "The {meth}`pylabrobot.resources.no_tip_tracking` context manager can be used to disable the tip tracker for a set of operations.\n",
        "\n",
        "Note that we use the {meth}`pylabrobot.liquid_handling.liquid_handler.LiquidHandler.clear_head_state` method to forget the tips that are currently mounted on the channels. This is needed because even though the tip tracker is disabled, the channels still keep track of the tips that are mounted on them."
      ]
    },
    {
      "cell_type": "code",
      "execution_count": 18,
      "metadata": {},
      "outputs": [],
      "source": [
        "lh.clear_head_state()"
      ]
    },
    {
      "cell_type": "code",
      "execution_count": 19,
      "metadata": {},
      "outputs": [
        {
          "name": "stdout",
          "output_type": "stream",
          "text": [
            "Picking up tips [Pickup(resource=TipSpot(name=tip rack_tipspot_0_4, location=(007.200, 032.300, -83.500), size_x=9.0, size_y=9.0, size_z=0, category=tip_spot), offset=None, tip=HamiltonTip(HIGH_VOLUME, has_filter=True, maximal_volume=1065, fitting_depth=8, total_tip_length=95.1, pickup_method=OUT_OF_RACK))].\n",
            "Picking up tips [Pickup(resource=TipSpot(name=tip rack_tipspot_0_4, location=(007.200, 032.300, -83.500), size_x=9.0, size_y=9.0, size_z=0, category=tip_spot), offset=None, tip=HamiltonTip(HIGH_VOLUME, has_filter=True, maximal_volume=1065, fitting_depth=8, total_tip_length=95.1, pickup_method=OUT_OF_RACK))].\n"
          ]
        }
      ],
      "source": [
        "from pylabrobot.resources import no_tip_tracking\n",
        "\n",
        "with no_tip_tracking():\n",
        "  await lh.pick_up_tips(tip_rack[4])\n",
        "  await lh.pick_up_tips(tip_rack[4], use_channels=[1]) # no error"
      ]
    },
    {
      "attachments": {},
      "cell_type": "markdown",
      "metadata": {},
      "source": [
        "#### For a single tip spot\n",
        "\n",
        "The tip tracker can be disabled for a single object by calling {meth}`pylabrobot.resources.tip_tracker.TipTracker.disable()` on the tracker object."
      ]
    },
    {
      "cell_type": "code",
      "execution_count": 20,
      "metadata": {},
      "outputs": [],
      "source": [
        "lh.clear_head_state()"
      ]
    },
    {
      "cell_type": "code",
      "execution_count": 21,
      "metadata": {},
      "outputs": [
        {
          "name": "stdout",
          "output_type": "stream",
          "text": [
            "Picking up tips [Pickup(resource=TipSpot(name=tip rack_tipspot_0_5, location=(007.200, 023.300, -83.500), size_x=9.0, size_y=9.0, size_z=0, category=tip_spot), offset=None, tip=HamiltonTip(HIGH_VOLUME, has_filter=True, maximal_volume=1065, fitting_depth=8, total_tip_length=95.1, pickup_method=OUT_OF_RACK))].\n",
            "Picking up tips [Pickup(resource=TipSpot(name=tip rack_tipspot_0_5, location=(007.200, 023.300, -83.500), size_x=9.0, size_y=9.0, size_z=0, category=tip_spot), offset=None, tip=HamiltonTip(HIGH_VOLUME, has_filter=True, maximal_volume=1065, fitting_depth=8, total_tip_length=95.1, pickup_method=OUT_OF_RACK))].\n"
          ]
        }
      ],
      "source": [
        "tip_rack.get_item(5).tracker.disable()\n",
        "\n",
        "await lh.pick_up_tips(tip_rack[5])\n",
        "await lh.pick_up_tips(tip_rack[5], use_channels=[1]) # no error\n",
        "\n",
        "tip_rack.get_item(5).tracker.enable()"
      ]
    },
    {
      "cell_type": "markdown",
      "metadata": {},
      "source": [
        "### For a single tip rack\n",
        "\n",
        "Disable the tip tracker for a single tip rack by calling {meth}`pylabrobot.resources.TipRack.disable_tip_trackers()` and {meth}`pylabrobot.resources.TipRack.enable_tip_trackers()` on the tip rack object."
      ]
    },
    {
      "cell_type": "code",
      "execution_count": 22,
      "metadata": {},
      "outputs": [],
      "source": [
        "lh.clear_head_state()"
      ]
    },
    {
      "cell_type": "code",
      "execution_count": 23,
      "metadata": {},
      "outputs": [
        {
          "name": "stdout",
          "output_type": "stream",
          "text": [
            "Picking up tips [Pickup(resource=TipSpot(name=tip rack_tipspot_0_5, location=(007.200, 023.300, -83.500), size_x=9.0, size_y=9.0, size_z=0, category=tip_spot), offset=None, tip=HamiltonTip(HIGH_VOLUME, has_filter=True, maximal_volume=1065, fitting_depth=8, total_tip_length=95.1, pickup_method=OUT_OF_RACK))].\n",
            "Picking up tips [Pickup(resource=TipSpot(name=tip rack_tipspot_0_5, location=(007.200, 023.300, -83.500), size_x=9.0, size_y=9.0, size_z=0, category=tip_spot), offset=None, tip=HamiltonTip(HIGH_VOLUME, has_filter=True, maximal_volume=1065, fitting_depth=8, total_tip_length=95.1, pickup_method=OUT_OF_RACK))].\n"
          ]
        }
      ],
      "source": [
        "tip_rack.disable_tip_trackers()\n",
        "\n",
        "await lh.pick_up_tips(tip_rack[5])\n",
        "await lh.pick_up_tips(tip_rack[5], use_channels=[1]) # no error\n",
        "\n",
        "tip_rack.enable_tip_trackers()"
      ]
    },
    {
      "attachments": {},
      "cell_type": "markdown",
      "metadata": {},
      "source": [
        "#### Globally\n",
        "\n",
        "The tip tracker can be disabled globally by using {meth}`pylabrobot.resources.set_tip_tracking`."
      ]
    },
    {
      "cell_type": "code",
      "execution_count": 24,
      "metadata": {},
      "outputs": [],
      "source": [
        "lh.clear_head_state()"
      ]
    },
    {
      "cell_type": "code",
      "execution_count": 25,
      "metadata": {},
      "outputs": [
        {
          "name": "stdout",
          "output_type": "stream",
          "text": [
            "Picking up tips [Pickup(resource=TipSpot(name=tip rack_tipspot_0_6, location=(007.200, 014.300, -83.500), size_x=9.0, size_y=9.0, size_z=0, category=tip_spot), offset=None, tip=HamiltonTip(HIGH_VOLUME, has_filter=True, maximal_volume=1065, fitting_depth=8, total_tip_length=95.1, pickup_method=OUT_OF_RACK))].\n",
            "Picking up tips [Pickup(resource=TipSpot(name=tip rack_tipspot_0_6, location=(007.200, 014.300, -83.500), size_x=9.0, size_y=9.0, size_z=0, category=tip_spot), offset=None, tip=HamiltonTip(HIGH_VOLUME, has_filter=True, maximal_volume=1065, fitting_depth=8, total_tip_length=95.1, pickup_method=OUT_OF_RACK))].\n"
          ]
        }
      ],
      "source": [
        "from pylabrobot.resources import set_tip_tracking\n",
        "\n",
        "set_tip_tracking(enabled=False)\n",
        "\n",
        "await lh.pick_up_tips(tip_rack[6])\n",
        "await lh.pick_up_tips(tip_rack[6], use_channels=[1]) # no error\n",
        "\n",
        "set_tip_tracking(enabled=True)"
      ]
    },
    {
      "attachments": {},
      "cell_type": "markdown",
      "metadata": {},
      "source": [
        "## Volume trackers\n",
        "\n",
        "The volume tracker is a simple class that keeps track of the current volume, and the previous operations that have been performed on an object. This enables features like automated liquid class selection in STAR, and raises errors before they happen on the robot."
      ]
    },
    {
      "attachments": {},
      "cell_type": "markdown",
      "metadata": {},
      "source": [
        "### Initializing wells\n",
        "\n",
        "Wells automatically initialize with a volume tracker that defaults to having no volume."
      ]
    },
    {
      "cell_type": "code",
      "execution_count": 26,
      "metadata": {},
      "outputs": [],
      "source": [
        "plt_carrier[0] = plate = Cor_96_wellplate_360ul_Fbate_360ul_Fb(name=\"plate\")"
      ]
    },
    {
      "cell_type": "code",
      "execution_count": 27,
      "metadata": {},
      "outputs": [
        {
          "data": {
            "text/plain": [
              "0"
            ]
          },
          "execution_count": 27,
          "metadata": {},
          "output_type": "execute_result"
        }
      ],
      "source": [
        "plate.get_item(\"A1\").tracker.get_used_volume()"
      ]
    },
    {
      "cell_type": "code",
      "execution_count": 28,
      "metadata": {},
      "outputs": [
        {
          "data": {
            "text/plain": [
              "572.5552611167398"
            ]
          },
          "execution_count": 28,
          "metadata": {},
          "output_type": "execute_result"
        }
      ],
      "source": [
        "plate.get_item(\"A1\").tracker.get_free_volume()"
      ]
    },
    {
      "cell_type": "code",
      "execution_count": 29,
      "metadata": {},
      "outputs": [],
      "source": [
        "from pylabrobot.resources.liquid import Liquid"
      ]
    },
    {
      "cell_type": "code",
      "execution_count": 30,
      "metadata": {},
      "outputs": [
        {
          "data": {
            "text/plain": [
              "(10, 562.5552611167398)"
            ]
          },
          "execution_count": 30,
          "metadata": {},
          "output_type": "execute_result"
        }
      ],
      "source": [
        "plate.get_item(\"A1\").tracker.set_liquids([(Liquid.WATER, 10)])\n",
        "plate.get_item(\"A1\").tracker.get_used_volume(), plate.get_item(\"A1\").tracker.get_free_volume()"
      ]
    },
    {
      "cell_type": "code",
      "execution_count": 31,
      "metadata": {},
      "outputs": [
        {
          "name": "stdout",
          "output_type": "stream",
          "text": [
            "Resource plate carrier was assigned to the robot.\n"
          ]
        }
      ],
      "source": [
        "lh.deck.assign_child_resource(plt_carrier, rails=9)"
      ]
    },
    {
      "attachments": {},
      "cell_type": "markdown",
      "metadata": {},
      "source": [
        "### Inspecting volume tracker operation history"
      ]
    },
    {
      "cell_type": "code",
      "execution_count": 32,
      "metadata": {},
      "outputs": [
        {
          "name": "stdout",
          "output_type": "stream",
          "text": [
            "Aspirating [Aspiration(resource=Well(name=plate_well_0_0, location=(009.500, 070.000, 001.000), size_x=9.0, size_y=9.0, size_z=9, category=well), offset=None, tip=HamiltonTip(HIGH_VOLUME, has_filter=True, maximal_volume=1065, fitting_depth=8, total_tip_length=95.1, pickup_method=OUT_OF_RACK), volume=10, flow_rate=None, liquid_height=None, blow_out_air_volume=0, liquid=None)].\n"
          ]
        },
        {
          "data": {
            "text/plain": [
              "(0, 572.5552611167398)"
            ]
          },
          "execution_count": 32,
          "metadata": {},
          "output_type": "execute_result"
        }
      ],
      "source": [
        "await lh.aspirate(plate[\"A1\"], vols=10)\n",
        "plate.get_item(\"A1\").tracker.get_used_volume(), plate.get_item(\"A1\").tracker.get_free_volume()"
      ]
    },
    {
      "cell_type": "code",
      "execution_count": 33,
      "metadata": {},
      "outputs": [
        {
          "name": "stdout",
          "output_type": "stream",
          "text": [
            "Dispensing [Dispense(resource=Well(name=plate_well_0_0, location=(009.500, 070.000, 001.000), size_x=9.0, size_y=9.0, size_z=9, category=well), offset=None, tip=HamiltonTip(HIGH_VOLUME, has_filter=True, maximal_volume=1065, fitting_depth=8, total_tip_length=95.1, pickup_method=OUT_OF_RACK), volume=10, flow_rate=None, liquid_height=None, blow_out_air_volume=0, liquid=None)].\n"
          ]
        },
        {
          "data": {
            "text/plain": [
              "(10, 562.5552611167398)"
            ]
          },
          "execution_count": 33,
          "metadata": {},
          "output_type": "execute_result"
        }
      ],
      "source": [
        "await lh.dispense(plate[\"A1\"], vols=10)\n",
        "plate.get_item(\"A1\").tracker.get_used_volume(), plate.get_item(\"A1\").tracker.get_free_volume()"
      ]
    },
    {
      "attachments": {},
      "cell_type": "markdown",
      "metadata": {},
      "source": [
        "### Volume tracker errors"
      ]
    },
    {
      "cell_type": "code",
      "execution_count": 34,
      "metadata": {},
      "outputs": [],
      "source": [
        "from pylabrobot.resources.volume_tracker import TooLittleLiquidError, TooLittleVolumeError"
      ]
    },
    {
      "attachments": {},
      "cell_type": "markdown",
      "metadata": {},
      "source": [
        "#### `TooLittleLiquidError` when dispensing\n",
        "\n",
        "This error is raised when the volume tracker is trying to dispense from a tip that has less liquid than the requested volume."
      ]
    },
    {
      "cell_type": "code",
      "execution_count": 35,
      "metadata": {},
      "outputs": [
        {
          "name": "stdout",
          "output_type": "stream",
          "text": [
            "As expected: Container has too little liquid: 100uL > 0uL.\n"
          ]
        }
      ],
      "source": [
        "try:\n",
        "  await lh.dispense(plate[\"A1\"], vols=100) # this is less liquid than is currently in the tip\n",
        "except TooLittleLiquidError as e:\n",
        "  print(\"As expected:\", e)"
      ]
    },
    {
      "attachments": {},
      "cell_type": "markdown",
      "metadata": {},
      "source": [
        "#### `TooLittleVolumeError` when aspirating\n",
        "\n",
        "This error is raised when the volume tracker is trying to aspirate from a tip that has less free volume than the requested volume."
      ]
    },
    {
      "cell_type": "code",
      "execution_count": 36,
      "metadata": {},
      "outputs": [
        {
          "name": "stdout",
          "output_type": "stream",
          "text": [
            "Picking up tips [Pickup(resource=TipSpot(name=tip rack_tipspot_1_0, location=(016.200, 068.300, -83.500), size_x=9.0, size_y=9.0, size_z=0, category=tip_spot), offset=None, tip=HamiltonTip(HIGH_VOLUME, has_filter=True, maximal_volume=1065, fitting_depth=8, total_tip_length=95.1, pickup_method=OUT_OF_RACK))].\n"
          ]
        }
      ],
      "source": [
        "lh.clear_head_state()\n",
        "await lh.pick_up_tips(tip_rack[8])"
      ]
    },
    {
      "cell_type": "code",
      "execution_count": 37,
      "metadata": {},
      "outputs": [
        {
          "name": "stdout",
          "output_type": "stream",
          "text": [
            "Aspirating [Aspiration(resource=Well(name=plate_well_0_0, location=(009.500, 070.000, 001.000), size_x=9.0, size_y=9.0, size_z=9, category=well), offset=None, tip=HamiltonTip(HIGH_VOLUME, has_filter=True, maximal_volume=1065, fitting_depth=8, total_tip_length=95.1, pickup_method=OUT_OF_RACK), volume=100, flow_rate=None, liquid_height=None, blow_out_air_volume=0, liquid=None)].\n",
            "Aspirating [Aspiration(resource=Well(name=plate_well_0_1, location=(009.500, 061.000, 001.000), size_x=9.0, size_y=9.0, size_z=9, category=well), offset=None, tip=HamiltonTip(HIGH_VOLUME, has_filter=True, maximal_volume=1065, fitting_depth=8, total_tip_length=95.1, pickup_method=OUT_OF_RACK), volume=100, flow_rate=None, liquid_height=None, blow_out_air_volume=0, liquid=None)].\n",
            "Aspirating [Aspiration(resource=Well(name=plate_well_0_2, location=(009.500, 052.000, 001.000), size_x=9.0, size_y=9.0, size_z=9, category=well), offset=None, tip=HamiltonTip(HIGH_VOLUME, has_filter=True, maximal_volume=1065, fitting_depth=8, total_tip_length=95.1, pickup_method=OUT_OF_RACK), volume=100, flow_rate=None, liquid_height=None, blow_out_air_volume=0, liquid=None)].\n",
            "Aspirating [Aspiration(resource=Well(name=plate_well_0_3, location=(009.500, 043.000, 001.000), size_x=9.0, size_y=9.0, size_z=9, category=well), offset=None, tip=HamiltonTip(HIGH_VOLUME, has_filter=True, maximal_volume=1065, fitting_depth=8, total_tip_length=95.1, pickup_method=OUT_OF_RACK), volume=100, flow_rate=None, liquid_height=None, blow_out_air_volume=0, liquid=None)].\n",
            "Aspirating [Aspiration(resource=Well(name=plate_well_0_4, location=(009.500, 034.000, 001.000), size_x=9.0, size_y=9.0, size_z=9, category=well), offset=None, tip=HamiltonTip(HIGH_VOLUME, has_filter=True, maximal_volume=1065, fitting_depth=8, total_tip_length=95.1, pickup_method=OUT_OF_RACK), volume=100, flow_rate=None, liquid_height=None, blow_out_air_volume=0, liquid=None)].\n",
            "Aspirating [Aspiration(resource=Well(name=plate_well_0_5, location=(009.500, 025.000, 001.000), size_x=9.0, size_y=9.0, size_z=9, category=well), offset=None, tip=HamiltonTip(HIGH_VOLUME, has_filter=True, maximal_volume=1065, fitting_depth=8, total_tip_length=95.1, pickup_method=OUT_OF_RACK), volume=100, flow_rate=None, liquid_height=None, blow_out_air_volume=0, liquid=None)].\n",
            "Aspirating [Aspiration(resource=Well(name=plate_well_0_6, location=(009.500, 016.000, 001.000), size_x=9.0, size_y=9.0, size_z=9, category=well), offset=None, tip=HamiltonTip(HIGH_VOLUME, has_filter=True, maximal_volume=1065, fitting_depth=8, total_tip_length=95.1, pickup_method=OUT_OF_RACK), volume=100, flow_rate=None, liquid_height=None, blow_out_air_volume=0, liquid=None)].\n",
            "Aspirating [Aspiration(resource=Well(name=plate_well_0_7, location=(009.500, 007.000, 001.000), size_x=9.0, size_y=9.0, size_z=9, category=well), offset=None, tip=HamiltonTip(HIGH_VOLUME, has_filter=True, maximal_volume=1065, fitting_depth=8, total_tip_length=95.1, pickup_method=OUT_OF_RACK), volume=100, flow_rate=None, liquid_height=None, blow_out_air_volume=0, liquid=None)].\n",
            "Aspirating [Aspiration(resource=Well(name=plate_well_1_0, location=(018.500, 070.000, 001.000), size_x=9.0, size_y=9.0, size_z=9, category=well), offset=None, tip=HamiltonTip(HIGH_VOLUME, has_filter=True, maximal_volume=1065, fitting_depth=8, total_tip_length=95.1, pickup_method=OUT_OF_RACK), volume=100, flow_rate=None, liquid_height=None, blow_out_air_volume=0, liquid=None)].\n",
            "Aspirating [Aspiration(resource=Well(name=plate_well_1_1, location=(018.500, 061.000, 001.000), size_x=9.0, size_y=9.0, size_z=9, category=well), offset=None, tip=HamiltonTip(HIGH_VOLUME, has_filter=True, maximal_volume=1065, fitting_depth=8, total_tip_length=95.1, pickup_method=OUT_OF_RACK), volume=100, flow_rate=None, liquid_height=None, blow_out_air_volume=0, liquid=None)].\n",
            "As expected: Container has too little volume: {volume}uL > {self.get_free_volume()}uL.\n"
          ]
        }
      ],
      "source": [
        "# fill the first two columns\n",
        "for i in range(16):\n",
        "  plate.get_item(i).tracker.set_liquids([(Liquid.WATER, 100)])\n",
        "\n",
        "try:\n",
        "  # aspirate from the first two columns - this is more liquid than the tip can hold\n",
        "  for i in range(16):\n",
        "    await lh.aspirate(plate[i], vols=100)\n",
        "except TooLittleVolumeError as e:\n",
        "  print(\"As expected:\", e)"
      ]
    },
    {
      "attachments": {},
      "cell_type": "markdown",
      "metadata": {},
      "source": [
        "#### `TooLittleLiquidError` when aspirating\n",
        "\n",
        "This error is raised when trying to dispense into a well that has less free volume than the requested volume."
      ]
    },
    {
      "cell_type": "code",
      "execution_count": 38,
      "metadata": {},
      "outputs": [
        {
          "name": "stdout",
          "output_type": "stream",
          "text": [
            "As expected: Container has too little liquid: 100uL > 0uL.\n"
          ]
        }
      ],
      "source": [
        "try:\n",
        "  await lh.aspirate(plate[\"A1\"], vols=100) # this is less liquid than is currently in the well\n",
        "except TooLittleLiquidError as e:\n",
        "  print(\"As expected:\", e)"
      ]
    },
    {
      "attachments": {},
      "cell_type": "markdown",
      "metadata": {},
      "source": [
        "#### `TooLittleVolumeError` when dispensing\n",
        "\n",
        "This error is raised when trying to aspirate from a well that has less liquid than the requested volume."
      ]
    },
    {
      "cell_type": "code",
      "execution_count": 39,
      "metadata": {},
      "outputs": [
        {
          "name": "stdout",
          "output_type": "stream",
          "text": [
            "Picking up tips [Pickup(resource=TipSpot(name=tip rack_tipspot_1_1, location=(016.200, 059.300, -83.500), size_x=9.0, size_y=9.0, size_z=0, category=tip_spot), offset=None, tip=HamiltonTip(HIGH_VOLUME, has_filter=True, maximal_volume=1065, fitting_depth=8, total_tip_length=95.1, pickup_method=OUT_OF_RACK))].\n"
          ]
        }
      ],
      "source": [
        "lh.clear_head_state()\n",
        "await lh.pick_up_tips(tip_rack[9])"
      ]
    },
    {
      "cell_type": "code",
      "execution_count": 40,
      "metadata": {},
      "outputs": [
        {
          "name": "stdout",
          "output_type": "stream",
          "text": [
            "Aspirating [Aspiration(resource=Well(name=plate_well_0_1, location=(009.500, 061.000, 001.000), size_x=9.0, size_y=9.0, size_z=9, category=well), offset=None, tip=HamiltonTip(HIGH_VOLUME, has_filter=True, maximal_volume=1065, fitting_depth=8, total_tip_length=95.1, pickup_method=OUT_OF_RACK), volume=100, flow_rate=None, liquid_height=None, blow_out_air_volume=0, liquid=None)].\n",
            "Dispensing [Dispense(resource=Well(name=plate_well_0_0, location=(009.500, 070.000, 001.000), size_x=9.0, size_y=9.0, size_z=9, category=well), offset=None, tip=HamiltonTip(HIGH_VOLUME, has_filter=True, maximal_volume=1065, fitting_depth=8, total_tip_length=95.1, pickup_method=OUT_OF_RACK), volume=100, flow_rate=None, liquid_height=None, blow_out_air_volume=0, liquid=None)].\n",
            "Aspirating [Aspiration(resource=Well(name=plate_well_0_2, location=(009.500, 052.000, 001.000), size_x=9.0, size_y=9.0, size_z=9, category=well), offset=None, tip=HamiltonTip(HIGH_VOLUME, has_filter=True, maximal_volume=1065, fitting_depth=8, total_tip_length=95.1, pickup_method=OUT_OF_RACK), volume=100, flow_rate=None, liquid_height=None, blow_out_air_volume=0, liquid=None)].\n",
            "Dispensing [Dispense(resource=Well(name=plate_well_0_0, location=(009.500, 070.000, 001.000), size_x=9.0, size_y=9.0, size_z=9, category=well), offset=None, tip=HamiltonTip(HIGH_VOLUME, has_filter=True, maximal_volume=1065, fitting_depth=8, total_tip_length=95.1, pickup_method=OUT_OF_RACK), volume=100, flow_rate=None, liquid_height=None, blow_out_air_volume=0, liquid=None)].\n",
            "Aspirating [Aspiration(resource=Well(name=plate_well_0_3, location=(009.500, 043.000, 001.000), size_x=9.0, size_y=9.0, size_z=9, category=well), offset=None, tip=HamiltonTip(HIGH_VOLUME, has_filter=True, maximal_volume=1065, fitting_depth=8, total_tip_length=95.1, pickup_method=OUT_OF_RACK), volume=100, flow_rate=None, liquid_height=None, blow_out_air_volume=0, liquid=None)].\n",
            "Dispensing [Dispense(resource=Well(name=plate_well_0_0, location=(009.500, 070.000, 001.000), size_x=9.0, size_y=9.0, size_z=9, category=well), offset=None, tip=HamiltonTip(HIGH_VOLUME, has_filter=True, maximal_volume=1065, fitting_depth=8, total_tip_length=95.1, pickup_method=OUT_OF_RACK), volume=100, flow_rate=None, liquid_height=None, blow_out_air_volume=0, liquid=None)].\n",
            "Aspirating [Aspiration(resource=Well(name=plate_well_0_4, location=(009.500, 034.000, 001.000), size_x=9.0, size_y=9.0, size_z=9, category=well), offset=None, tip=HamiltonTip(HIGH_VOLUME, has_filter=True, maximal_volume=1065, fitting_depth=8, total_tip_length=95.1, pickup_method=OUT_OF_RACK), volume=100, flow_rate=None, liquid_height=None, blow_out_air_volume=0, liquid=None)].\n",
            "Dispensing [Dispense(resource=Well(name=plate_well_0_0, location=(009.500, 070.000, 001.000), size_x=9.0, size_y=9.0, size_z=9, category=well), offset=None, tip=HamiltonTip(HIGH_VOLUME, has_filter=True, maximal_volume=1065, fitting_depth=8, total_tip_length=95.1, pickup_method=OUT_OF_RACK), volume=100, flow_rate=None, liquid_height=None, blow_out_air_volume=0, liquid=None)].\n",
            "Aspirating [Aspiration(resource=Well(name=plate_well_0_5, location=(009.500, 025.000, 001.000), size_x=9.0, size_y=9.0, size_z=9, category=well), offset=None, tip=HamiltonTip(HIGH_VOLUME, has_filter=True, maximal_volume=1065, fitting_depth=8, total_tip_length=95.1, pickup_method=OUT_OF_RACK), volume=100, flow_rate=None, liquid_height=None, blow_out_air_volume=0, liquid=None)].\n",
            "Dispensing [Dispense(resource=Well(name=plate_well_0_0, location=(009.500, 070.000, 001.000), size_x=9.0, size_y=9.0, size_z=9, category=well), offset=None, tip=HamiltonTip(HIGH_VOLUME, has_filter=True, maximal_volume=1065, fitting_depth=8, total_tip_length=95.1, pickup_method=OUT_OF_RACK), volume=100, flow_rate=None, liquid_height=None, blow_out_air_volume=0, liquid=None)].\n",
            "Aspirating [Aspiration(resource=Well(name=plate_well_0_6, location=(009.500, 016.000, 001.000), size_x=9.0, size_y=9.0, size_z=9, category=well), offset=None, tip=HamiltonTip(HIGH_VOLUME, has_filter=True, maximal_volume=1065, fitting_depth=8, total_tip_length=95.1, pickup_method=OUT_OF_RACK), volume=100, flow_rate=None, liquid_height=None, blow_out_air_volume=0, liquid=None)].\n",
            "Dispensing [Dispense(resource=Well(name=plate_well_0_0, location=(009.500, 070.000, 001.000), size_x=9.0, size_y=9.0, size_z=9, category=well), offset=None, tip=HamiltonTip(HIGH_VOLUME, has_filter=True, maximal_volume=1065, fitting_depth=8, total_tip_length=95.1, pickup_method=OUT_OF_RACK), volume=100, flow_rate=None, liquid_height=None, blow_out_air_volume=0, liquid=None)].\n",
            "Aspirating [Aspiration(resource=Well(name=plate_well_0_7, location=(009.500, 007.000, 001.000), size_x=9.0, size_y=9.0, size_z=9, category=well), offset=None, tip=HamiltonTip(HIGH_VOLUME, has_filter=True, maximal_volume=1065, fitting_depth=8, total_tip_length=95.1, pickup_method=OUT_OF_RACK), volume=100, flow_rate=None, liquid_height=None, blow_out_air_volume=0, liquid=None)].\n",
            "Dispensing [Dispense(resource=Well(name=plate_well_0_0, location=(009.500, 070.000, 001.000), size_x=9.0, size_y=9.0, size_z=9, category=well), offset=None, tip=HamiltonTip(HIGH_VOLUME, has_filter=True, maximal_volume=1065, fitting_depth=8, total_tip_length=95.1, pickup_method=OUT_OF_RACK), volume=100, flow_rate=None, liquid_height=None, blow_out_air_volume=0, liquid=None)].\n"
          ]
        }
      ],
      "source": [
        "# fill the first column\n",
        "for i in range(8):\n",
        "  plate.get_item(i).tracker.set_liquids([(Liquid.WATER, 100)])\n",
        "\n",
        "try:\n",
        "  # aspirate liquid from the first column into the first well\n",
        "  for i in range(1, 8):\n",
        "    await lh.aspirate(plate[i], vols=100)\n",
        "    await lh.dispense(plate[\"A1\"], vols=100)\n",
        "except TooLittleVolumeError as e:\n",
        "  print(\"As expected:\", e)"
      ]
>>>>>>> aea3befa
    }
   ],
   "source": [
    "from pylabrobot.liquid_handling import LiquidHandler\n",
    "from pylabrobot.liquid_handling.backends.chatterbox_backend import ChatterboxBackend\n",
    "from pylabrobot.resources import (\n",
    "  TIP_CAR_480_A00,\n",
    "  HTF_L,\n",
    "  PLT_CAR_L5AC_A00,\n",
    "  Cor_96_wellplate_360ul_Fbate_360ul_Fb,\n",
    "  set_tip_tracking,\n",
    "  set_volume_tracking,\n",
    ")\n",
    "from pylabrobot.resources.hamilton import STARLetDeck\n",
    "\n",
    "lh = LiquidHandler(backend=ChatterboxBackend(num_channels=8), deck=STARLetDeck())\n",
    "await lh.setup()"
   ]
  },
  {
   "cell_type": "code",
   "execution_count": 2,
   "metadata": {},
   "outputs": [],
   "source": [
    "tip_carrier = TIP_CAR_480_A00(name=\"tip carrier\")  # initialize a tip carrier"
   ]
  },
  {
   "cell_type": "code",
   "execution_count": 3,
   "metadata": {},
   "outputs": [],
   "source": [
    "plt_carrier = PLT_CAR_L5AC_A00(name=\"plate carrier\")  # initialize a plate carrier"
   ]
  },
  {
   "attachments": {},
   "cell_type": "markdown",
   "metadata": {},
   "source": [
    "We enable tip and volume tracking globally using the `set_volume_tracking` and `set_tip_tracking` methods."
   ]
  },
  {
   "cell_type": "code",
   "execution_count": 4,
   "metadata": {},
   "outputs": [],
   "source": [
    "set_volume_tracking(enabled=True)\n",
    "set_tip_tracking(enabled=True)"
   ]
  },
  {
   "attachments": {},
   "cell_type": "markdown",
   "metadata": {},
   "source": [
    "## Tip trackers\n",
    "\n",
    "The tip tracker is a simple class that keeps track of the current tip, and the previous operations that have been performed on an object. This enables features like {meth}`~pylabrobot.liquid_handling.liquid_handler.LiquidHandler.return_tips` and automated tip type detection."
   ]
  },
  {
   "attachments": {},
   "cell_type": "markdown",
   "metadata": {},
   "source": [
    "### Initializing tip racks\n",
    "\n",
    "Whether or not tip tracking is turned on, spots on a tip rack initialize with a tip tracker that defaults to having a tip. The tip tracker only comes into play with performing operations."
   ]
  },
  {
   "cell_type": "code",
   "execution_count": 5,
   "metadata": {},
   "outputs": [],
   "source": [
    "tip_carrier[0] = tip_rack = HTF_L(name=\"tip rack\")"
   ]
  },
  {
   "cell_type": "code",
   "execution_count": 6,
   "metadata": {},
   "outputs": [
    {
     "data": {
      "text/plain": [
       "True"
      ]
     },
     "execution_count": 6,
     "metadata": {},
     "output_type": "execute_result"
    }
   ],
   "source": [
    "tip_rack.get_item(\"A1\").tracker.has_tip"
   ]
  },
  {
   "attachments": {},
   "cell_type": "markdown",
   "metadata": {},
   "source": [
    "To initialize a tip rack without tips, pass `with_tips=False`:"
   ]
  },
  {
   "cell_type": "code",
   "execution_count": 7,
   "metadata": {},
   "outputs": [],
   "source": [
    "tip_carrier[1] = empty_tip_rack = HTF_L(name=\"empty tip rack\", with_tips=False)"
   ]
  },
  {
   "cell_type": "code",
   "execution_count": 8,
   "metadata": {},
   "outputs": [
    {
     "data": {
      "text/plain": [
       "False"
      ]
     },
     "execution_count": 8,
     "metadata": {},
     "output_type": "execute_result"
    }
   ],
   "source": [
    "empty_tip_rack.get_item(\"A1\").tracker.has_tip"
   ]
  },
  {
   "attachments": {},
   "cell_type": "markdown",
   "metadata": {},
   "source": [
    "To \"empty\" a tip rack after initialization, use the {meth}`~pylabrobot.resources.TipRack.empty()` method. To \"fill\" a tip rack after initialization, use the {meth}`~pylabrobot.resources.TipRack.fill()` method."
   ]
  },
  {
   "cell_type": "code",
   "execution_count": 9,
   "metadata": {},
   "outputs": [
    {
     "data": {
      "text/plain": [
       "True"
      ]
     },
     "execution_count": 9,
     "metadata": {},
     "output_type": "execute_result"
    }
   ],
   "source": [
    "empty_tip_rack.fill()\n",
    "empty_tip_rack.get_item(\"A1\").tracker.has_tip"
   ]
  },
  {
   "cell_type": "code",
   "execution_count": 10,
   "metadata": {},
   "outputs": [
    {
     "data": {
      "text/plain": [
       "False"
      ]
     },
     "execution_count": 10,
     "metadata": {},
     "output_type": "execute_result"
    }
   ],
   "source": [
    "empty_tip_rack.empty()\n",
    "empty_tip_rack.get_item(\"A1\").tracker.has_tip"
   ]
  },
  {
   "cell_type": "code",
   "execution_count": 11,
   "metadata": {},
   "outputs": [
    {
     "name": "stdout",
     "output_type": "stream",
     "text": [
      "Resource tip carrier was assigned to the robot.\n"
     ]
    }
   ],
   "source": [
    "lh.deck.assign_child_resource(tip_carrier, rails=3)"
   ]
  },
  {
   "attachments": {},
   "cell_type": "markdown",
   "metadata": {},
   "source": [
    "### Tip tracker errors\n",
    "\n",
    "The tip tracker is most useful for catching hardware errors before they happen. With tip tracking turned on, the following errors can be raised:"
   ]
  },
  {
   "cell_type": "code",
   "execution_count": 12,
   "metadata": {},
   "outputs": [],
   "source": [
    "from pylabrobot.resources.errors import HasTipError, NoTipError"
   ]
  },
  {
   "attachments": {},
   "cell_type": "markdown",
   "metadata": {},
   "source": [
    "#### `NoTipError` when picking up a tip\n",
    "\n",
    "This error is raised when the tip tracker is trying to access a spot that has no tip."
   ]
  },
  {
   "cell_type": "code",
   "execution_count": 13,
   "metadata": {},
   "outputs": [
    {
     "name": "stdout",
     "output_type": "stream",
     "text": [
      "Picking up tips [Pickup(resource=TipSpot(name=tip rack_tipspot_0_0, location=(007.200, 068.300, -83.500), size_x=9.0, size_y=9.0, size_z=0, category=tip_spot), offset=None, tip=HamiltonTip(HIGH_VOLUME, has_filter=True, maximal_volume=1065, fitting_depth=8, total_tip_length=95.1, pickup_method=OUT_OF_RACK))].\n",
      "Dropping tips [Drop(resource=TipSpot(name=empty tip rack_tipspot_0_0, location=(007.200, 068.300, -83.500), size_x=9.0, size_y=9.0, size_z=0, category=tip_spot), offset=None, tip=HamiltonTip(HIGH_VOLUME, has_filter=True, maximal_volume=1065, fitting_depth=8, total_tip_length=95.1, pickup_method=OUT_OF_RACK))].\n",
      "As expected: Tip spot does not have a tip.\n"
     ]
    }
   ],
   "source": [
    "await lh.pick_up_tips(tip_rack[0])\n",
    "await lh.drop_tips(empty_tip_rack[0])\n",
    "\n",
    "try:\n",
    "  await lh.pick_up_tips(tip_rack[0])\n",
    "except NoTipError as e:\n",
    "  print(\"As expected:\", e)"
   ]
  },
  {
   "attachments": {},
   "cell_type": "markdown",
   "metadata": {},
   "source": [
    "#### `HasTipError` when dropping a tip\n",
    "\n",
    "This error is raised when the tip tracker is trying to access a spot that has a tip."
   ]
  },
  {
   "cell_type": "code",
   "execution_count": 14,
   "metadata": {},
   "outputs": [
    {
     "name": "stdout",
     "output_type": "stream",
     "text": [
      "Picking up tips [Pickup(resource=TipSpot(name=tip rack_tipspot_0_1, location=(007.200, 059.300, -83.500), size_x=9.0, size_y=9.0, size_z=0, category=tip_spot), offset=None, tip=HamiltonTip(HIGH_VOLUME, has_filter=True, maximal_volume=1065, fitting_depth=8, total_tip_length=95.1, pickup_method=OUT_OF_RACK))].\n",
      "As expected: Tip spot already has a tip.\n"
     ]
    }
   ],
   "source": [
    "await lh.pick_up_tips(tip_rack[1])\n",
    "\n",
    "try:\n",
    "  await lh.drop_tips(empty_tip_rack[0])\n",
    "except HasTipError as e:\n",
    "  print(\"As expected:\", e)"
   ]
  },
  {
   "cell_type": "code",
   "execution_count": 15,
   "metadata": {},
   "outputs": [
    {
     "name": "stdout",
     "output_type": "stream",
     "text": [
      "Dropping tips [Drop(resource=TipSpot(name=empty tip rack_tipspot_0_1, location=(007.200, 059.300, -83.500), size_x=9.0, size_y=9.0, size_z=0, category=tip_spot), offset=None, tip=HamiltonTip(HIGH_VOLUME, has_filter=True, maximal_volume=1065, fitting_depth=8, total_tip_length=95.1, pickup_method=OUT_OF_RACK))].\n"
     ]
    }
   ],
   "source": [
    "await lh.drop_tips(empty_tip_rack[1])"
   ]
  },
  {
   "attachments": {},
   "cell_type": "markdown",
   "metadata": {},
   "source": [
    "#### `NoTipError` when dropping a tip\n",
    "\n",
    "This error is raised when the tip tracker is trying to use a channel that has no tip."
   ]
  },
  {
   "cell_type": "code",
   "execution_count": 16,
   "metadata": {},
   "outputs": [
    {
     "name": "stdout",
     "output_type": "stream",
     "text": [
      "As expected: Channel 0 does not have a tip.\n"
     ]
    }
   ],
   "source": [
    "try:\n",
    "  await lh.drop_tips(empty_tip_rack[2])\n",
    "except NoTipError as e:\n",
    "  print(\"As expected:\", e)"
   ]
  },
  {
   "attachments": {},
   "cell_type": "markdown",
   "metadata": {},
   "source": [
    "#### `HasTipError` when picking up a tip\n",
    "\n",
    "This error is raised when the tip tracker is trying to use a channel that has a tip."
   ]
  },
  {
   "cell_type": "code",
   "execution_count": 17,
   "metadata": {},
   "outputs": [
    {
     "name": "stdout",
     "output_type": "stream",
     "text": [
      "Picking up tips [Pickup(resource=TipSpot(name=tip rack_tipspot_0_2, location=(007.200, 050.300, -83.500), size_x=9.0, size_y=9.0, size_z=0, category=tip_spot), offset=None, tip=HamiltonTip(HIGH_VOLUME, has_filter=True, maximal_volume=1065, fitting_depth=8, total_tip_length=95.1, pickup_method=OUT_OF_RACK))].\n",
      "As expected: Channel 0 already has a tip.\n"
     ]
    }
   ],
   "source": [
    "await lh.pick_up_tips(tip_rack[2])\n",
    "\n",
    "try:\n",
    "  await lh.pick_up_tips(tip_rack[3])\n",
    "except HasTipError as e:\n",
    "  print(\"As expected:\", e)"
   ]
  },
  {
   "attachments": {},
   "cell_type": "markdown",
   "metadata": {},
   "source": [
    "### Disabling the tip tracker\n",
    "\n",
    "The tip tracker can be disabled in three different ways, depending on the desired behavior."
   ]
  },
  {
   "attachments": {},
   "cell_type": "markdown",
   "metadata": {},
   "source": [
    "#### Using a context manager\n",
    "\n",
    "The {meth}`pylabrobot.resources.no_tip_tracking` context manager can be used to disable the tip tracker for a set of operations.\n",
    "\n",
    "Note that we use the {meth}`pylabrobot.liquid_handling.liquid_handler.LiquidHandler.clear_head_state` method to forget the tips that are currently mounted on the channels. This is needed because even though the tip tracker is disabled, the channels still keep track of the tips that are mounted on them."
   ]
  },
  {
   "cell_type": "code",
   "execution_count": 18,
   "metadata": {},
   "outputs": [],
   "source": [
    "lh.clear_head_state()"
   ]
  },
  {
   "cell_type": "code",
   "execution_count": 19,
   "metadata": {},
   "outputs": [
    {
     "name": "stdout",
     "output_type": "stream",
     "text": [
      "Picking up tips [Pickup(resource=TipSpot(name=tip rack_tipspot_0_4, location=(007.200, 032.300, -83.500), size_x=9.0, size_y=9.0, size_z=0, category=tip_spot), offset=None, tip=HamiltonTip(HIGH_VOLUME, has_filter=True, maximal_volume=1065, fitting_depth=8, total_tip_length=95.1, pickup_method=OUT_OF_RACK))].\n",
      "Picking up tips [Pickup(resource=TipSpot(name=tip rack_tipspot_0_4, location=(007.200, 032.300, -83.500), size_x=9.0, size_y=9.0, size_z=0, category=tip_spot), offset=None, tip=HamiltonTip(HIGH_VOLUME, has_filter=True, maximal_volume=1065, fitting_depth=8, total_tip_length=95.1, pickup_method=OUT_OF_RACK))].\n"
     ]
    }
   ],
   "source": [
    "from pylabrobot.resources import no_tip_tracking\n",
    "\n",
    "with no_tip_tracking():\n",
    "  await lh.pick_up_tips(tip_rack[4])\n",
    "  await lh.pick_up_tips(tip_rack[4], use_channels=[1])  # no error"
   ]
  },
  {
   "attachments": {},
   "cell_type": "markdown",
   "metadata": {},
   "source": [
    "#### For a single tip spot\n",
    "\n",
    "The tip tracker can be disabled for a single object by calling {meth}`pylabrobot.resources.tip_tracker.TipTracker.disable()` on the tracker object."
   ]
  },
  {
   "cell_type": "code",
   "execution_count": 20,
   "metadata": {},
   "outputs": [],
   "source": [
    "lh.clear_head_state()"
   ]
  },
  {
   "cell_type": "code",
   "execution_count": 21,
   "metadata": {},
   "outputs": [
    {
     "name": "stdout",
     "output_type": "stream",
     "text": [
      "Picking up tips [Pickup(resource=TipSpot(name=tip rack_tipspot_0_5, location=(007.200, 023.300, -83.500), size_x=9.0, size_y=9.0, size_z=0, category=tip_spot), offset=None, tip=HamiltonTip(HIGH_VOLUME, has_filter=True, maximal_volume=1065, fitting_depth=8, total_tip_length=95.1, pickup_method=OUT_OF_RACK))].\n",
      "Picking up tips [Pickup(resource=TipSpot(name=tip rack_tipspot_0_5, location=(007.200, 023.300, -83.500), size_x=9.0, size_y=9.0, size_z=0, category=tip_spot), offset=None, tip=HamiltonTip(HIGH_VOLUME, has_filter=True, maximal_volume=1065, fitting_depth=8, total_tip_length=95.1, pickup_method=OUT_OF_RACK))].\n"
     ]
    }
   ],
   "source": [
    "tip_rack.get_item(5).tracker.disable()\n",
    "\n",
    "await lh.pick_up_tips(tip_rack[5])\n",
    "await lh.pick_up_tips(tip_rack[5], use_channels=[1])  # no error\n",
    "\n",
    "tip_rack.get_item(5).tracker.enable()"
   ]
  },
  {
   "cell_type": "markdown",
   "metadata": {},
   "source": [
    "### For a single tip rack\n",
    "\n",
    "Disable the tip tracker for a single tip rack by calling {meth}`pylabrobot.resources.TipRack.disable_tip_trackers()` and {meth}`pylabrobot.resources.TipRack.enable_tip_trackers()` on the tip rack object."
   ]
  },
  {
   "cell_type": "code",
   "execution_count": 22,
   "metadata": {},
   "outputs": [],
   "source": [
    "lh.clear_head_state()"
   ]
  },
  {
   "cell_type": "code",
   "execution_count": 23,
   "metadata": {},
   "outputs": [
    {
     "name": "stdout",
     "output_type": "stream",
     "text": [
      "Picking up tips [Pickup(resource=TipSpot(name=tip rack_tipspot_0_5, location=(007.200, 023.300, -83.500), size_x=9.0, size_y=9.0, size_z=0, category=tip_spot), offset=None, tip=HamiltonTip(HIGH_VOLUME, has_filter=True, maximal_volume=1065, fitting_depth=8, total_tip_length=95.1, pickup_method=OUT_OF_RACK))].\n",
      "Picking up tips [Pickup(resource=TipSpot(name=tip rack_tipspot_0_5, location=(007.200, 023.300, -83.500), size_x=9.0, size_y=9.0, size_z=0, category=tip_spot), offset=None, tip=HamiltonTip(HIGH_VOLUME, has_filter=True, maximal_volume=1065, fitting_depth=8, total_tip_length=95.1, pickup_method=OUT_OF_RACK))].\n"
     ]
    }
   ],
   "source": [
    "tip_rack.disable_tip_trackers()\n",
    "\n",
    "await lh.pick_up_tips(tip_rack[5])\n",
    "await lh.pick_up_tips(tip_rack[5], use_channels=[1])  # no error\n",
    "\n",
    "tip_rack.enable_tip_trackers()"
   ]
  },
  {
   "attachments": {},
   "cell_type": "markdown",
   "metadata": {},
   "source": [
    "#### Globally\n",
    "\n",
    "The tip tracker can be disabled globally by using {meth}`pylabrobot.resources.set_tip_tracking`."
   ]
  },
  {
   "cell_type": "code",
   "execution_count": 24,
   "metadata": {},
   "outputs": [],
   "source": [
    "lh.clear_head_state()"
   ]
  },
  {
   "cell_type": "code",
   "execution_count": 25,
   "metadata": {},
   "outputs": [
    {
     "name": "stdout",
     "output_type": "stream",
     "text": [
      "Picking up tips [Pickup(resource=TipSpot(name=tip rack_tipspot_0_6, location=(007.200, 014.300, -83.500), size_x=9.0, size_y=9.0, size_z=0, category=tip_spot), offset=None, tip=HamiltonTip(HIGH_VOLUME, has_filter=True, maximal_volume=1065, fitting_depth=8, total_tip_length=95.1, pickup_method=OUT_OF_RACK))].\n",
      "Picking up tips [Pickup(resource=TipSpot(name=tip rack_tipspot_0_6, location=(007.200, 014.300, -83.500), size_x=9.0, size_y=9.0, size_z=0, category=tip_spot), offset=None, tip=HamiltonTip(HIGH_VOLUME, has_filter=True, maximal_volume=1065, fitting_depth=8, total_tip_length=95.1, pickup_method=OUT_OF_RACK))].\n"
     ]
    }
   ],
   "source": [
    "from pylabrobot.resources import set_tip_tracking\n",
    "\n",
    "set_tip_tracking(enabled=False)\n",
    "\n",
    "await lh.pick_up_tips(tip_rack[6])\n",
    "await lh.pick_up_tips(tip_rack[6], use_channels=[1])  # no error\n",
    "\n",
    "set_tip_tracking(enabled=True)"
   ]
  },
  {
   "attachments": {},
   "cell_type": "markdown",
   "metadata": {},
   "source": [
    "## Volume trackers\n",
    "\n",
    "The volume tracker is a simple class that keeps track of the current volume, and the previous operations that have been performed on an object. This enables features like automated liquid class selection in STAR, and raises errors before they happen on the robot."
   ]
  },
  {
   "attachments": {},
   "cell_type": "markdown",
   "metadata": {},
   "source": [
    "### Initializing wells\n",
    "\n",
    "Wells automatically initialize with a volume tracker that defaults to having no volume."
   ]
  },
  {
   "cell_type": "code",
   "execution_count": 26,
   "metadata": {},
   "outputs": [],
   "source": [
    "plt_carrier[0] = plate = Cor_96_wellplate_360ul_Fbate_360ul_Fb(name=\"plate\")"
   ]
  },
  {
   "cell_type": "code",
   "execution_count": 27,
   "metadata": {},
   "outputs": [
    {
     "data": {
      "text/plain": [
       "0"
      ]
     },
     "execution_count": 27,
     "metadata": {},
     "output_type": "execute_result"
    }
   ],
   "source": [
    "plate.get_item(\"A1\").tracker.get_used_volume()"
   ]
  },
  {
   "cell_type": "code",
   "execution_count": 28,
   "metadata": {},
   "outputs": [
    {
     "data": {
      "text/plain": [
       "572.5552611167398"
      ]
     },
     "execution_count": 28,
     "metadata": {},
     "output_type": "execute_result"
    }
   ],
   "source": [
    "plate.get_item(\"A1\").tracker.get_free_volume()"
   ]
  },
  {
   "cell_type": "code",
   "execution_count": 29,
   "metadata": {},
   "outputs": [],
   "source": [
    "from pylabrobot.resources.liquid import Liquid"
   ]
  },
  {
   "cell_type": "code",
   "execution_count": 30,
   "metadata": {},
   "outputs": [
    {
     "data": {
      "text/plain": [
       "(10, 562.5552611167398)"
      ]
     },
     "execution_count": 30,
     "metadata": {},
     "output_type": "execute_result"
    }
   ],
   "source": [
    "plate.get_item(\"A1\").tracker.set_liquids([(Liquid.WATER, 10)])\n",
    "(\n",
    "  plate.get_item(\"A1\").tracker.get_used_volume(),\n",
    "  plate.get_item(\"A1\").tracker.get_free_volume(),\n",
    ")"
   ]
  },
  {
   "cell_type": "code",
   "execution_count": 31,
   "metadata": {},
   "outputs": [
    {
     "name": "stdout",
     "output_type": "stream",
     "text": [
      "Resource plate carrier was assigned to the robot.\n"
     ]
    }
   ],
   "source": [
    "lh.deck.assign_child_resource(plt_carrier, rails=9)"
   ]
  },
  {
   "attachments": {},
   "cell_type": "markdown",
   "metadata": {},
   "source": [
    "### Inspecting volume tracker operation history"
   ]
  },
  {
   "cell_type": "code",
   "execution_count": 32,
   "metadata": {},
   "outputs": [
    {
     "name": "stdout",
     "output_type": "stream",
     "text": [
      "Aspirating [Aspiration(resource=Well(name=plate_well_0_0, location=(009.500, 070.000, 001.000), size_x=9.0, size_y=9.0, size_z=9, category=well), offset=None, tip=HamiltonTip(HIGH_VOLUME, has_filter=True, maximal_volume=1065, fitting_depth=8, total_tip_length=95.1, pickup_method=OUT_OF_RACK), volume=10, flow_rate=None, liquid_height=None, blow_out_air_volume=0, liquid=None)].\n"
     ]
    },
    {
     "data": {
      "text/plain": [
       "(0, 572.5552611167398)"
      ]
     },
     "execution_count": 32,
     "metadata": {},
     "output_type": "execute_result"
    }
   ],
   "source": [
    "await lh.aspirate(plate[\"A1\"], vols=10)\n",
    "(\n",
    "  plate.get_item(\"A1\").tracker.get_used_volume(),\n",
    "  plate.get_item(\"A1\").tracker.get_free_volume(),\n",
    ")"
   ]
  },
  {
   "cell_type": "code",
   "execution_count": 33,
   "metadata": {},
   "outputs": [
    {
     "name": "stdout",
     "output_type": "stream",
     "text": [
      "Dispensing [Dispense(resource=Well(name=plate_well_0_0, location=(009.500, 070.000, 001.000), size_x=9.0, size_y=9.0, size_z=9, category=well), offset=None, tip=HamiltonTip(HIGH_VOLUME, has_filter=True, maximal_volume=1065, fitting_depth=8, total_tip_length=95.1, pickup_method=OUT_OF_RACK), volume=10, flow_rate=None, liquid_height=None, blow_out_air_volume=0, liquid=None)].\n"
     ]
    },
    {
     "data": {
      "text/plain": [
       "(10, 562.5552611167398)"
      ]
     },
     "execution_count": 33,
     "metadata": {},
     "output_type": "execute_result"
    }
   ],
   "source": [
    "await lh.dispense(plate[\"A1\"], vols=10)\n",
    "(\n",
    "  plate.get_item(\"A1\").tracker.get_used_volume(),\n",
    "  plate.get_item(\"A1\").tracker.get_free_volume(),\n",
    ")"
   ]
  },
  {
   "attachments": {},
   "cell_type": "markdown",
   "metadata": {},
   "source": [
    "### Volume tracker errors"
   ]
  },
  {
   "cell_type": "code",
   "execution_count": 34,
   "metadata": {},
   "outputs": [],
   "source": [
    "from pylabrobot.resources.volume_tracker import (\n",
    "  TooLittleLiquidError,\n",
    "  TooLittleVolumeError,\n",
    ")"
   ]
  },
  {
   "attachments": {},
   "cell_type": "markdown",
   "metadata": {},
   "source": [
    "#### `TooLittleLiquidError` when dispensing\n",
    "\n",
    "This error is raised when the volume tracker is trying to dispense from a tip that has less liquid than the requested volume."
   ]
  },
  {
   "cell_type": "code",
   "execution_count": 35,
   "metadata": {},
   "outputs": [
    {
     "name": "stdout",
     "output_type": "stream",
     "text": [
      "As expected: Container has too little liquid: 100uL > 0uL.\n"
     ]
    }
   ],
   "source": [
    "try:\n",
    "  await lh.dispense(plate[\"A1\"], vols=100)  # this is less liquid than is currently in the tip\n",
    "except TooLittleLiquidError as e:\n",
    "  print(\"As expected:\", e)"
   ]
  },
  {
   "attachments": {},
   "cell_type": "markdown",
   "metadata": {},
   "source": [
    "#### `TooLittleVolumeError` when aspirating\n",
    "\n",
    "This error is raised when the volume tracker is trying to aspirate from a tip that has less free volume than the requested volume."
   ]
  },
  {
   "cell_type": "code",
   "execution_count": 36,
   "metadata": {},
   "outputs": [
    {
     "name": "stdout",
     "output_type": "stream",
     "text": [
      "Picking up tips [Pickup(resource=TipSpot(name=tip rack_tipspot_1_0, location=(016.200, 068.300, -83.500), size_x=9.0, size_y=9.0, size_z=0, category=tip_spot), offset=None, tip=HamiltonTip(HIGH_VOLUME, has_filter=True, maximal_volume=1065, fitting_depth=8, total_tip_length=95.1, pickup_method=OUT_OF_RACK))].\n"
     ]
    }
   ],
   "source": [
    "lh.clear_head_state()\n",
    "await lh.pick_up_tips(tip_rack[8])"
   ]
  },
  {
   "cell_type": "code",
   "execution_count": 37,
   "metadata": {},
   "outputs": [
    {
     "name": "stdout",
     "output_type": "stream",
     "text": [
      "Aspirating [Aspiration(resource=Well(name=plate_well_0_0, location=(009.500, 070.000, 001.000), size_x=9.0, size_y=9.0, size_z=9, category=well), offset=None, tip=HamiltonTip(HIGH_VOLUME, has_filter=True, maximal_volume=1065, fitting_depth=8, total_tip_length=95.1, pickup_method=OUT_OF_RACK), volume=100, flow_rate=None, liquid_height=None, blow_out_air_volume=0, liquid=None)].\n",
      "Aspirating [Aspiration(resource=Well(name=plate_well_0_1, location=(009.500, 061.000, 001.000), size_x=9.0, size_y=9.0, size_z=9, category=well), offset=None, tip=HamiltonTip(HIGH_VOLUME, has_filter=True, maximal_volume=1065, fitting_depth=8, total_tip_length=95.1, pickup_method=OUT_OF_RACK), volume=100, flow_rate=None, liquid_height=None, blow_out_air_volume=0, liquid=None)].\n",
      "Aspirating [Aspiration(resource=Well(name=plate_well_0_2, location=(009.500, 052.000, 001.000), size_x=9.0, size_y=9.0, size_z=9, category=well), offset=None, tip=HamiltonTip(HIGH_VOLUME, has_filter=True, maximal_volume=1065, fitting_depth=8, total_tip_length=95.1, pickup_method=OUT_OF_RACK), volume=100, flow_rate=None, liquid_height=None, blow_out_air_volume=0, liquid=None)].\n",
      "Aspirating [Aspiration(resource=Well(name=plate_well_0_3, location=(009.500, 043.000, 001.000), size_x=9.0, size_y=9.0, size_z=9, category=well), offset=None, tip=HamiltonTip(HIGH_VOLUME, has_filter=True, maximal_volume=1065, fitting_depth=8, total_tip_length=95.1, pickup_method=OUT_OF_RACK), volume=100, flow_rate=None, liquid_height=None, blow_out_air_volume=0, liquid=None)].\n",
      "Aspirating [Aspiration(resource=Well(name=plate_well_0_4, location=(009.500, 034.000, 001.000), size_x=9.0, size_y=9.0, size_z=9, category=well), offset=None, tip=HamiltonTip(HIGH_VOLUME, has_filter=True, maximal_volume=1065, fitting_depth=8, total_tip_length=95.1, pickup_method=OUT_OF_RACK), volume=100, flow_rate=None, liquid_height=None, blow_out_air_volume=0, liquid=None)].\n",
      "Aspirating [Aspiration(resource=Well(name=plate_well_0_5, location=(009.500, 025.000, 001.000), size_x=9.0, size_y=9.0, size_z=9, category=well), offset=None, tip=HamiltonTip(HIGH_VOLUME, has_filter=True, maximal_volume=1065, fitting_depth=8, total_tip_length=95.1, pickup_method=OUT_OF_RACK), volume=100, flow_rate=None, liquid_height=None, blow_out_air_volume=0, liquid=None)].\n",
      "Aspirating [Aspiration(resource=Well(name=plate_well_0_6, location=(009.500, 016.000, 001.000), size_x=9.0, size_y=9.0, size_z=9, category=well), offset=None, tip=HamiltonTip(HIGH_VOLUME, has_filter=True, maximal_volume=1065, fitting_depth=8, total_tip_length=95.1, pickup_method=OUT_OF_RACK), volume=100, flow_rate=None, liquid_height=None, blow_out_air_volume=0, liquid=None)].\n",
      "Aspirating [Aspiration(resource=Well(name=plate_well_0_7, location=(009.500, 007.000, 001.000), size_x=9.0, size_y=9.0, size_z=9, category=well), offset=None, tip=HamiltonTip(HIGH_VOLUME, has_filter=True, maximal_volume=1065, fitting_depth=8, total_tip_length=95.1, pickup_method=OUT_OF_RACK), volume=100, flow_rate=None, liquid_height=None, blow_out_air_volume=0, liquid=None)].\n",
      "Aspirating [Aspiration(resource=Well(name=plate_well_1_0, location=(018.500, 070.000, 001.000), size_x=9.0, size_y=9.0, size_z=9, category=well), offset=None, tip=HamiltonTip(HIGH_VOLUME, has_filter=True, maximal_volume=1065, fitting_depth=8, total_tip_length=95.1, pickup_method=OUT_OF_RACK), volume=100, flow_rate=None, liquid_height=None, blow_out_air_volume=0, liquid=None)].\n",
      "Aspirating [Aspiration(resource=Well(name=plate_well_1_1, location=(018.500, 061.000, 001.000), size_x=9.0, size_y=9.0, size_z=9, category=well), offset=None, tip=HamiltonTip(HIGH_VOLUME, has_filter=True, maximal_volume=1065, fitting_depth=8, total_tip_length=95.1, pickup_method=OUT_OF_RACK), volume=100, flow_rate=None, liquid_height=None, blow_out_air_volume=0, liquid=None)].\n",
      "As expected: Container has too little volume: {volume}uL > {self.get_free_volume()}uL.\n"
     ]
    }
   ],
   "source": [
    "# fill the first two columns\n",
    "for i in range(16):\n",
    "  plate.get_item(i).tracker.set_liquids([(Liquid.WATER, 100)])\n",
    "\n",
    "try:\n",
    "  # aspirate from the first two columns - this is more liquid than the tip can hold\n",
    "  for i in range(16):\n",
    "    await lh.aspirate(plate[i], vols=100)\n",
    "except TooLittleVolumeError as e:\n",
    "  print(\"As expected:\", e)"
   ]
  },
  {
   "attachments": {},
   "cell_type": "markdown",
   "metadata": {},
   "source": [
    "#### `TooLittleLiquidError` when aspirating\n",
    "\n",
    "This error is raised when trying to dispense into a well that has less free volume than the requested volume."
   ]
  },
  {
   "cell_type": "code",
   "execution_count": 38,
   "metadata": {},
   "outputs": [
    {
     "name": "stdout",
     "output_type": "stream",
     "text": [
      "As expected: Container has too little liquid: 100uL > 0uL.\n"
     ]
    }
   ],
   "source": [
    "try:\n",
    "  await lh.aspirate(plate[\"A1\"], vols=100)  # this is less liquid than is currently in the well\n",
    "except TooLittleLiquidError as e:\n",
    "  print(\"As expected:\", e)"
   ]
  },
  {
   "attachments": {},
   "cell_type": "markdown",
   "metadata": {},
   "source": [
    "#### `TooLittleVolumeError` when dispensing\n",
    "\n",
    "This error is raised when trying to aspirate from a well that has less liquid than the requested volume."
   ]
  },
  {
   "cell_type": "code",
   "execution_count": 39,
   "metadata": {},
   "outputs": [
    {
     "name": "stdout",
     "output_type": "stream",
     "text": [
      "Picking up tips [Pickup(resource=TipSpot(name=tip rack_tipspot_1_1, location=(016.200, 059.300, -83.500), size_x=9.0, size_y=9.0, size_z=0, category=tip_spot), offset=None, tip=HamiltonTip(HIGH_VOLUME, has_filter=True, maximal_volume=1065, fitting_depth=8, total_tip_length=95.1, pickup_method=OUT_OF_RACK))].\n"
     ]
    }
   ],
   "source": [
    "lh.clear_head_state()\n",
    "await lh.pick_up_tips(tip_rack[9])"
   ]
  },
  {
   "cell_type": "code",
   "execution_count": 40,
   "metadata": {},
   "outputs": [
    {
     "name": "stdout",
     "output_type": "stream",
     "text": [
      "Aspirating [Aspiration(resource=Well(name=plate_well_0_1, location=(009.500, 061.000, 001.000), size_x=9.0, size_y=9.0, size_z=9, category=well), offset=None, tip=HamiltonTip(HIGH_VOLUME, has_filter=True, maximal_volume=1065, fitting_depth=8, total_tip_length=95.1, pickup_method=OUT_OF_RACK), volume=100, flow_rate=None, liquid_height=None, blow_out_air_volume=0, liquid=None)].\n",
      "Dispensing [Dispense(resource=Well(name=plate_well_0_0, location=(009.500, 070.000, 001.000), size_x=9.0, size_y=9.0, size_z=9, category=well), offset=None, tip=HamiltonTip(HIGH_VOLUME, has_filter=True, maximal_volume=1065, fitting_depth=8, total_tip_length=95.1, pickup_method=OUT_OF_RACK), volume=100, flow_rate=None, liquid_height=None, blow_out_air_volume=0, liquid=None)].\n",
      "Aspirating [Aspiration(resource=Well(name=plate_well_0_2, location=(009.500, 052.000, 001.000), size_x=9.0, size_y=9.0, size_z=9, category=well), offset=None, tip=HamiltonTip(HIGH_VOLUME, has_filter=True, maximal_volume=1065, fitting_depth=8, total_tip_length=95.1, pickup_method=OUT_OF_RACK), volume=100, flow_rate=None, liquid_height=None, blow_out_air_volume=0, liquid=None)].\n",
      "Dispensing [Dispense(resource=Well(name=plate_well_0_0, location=(009.500, 070.000, 001.000), size_x=9.0, size_y=9.0, size_z=9, category=well), offset=None, tip=HamiltonTip(HIGH_VOLUME, has_filter=True, maximal_volume=1065, fitting_depth=8, total_tip_length=95.1, pickup_method=OUT_OF_RACK), volume=100, flow_rate=None, liquid_height=None, blow_out_air_volume=0, liquid=None)].\n",
      "Aspirating [Aspiration(resource=Well(name=plate_well_0_3, location=(009.500, 043.000, 001.000), size_x=9.0, size_y=9.0, size_z=9, category=well), offset=None, tip=HamiltonTip(HIGH_VOLUME, has_filter=True, maximal_volume=1065, fitting_depth=8, total_tip_length=95.1, pickup_method=OUT_OF_RACK), volume=100, flow_rate=None, liquid_height=None, blow_out_air_volume=0, liquid=None)].\n",
      "Dispensing [Dispense(resource=Well(name=plate_well_0_0, location=(009.500, 070.000, 001.000), size_x=9.0, size_y=9.0, size_z=9, category=well), offset=None, tip=HamiltonTip(HIGH_VOLUME, has_filter=True, maximal_volume=1065, fitting_depth=8, total_tip_length=95.1, pickup_method=OUT_OF_RACK), volume=100, flow_rate=None, liquid_height=None, blow_out_air_volume=0, liquid=None)].\n",
      "Aspirating [Aspiration(resource=Well(name=plate_well_0_4, location=(009.500, 034.000, 001.000), size_x=9.0, size_y=9.0, size_z=9, category=well), offset=None, tip=HamiltonTip(HIGH_VOLUME, has_filter=True, maximal_volume=1065, fitting_depth=8, total_tip_length=95.1, pickup_method=OUT_OF_RACK), volume=100, flow_rate=None, liquid_height=None, blow_out_air_volume=0, liquid=None)].\n",
      "Dispensing [Dispense(resource=Well(name=plate_well_0_0, location=(009.500, 070.000, 001.000), size_x=9.0, size_y=9.0, size_z=9, category=well), offset=None, tip=HamiltonTip(HIGH_VOLUME, has_filter=True, maximal_volume=1065, fitting_depth=8, total_tip_length=95.1, pickup_method=OUT_OF_RACK), volume=100, flow_rate=None, liquid_height=None, blow_out_air_volume=0, liquid=None)].\n",
      "Aspirating [Aspiration(resource=Well(name=plate_well_0_5, location=(009.500, 025.000, 001.000), size_x=9.0, size_y=9.0, size_z=9, category=well), offset=None, tip=HamiltonTip(HIGH_VOLUME, has_filter=True, maximal_volume=1065, fitting_depth=8, total_tip_length=95.1, pickup_method=OUT_OF_RACK), volume=100, flow_rate=None, liquid_height=None, blow_out_air_volume=0, liquid=None)].\n",
      "Dispensing [Dispense(resource=Well(name=plate_well_0_0, location=(009.500, 070.000, 001.000), size_x=9.0, size_y=9.0, size_z=9, category=well), offset=None, tip=HamiltonTip(HIGH_VOLUME, has_filter=True, maximal_volume=1065, fitting_depth=8, total_tip_length=95.1, pickup_method=OUT_OF_RACK), volume=100, flow_rate=None, liquid_height=None, blow_out_air_volume=0, liquid=None)].\n",
      "Aspirating [Aspiration(resource=Well(name=plate_well_0_6, location=(009.500, 016.000, 001.000), size_x=9.0, size_y=9.0, size_z=9, category=well), offset=None, tip=HamiltonTip(HIGH_VOLUME, has_filter=True, maximal_volume=1065, fitting_depth=8, total_tip_length=95.1, pickup_method=OUT_OF_RACK), volume=100, flow_rate=None, liquid_height=None, blow_out_air_volume=0, liquid=None)].\n",
      "Dispensing [Dispense(resource=Well(name=plate_well_0_0, location=(009.500, 070.000, 001.000), size_x=9.0, size_y=9.0, size_z=9, category=well), offset=None, tip=HamiltonTip(HIGH_VOLUME, has_filter=True, maximal_volume=1065, fitting_depth=8, total_tip_length=95.1, pickup_method=OUT_OF_RACK), volume=100, flow_rate=None, liquid_height=None, blow_out_air_volume=0, liquid=None)].\n",
      "Aspirating [Aspiration(resource=Well(name=plate_well_0_7, location=(009.500, 007.000, 001.000), size_x=9.0, size_y=9.0, size_z=9, category=well), offset=None, tip=HamiltonTip(HIGH_VOLUME, has_filter=True, maximal_volume=1065, fitting_depth=8, total_tip_length=95.1, pickup_method=OUT_OF_RACK), volume=100, flow_rate=None, liquid_height=None, blow_out_air_volume=0, liquid=None)].\n",
      "Dispensing [Dispense(resource=Well(name=plate_well_0_0, location=(009.500, 070.000, 001.000), size_x=9.0, size_y=9.0, size_z=9, category=well), offset=None, tip=HamiltonTip(HIGH_VOLUME, has_filter=True, maximal_volume=1065, fitting_depth=8, total_tip_length=95.1, pickup_method=OUT_OF_RACK), volume=100, flow_rate=None, liquid_height=None, blow_out_air_volume=0, liquid=None)].\n"
     ]
    }
   ],
   "source": [
    "# fill the first column\n",
    "for i in range(8):\n",
    "  plate.get_item(i).tracker.set_liquids([(Liquid.WATER, 100)])\n",
    "\n",
    "try:\n",
    "  # aspirate liquid from the first column into the first well\n",
    "  for i in range(1, 8):\n",
    "    await lh.aspirate(plate[i], vols=100)\n",
    "    await lh.dispense(plate[\"A1\"], vols=100)\n",
    "except TooLittleVolumeError as e:\n",
    "  print(\"As expected:\", e)"
   ]
  }
 ],
 "metadata": {
  "kernelspec": {
   "display_name": "Python 3.10.8 ('env': venv)",
   "language": "python",
   "name": "python3"
  },
  "language_info": {
   "codemirror_mode": {
    "name": "ipython",
    "version": 3
   },
   "file_extension": ".py",
   "mimetype": "text/x-python",
   "name": "python",
   "nbconvert_exporter": "python",
   "pygments_lexer": "ipython3",
   "version": "3.10.12"
  },
  "orig_nbformat": 4,
  "vscode": {
   "interpreter": {
    "hash": "bf274dfc1b974177267b6b8fba8543eeb0bb4c5d64c637dde420829b05625268"
   }
  }
 },
 "nbformat": 4,
 "nbformat_minor": 2
}<|MERGE_RESOLUTION|>--- conflicted
+++ resolved
@@ -1,31 +1,4 @@
 {
-<<<<<<< HEAD
- "cells": [
-  {
-   "attachments": {},
-   "cell_type": "markdown",
-   "metadata": {},
-   "source": [
-    "# Using trackers\n",
-    "\n",
-    "Trackers in PyLabRobot are objects that keep track of the state of the deck throughout a protocol. Two types of trackers currently exist: tip trackers (tracking the presence of tips in tip racks and on the pipetting channels) and volume trackers (tracking the volume in pipetting tips and wells)."
-   ]
-  },
-  {
-   "cell_type": "code",
-   "execution_count": 1,
-   "metadata": {},
-   "outputs": [
-    {
-     "name": "stdout",
-     "output_type": "stream",
-     "text": [
-      "Setting up the robot.\n",
-      "Resource deck was assigned to the robot.\n",
-      "Resource trash was assigned to the robot.\n",
-      "Setting up the robot.\n"
-     ]
-=======
   "cells": [
     {
       "attachments": {},
@@ -994,7 +967,6 @@
         "except TooLittleVolumeError as e:\n",
         "  print(\"As expected:\", e)"
       ]
->>>>>>> aea3befa
     }
    ],
    "source": [
