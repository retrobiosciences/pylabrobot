"""Defines LiquidHandler class, the coordinator for liquid handling operations."""

from __future__ import annotations

import asyncio
import contextlib
import inspect
import json
import logging
import threading
from typing import (
  Any,
  Callable,
  Dict,
  Union,
  Optional,
  List,
  Sequence,
  Set,
  Tuple,
  Protocol,
  cast,
)
import warnings

from pylabrobot.machines.machine import Machine, need_setup_finished
from pylabrobot.liquid_handling.strictness import Strictness, get_strictness
from pylabrobot.liquid_handling.errors import ChannelizedError
from pylabrobot.resources.errors import HasTipError
from pylabrobot.plate_reading import PlateReader
from pylabrobot.resources.errors import CrossContaminationError
from pylabrobot.resources import (
  Container,
  Deck,
  Resource,
  ResourceStack,
  Coordinate,
  CarrierSite,
  PlateCarrierSite,
  Lid,
  MFXModule,
  Plate,
  PlateAdapter,
  Tip,
  TipRack,
  TipSpot,
  Trash,
  Well,
  TipTracker,
  VolumeTracker,
  does_tip_tracking,
  does_volume_tracking,
  does_cross_contamination_tracking,
)
from pylabrobot.resources.liquid import Liquid
from pylabrobot.tilting.tilter import Tilter

from .backends import LiquidHandlerBackend
from .standard import (
  Pickup,
  PickupTipRack,
  Drop,
  DropTipRack,
  Aspiration,
  AspirationPlate,
  AspirationContainer,
  Dispense,
  DispensePlate,
  DispenseContainer,
  Move,
  GripDirection,
)


logger = logging.getLogger("pylabrobot")


def check_contaminated(liquid_history_tip, liquid_history_well):
  """Helper function used to check if adding a liquid to the container
  would result in cross contamination"""
  return (
    not liquid_history_tip.issubset(liquid_history_well) and len(liquid_history_tip) > 0
  )


def check_updatable(src_tracker: VolumeTracker, dest_tracker: VolumeTracker):
  """Helper function used to check if it is possible to update the
  liquid_history of src based on contents of dst"""
  return (
    not src_tracker.is_cross_contamination_tracking_disabled
    and not dest_tracker.is_cross_contamination_tracking_disabled
  )


class BlowOutVolumeError(Exception): ...


class LiquidHandler(Machine):
  """
  Front end for liquid handlers.

  This class is the front end for liquid handlers; it provides a high-level interface for
  interacting with liquid handlers. In the background, this class uses the low-level backend (
  defined in `pyhamilton.liquid_handling.backends`) to communicate with the liquid handler.
  """

  ALLOWED_CALLBACKS = {
    "aspirate",
    "aspirate96",
    "dispense",
    "dispense96",
    "drop_tips",
    "drop_tips96",
    "move_resource",
    "pick_up_tips",
    "pick_up_tips96",
  }

  def __init__(self, backend: LiquidHandlerBackend, deck: Deck):
    """Initialize a LiquidHandler.

    Args:
      backend: Backend to use.
      deck: Deck to use.
    """

    super().__init__(
      name=f"lh_{deck.name}",
      size_x=deck._size_x,
      size_y=deck._size_y,
      size_z=deck._size_z,
      backend=backend,
      category="liquid_handler",
    )

    self.backend: LiquidHandlerBackend = backend  # fix type
    self._callbacks: Dict[str, OperationCallback] = {}

    self.deck = deck
    # register callbacks for sending resource assignment/unassignment to backend
    self.deck.register_did_assign_resource_callback(
      self._send_assigned_resource_to_backend
    )
    self.deck.register_did_unassign_resource_callback(
      self._send_unassigned_resource_to_backend
    )

    self.head: Dict[int, TipTracker] = {}
    self.head96: Dict[int, TipTracker] = {}
    self._default_use_channels: Optional[List[int]] = None

    self._blow_out_air_volume: Optional[List[Optional[float]]] = None

    # assign deck as only child resource, and set location of self to origin.
    self.location = Coordinate.zero()
    super().assign_child_resource(deck, location=deck.location or Coordinate.zero())

  async def setup(self, **backend_kwargs):
    """Prepare the robot for use."""

    if self.setup_finished:
      raise RuntimeError("The setup has already finished. See `LiquidHandler.stop`.")

    self.backend.set_deck(self.deck)
    await super().setup(**backend_kwargs)

    self.head = {
      c: TipTracker(thing=f"Channel {c}") for c in range(self.backend.num_channels)
    }
    self.head96 = {c: TipTracker(thing=f"Channel {c}") for c in range(96)}

    self._send_assigned_resource_to_backend(self.deck)
    for resource in self.deck.children:
      self._send_assigned_resource_to_backend(resource)

  def serialize_state(self) -> Dict[str, Any]:
    """Serialize the state of this liquid handler. Use :meth:`~Resource.serialize_all_states` to
    serialize the state of the liquid handler and all children (the deck)."""

    head_state = {
      channel: tracker.serialize() for channel, tracker in self.head.items()
    }
    return {"head_state": head_state}

  def load_state(self, state: Dict[str, Any]):
    """Load the liquid handler state from a file. Use :meth:`~Resource.load_all_state` to load the
    state of the liquid handler and all children (the deck)."""

    head_state = state["head_state"]
    for channel, tracker_state in head_state.items():
      self.head[channel].load_state(tracker_state)

  def update_head_state(self, state: Dict[int, Optional[Tip]]):
    """Update the state of the liquid handler head.

    All keys in `state` must be valid channels. Channels for which no key is specified will keep
    their current state.

    Args:
      state: A dictionary mapping channels to tips. If a channel is mapped to None, that channel
        will have no tip.
    """

    assert set(state.keys()).issubset(set(self.head.keys())), "Invalid channel."

    for channel, tip in state.items():
      if tip is None:
        if self.head[channel].has_tip:
          self.head[channel].remove_tip()
      else:
        if self.head[channel].has_tip:  # remove tip so we can update the head.
          self.head[channel].remove_tip()
        self.head[channel].add_tip(tip)

  def clear_head_state(self):
    """Clear the state of the liquid handler head."""

    self.update_head_state({c: None for c in self.head.keys()})

  def _run_async_in_thread(self, func, *args, **kwargs):
    def callback(*args, **kwargs):
      loop = asyncio.new_event_loop()
      asyncio.set_event_loop(loop)
      loop.run_until_complete(func(*args, **kwargs))
      loop.close()

    t = threading.Thread(target=callback, args=args, kwargs=kwargs)
    t.start()
    t.join()

  def _send_assigned_resource_to_backend(self, resource: Resource):
    """This method is called when a resource is assigned to the deck, and passes this information
    to the backend."""
    self._run_async_in_thread(self.backend.assigned_resource_callback, resource)

  def _send_unassigned_resource_to_backend(self, resource: Resource):
    """This method is called when a resource is unassigned from the deck, and passes this
    information to the backend."""
    self._run_async_in_thread(self.backend.unassigned_resource_callback, resource.name)

  def summary(self):
    """Prints a string summary of the deck layout."""

    print(self.deck.summary())

  def _assert_positions_unique(self, positions: List[str]):
    """Returns whether all items in `positions` are unique where they are not `None`.

    Args:
      positions: List of positions.
    """

    not_none = [p for p in positions if p is not None]
    if len(not_none) != len(set(not_none)):
      raise ValueError("Positions must be unique.")

  def _assert_resources_exist(self, resources: Sequence[Resource]):
    """Checks that each resource in `resources` is assigned to the deck.

    Args:
      resources: List of resources.

    Raises:
      ValueError: If a resource is not assigned to the deck.
    """

    for resource in resources:
      # names on the deck are unique, so we can simply check if the resource matches the one on
      # the deck (if any).
      resource_from_deck = self.deck.get_resource(resource.name)
      # it might be better to use `is`, but that would probably cause problems with autoreload.
      if not resource_from_deck == resource:
        raise ValueError(f"Resource {resource} is not assigned to the deck.")

  def _check_args(
    self, method: Callable, backend_kwargs: Dict[str, Any], default: Set[str]
  ) -> Set[str]:
    """Checks that the arguments to `method` are valid.

    Args:
      method: Method to check.
      backend_kwargs: Keyword arguments to `method`.

    Raises:
      TypeError: If the arguments are invalid.

    Returns:
      The set of arguments that need to be removed from `backend_kwargs` before passing to `method`.
    """

    default_args = default.union({"self"})

    sig = inspect.signature(method)
    args = {
      arg: param for arg, param in sig.parameters.items() if arg not in default_args
    }
    vars_keyword = {
      arg
      for arg, param in sig.parameters.items()  # **kwargs
      if param.kind == inspect.Parameter.VAR_KEYWORD
    }
    args = {
      arg: param
      for arg, param in args.items()  # keep only *args and **kwargs
      if param.kind
      not in {inspect.Parameter.VAR_POSITIONAL, inspect.Parameter.VAR_KEYWORD}
    }
    non_default = {
      arg for arg, param in args.items() if param.default == inspect.Parameter.empty
    }

    strictness = get_strictness()

    backend_kws = set(backend_kwargs.keys())

    missing = non_default - backend_kws
    if len(missing) > 0:
      raise TypeError(f"Missing arguments to backend.{method.__name__}: {missing}")

    if len(vars_keyword) > 0:
      return set()  # no extra arguments if the method accepts **kwargs

    extra = backend_kws - set(args.keys())
    if len(extra) > 0 and len(vars_keyword) == 0:
      if strictness == Strictness.STRICT:
        raise TypeError(f"Extra arguments to backend.{method.__name__}: {extra}")
      elif strictness == Strictness.WARN:
        warnings.warn(f"Extra arguments to backend.{method.__name__}: {extra}")
      else:
        logger.debug("Extra arguments to backend.%s: %s", method.__name__, extra)

    return extra

  def _make_sure_channels_exist(self, channels: List[int]):
    """Checks that the channels exist."""
    invalid_channels = [c for c in channels if c not in self.head]
    if not len(invalid_channels) == 0:
      raise ValueError(f"Invalid channels: {invalid_channels}")

  @need_setup_finished
  async def pick_up_tips(
    self,
    tip_spots: List[TipSpot],
    use_channels: Optional[List[int]] = None,
    offsets: Optional[List[Coordinate]] = None,
    **backend_kwargs,
  ):
    """Pick up tips from a resource.

    Examples:
      Pick up all tips in the first column.

      >>> lh.pick_up_tips(tips_resource["A1":"H1"])

      Pick up tips on odd numbered rows, skipping the other channels.

      >>> lh.pick_up_tips(tips_resource["A1", "C1", "E1", "G1"],use_channels=[0, 2, 4, 6])

      Pick up tips from different tip resources:

      >>> lh.pick_up_tips(tips_resource1["A1"] + tips_resource2["B2"] + tips_resource3["C3"])

      Picking up tips with different offsets:

      >>> lh.pick_up_tips(
      ...   tip_spots=tips_resource["A1":"C1"],
      ...   offsets=[
      ...     Coordinate(0, 0, 0), # A1
      ...     Coordinate(1, 1, 1), # B1
      ...     Coordinate.zero() # C1
      ...   ]
      ... )

    Args:
      tip_spots: List of tip spots to pick up tips from.
      use_channels: List of channels to use. Index from front to back. If `None`, the first
        `len(channels)` channels will be used.
      offsets: List of offsets, one for each channel: a translation that will be applied to the tip
        drop location.
      backend_kwargs: Additional keyword arguments for the backend, optional.

    Raises:
      RuntimeError: If the setup has not been run. See :meth:`~LiquidHandler.setup`.

      ValueError: If the positions are not unique.

      HasTipError: If a channel already has a tip.

      NoTipError: If a spot does not have a tip.
    """

    not_tip_spots = [ts for ts in tip_spots if not isinstance(ts, TipSpot)]
    if len(not_tip_spots) > 0:
      raise TypeError(f"Resources must be `TipSpot`s, got {not_tip_spots}")

    # fix arguments
    if use_channels is None:
      if self._default_use_channels is None:
        use_channels = list(range(len(tip_spots)))
      else:
        use_channels = self._default_use_channels
    tips = [tip_spot.get_tip() for tip_spot in tip_spots]

    # expand default arguments
    offsets = offsets or [Coordinate.zero()] * len(tip_spots)

    # checks
    self._assert_resources_exist(tip_spots)
    self._make_sure_channels_exist(use_channels)
    assert (
      len(tip_spots) == len(offsets) == len(use_channels)
    ), "Number of tips and offsets and use_channels must be equal."

    # create operations
    pickups = [
      Pickup(resource=tip_spot, offset=offset, tip=tip)
      for tip_spot, offset, tip in zip(tip_spots, offsets, tips)
    ]

    # queue operations on the trackers
    for channel, op in zip(use_channels, pickups):
      if self.head[channel].has_tip:
        raise HasTipError("Channel has tip")
      if does_tip_tracking() and not op.resource.tracker.is_disabled:
        op.resource.tracker.remove_tip()
      self.head[channel].add_tip(op.tip, origin=op.resource, commit=False)

    # fix the backend kwargs
    extras = self._check_args(
      self.backend.pick_up_tips, backend_kwargs, default={"ops", "use_channels"}
    )
    for extra in extras:
      del backend_kwargs[extra]

    # actually pick up the tips
    error: Optional[Exception] = None
    try:
      await self.backend.pick_up_tips(
        ops=pickups, use_channels=use_channels, **backend_kwargs
      )
    except Exception as e:  # pylint: disable=broad-except
      error = e

    # determine which channels were successful
    successes = [error is None] * len(pickups)
    if error is not None and isinstance(error, ChannelizedError):
      successes = [channel_idx not in error.errors for channel_idx in use_channels]

    # commit or rollback the state trackers
    for channel, op, success in zip(use_channels, pickups, successes):
      if does_tip_tracking() and not op.resource.tracker.is_disabled:
        (op.resource.tracker.commit if success else op.resource.tracker.rollback)()
      (self.head[channel].commit if success else self.head[channel].rollback)()

    # trigger callback
    self._trigger_callback(
      "pick_up_tips",
      liquid_handler=self,
      operations=pickups,
      use_channels=use_channels,
      error=error,
      **backend_kwargs,
    )

  @need_setup_finished
  async def drop_tips(
    self,
    tip_spots: List[Union[TipSpot, Trash]],
    use_channels: Optional[List[int]] = None,
    offsets: Optional[List[Coordinate]] = None,
    allow_nonzero_volume: bool = False,
    **backend_kwargs,
  ):
    """Drop tips to a resource.

    Examples:
      Dropping tips to the first column.

      >>> lh.pick_up_tips(tip_rack["A1:H1"])

      Dropping tips with different offsets:

      >>> lh.drop_tips(
      ...   channels=tips_resource["A1":"C1"],
      ...   offsets=[
      ...     Coordinate(0, 0, 0), # A1
      ...     Coordinate(1, 1, 1), # B1
      ...     Coordinate.zero() # C1
      ...   ]
      ... )

    Args:
      tip_spots: Tip resource locations to drop to.
      use_channels: List of channels to use. Index from front to back. If `None`, the first
        `len(channels)` channels will be used.
      offsets: List of offsets, one for each channel, a translation that will be applied to the tip
        drop location. If `None`, no offset will be applied.
      allow_nonzero_volume: If `True`, the tip will be dropped even if its volume is not zero (there
        is liquid in the tip). If `False`, a RuntimeError will be raised if the tip has nonzero
        volume.
      backend_kwargs: Additional keyword arguments for the backend, optional.

    Raises:
      RuntimeError: If the setup has not been run. See :meth:`~LiquidHandler.setup`.

      ValueError: If no channel will pick up a tip, in other words, if all channels are `None` or
        if the list of channels is empty.

      ValueError: If the positions are not unique.

      NoTipError: If a channel does not have a tip.

      HasTipError: If a spot already has a tip.
    """

    not_tip_spots = [ts for ts in tip_spots if not isinstance(ts, (TipSpot, Trash))]
    if len(not_tip_spots) > 0:
      raise TypeError(f"Resources must be `TipSpot`s or Trash, got {not_tip_spots}")

    # fix arguments
    if use_channels is None:
      if self._default_use_channels is None:
        use_channels = list(range(len(tip_spots)))
      else:
        use_channels = self._default_use_channels
    tips = []
    for channel in use_channels:
      tip = self.head[channel].get_tip()
      if tip.tracker.get_used_volume() > 0 and not allow_nonzero_volume:
        raise RuntimeError(
          f"Cannot drop tip with volume {tip.tracker.get_used_volume()}"
        )
      tips.append(tip)

    # expand default arguments
    offsets = offsets or [Coordinate.zero()] * len(tip_spots)

    # checks
    self._assert_resources_exist(tip_spots)
    self._make_sure_channels_exist(use_channels)
    assert (
      len(tip_spots) == len(offsets) == len(use_channels) == len(tips)
    ), "Number of channels and offsets and use_channels and tips must be equal."

    # create operations
    drops = [
      Drop(resource=tip_spot, offset=offset, tip=tip)
      for tip_spot, tip, offset in zip(tip_spots, tips, offsets)
    ]

    # queue operations on the trackers
    for channel, op in zip(use_channels, drops):
      if (
        does_tip_tracking()
        and isinstance(op.resource, TipSpot)
        and not op.resource.tracker.is_disabled
      ):
        op.resource.tracker.add_tip(op.tip, commit=False)
      self.head[channel].remove_tip()

    # fix the backend kwargs
    extras = self._check_args(
      self.backend.drop_tips, backend_kwargs, default={"ops", "use_channels"}
    )
    for extra in extras:
      del backend_kwargs[extra]

    # actually drop the tips
    error: Optional[Exception] = None
    try:
      await self.backend.drop_tips(
        ops=drops, use_channels=use_channels, **backend_kwargs
      )
    except Exception as e:  # pylint: disable=broad-except
      error = e

    # determine which channels were successful
    successes = [error is None] * len(drops)
    if error is not None and isinstance(error, ChannelizedError):
      successes = [channel_idx not in error.errors for channel_idx in use_channels]

    # commit or rollback the state trackers
    for channel, op, success in zip(use_channels, drops, successes):
      if (
        does_tip_tracking()
        and isinstance(op.resource, TipSpot)
        and not op.resource.tracker.is_disabled
      ):
        (op.resource.tracker.commit if success else op.resource.tracker.rollback)()
      (self.head[channel].commit if success else self.head[channel].rollback)()

    # trigger callback
    self._trigger_callback(
      "drop_tips",
      liquid_handler=self,
      operations=drops,
      use_channels=use_channels,
      error=error,
      **backend_kwargs,
    )

  async def return_tips(
    self, use_channels: Optional[list[int]] = None, **backend_kwargs
  ):
    """Return all tips that are currently picked up to their original place.

    Examples:
      Return the tips on the head to the tip rack where they were picked up:

      >>> lh.pick_up_tips(tip_rack["A1"])
      >>> lh.return_tips()

    Args:
      backend_kwargs: backend kwargs passed to `drop_tips`.

    Raises:
      RuntimeError: If no tips have been picked up.
    """

    tip_spots: List[TipSpot] = []
    channels: List[int] = []

    for channel, tracker in self.head.items():
      if use_channels is not None and channel not in use_channels:
        continue
      if tracker.has_tip:
        origin = tracker.get_tip_origin()
        if origin is None:
          raise RuntimeError("No tip origin found.")
        tip_spots.append(origin)
        channels.append(channel)

    if len(tip_spots) == 0:
      raise RuntimeError("No tips have been picked up.")

    return await self.drop_tips(
      tip_spots=tip_spots, use_channels=channels, **backend_kwargs
    )

  async def discard_tips(
    self,
    use_channels: Optional[List[int]] = None,
    allow_nonzero_volume: bool = True,
    **backend_kwargs,
  ):
    """Permanently discard tips in the trash.

    Examples:
      Discarding the tips on channels 1 and 2:

      >>> lh.discard_tips(use_channels=[0, 1])

      Discarding all tips currently picked up:

      >>> lh.discard_tips()

    Args:
      use_channels: List of channels to use. Index from front to back. If `None`, all that have
        tips will be used.
      backend_kwargs: Additional keyword arguments for the backend, optional.
    """

    # Different default value from drop_tips: here we factor in the tip tracking.
    if use_channels is None:
      use_channels = [c for c, t in self.head.items() if t.has_tip]

    n = len(use_channels)

    if n == 0:
      raise RuntimeError("No tips have been picked up and no channels were specified.")

    trash = self.deck.get_trash_area()
    offsets = [
      c - trash.center() for c in reversed(trash.centers(yn=n))
    ]  # offset is wrt center

    return await self.drop_tips(
      tip_spots=[trash] * n,
      use_channels=use_channels,
      offsets=offsets,
      allow_nonzero_volume=allow_nonzero_volume,
      **backend_kwargs,
    )

  def _check_containers(self, resources: Sequence[Resource]):
    """Checks that all resources are containers."""
    not_containers = [r for r in resources if not isinstance(r, Container)]
    if len(not_containers) > 0:
      raise TypeError(f"Resources must be `Container`s, got {not_containers}")

  @need_setup_finished
  async def aspirate(
    self,
    resources: Sequence[Container],
    vols: List[float],
    use_channels: Optional[List[int]] = None,
    flow_rates: Optional[List[Optional[float]]] = None,
    offsets: Optional[List[Coordinate]] = None,
    liquid_height: Optional[List[Optional[float]]] = None,
    blow_out_air_volume: Optional[List[Optional[float]]] = None,
    **backend_kwargs,
  ):
    """Aspirate liquid from the specified wells.

    Examples:
      Aspirate a constant amount of liquid from the first column:

      >>> lh.aspirate(plate["A1:H1"], 50)

      Aspirate an linearly increasing amount of liquid from the first column:

      >>> lh.aspirate(plate["A1:H1"], range(0, 500, 50))

      Aspirate arbitrary amounts of liquid from the first column:

      >>> lh.aspirate(plate["A1:H1"], [0, 40, 10, 50, 100, 200, 300, 400])

      Aspirate liquid from wells in different plates:

      >>> lh.aspirate(plate["A1"] + plate2["A1"] + plate3["A1"], 50)

      Aspirating with a 10mm z-offset:

      >>> lh.aspirate(plate["A1"], vols=50, offsets=[Coordinate(0, 0, 10)])

      Aspirate from a blue bucket (big container), with the first 4 channels (which will be
      spaced equally apart):

      >>> lh.aspirate(blue_bucket, vols=50, use_channels=[0, 1, 2, 3])

    Args:
      resources: A list of wells to aspirate liquid from. Can be a single resource, or a list of
        resources. If a single resource is specified, all channels will aspirate from the same
        resource.
      vols: A list of volumes to aspirate, one for each channel. If `vols` is a single number, then
        all channels will aspirate that volume.
      use_channels: List of channels to use. Index from front to back. If `None`, the first
        `len(wells)` channels will be used.
      flow_rates: the aspiration speed. In ul/s. If `None`, the backend default will be used.
      offsets: List of offsets for each channel, a translation that will be applied to the
        aspiration location.
      liquid_height: The height of the liquid in the well wrt the bottom, in mm.
      blow_out_air_volume: The volume of air to aspirate after the liquid, in ul. If `None`, the
        backend default will be used.
      backend_kwargs: Additional keyword arguments for the backend, optional.

    Raises:
      RuntimeError: If the setup has not been run. See :meth:`~LiquidHandler.setup`.

      ValueError: If all channels are `None`.
    """

    self._check_containers(resources)

    use_channels = (
      use_channels or self._default_use_channels or list(range(len(resources)))
    )

    # expand default arguments
    offsets = offsets or [Coordinate.zero()] * len(use_channels)
    flow_rates = flow_rates or [None] * len(use_channels)
    liquid_height = liquid_height or [None] * len(use_channels)
    blow_out_air_volume = blow_out_air_volume or [None] * len(use_channels)

    # Convert everything to floats to handle exotic number types
    vols = [float(v) for v in vols]
    flow_rates = [float(fr) if fr is not None else None for fr in flow_rates]
    liquid_height = [float(lh) if lh is not None else None for lh in liquid_height]
    blow_out_air_volume = [
      float(bav) if bav is not None else None for bav in blow_out_air_volume
    ]

    self._blow_out_air_volume = blow_out_air_volume
    tips = [self.head[channel].get_tip() for channel in use_channels]

    # Checks
    for resource in resources:
      if isinstance(resource.parent, Plate) and resource.parent.has_lid():
        raise ValueError("Aspirating from a well with a lid is not supported.")

    self._make_sure_channels_exist(use_channels)
    assert (
      len(resources)
      == len(vols)
      == len(offsets)
      == len(flow_rates)
      == len(liquid_height)
    )

    # If the user specified a single resource, but multiple channels to use, we will assume they
    # want to space the channels evenly across the resource. Note that offsets are relative to the
    # center of the resource.
    if len(set(resources)) == 1:
      resource = resources[0]
      n = len(use_channels)
      resources = [resource] * len(use_channels)
      centers = list(reversed(resource.centers(yn=n, zn=0)))
      centers = [c - resource.center() for c in centers]  # offset is wrt center
      offsets = [c + o for c, o in zip(centers, offsets)]  # user-defined

    # liquid(s) for each channel. If volume tracking is disabled, use None as the liquid.
    liquids: List[List[Tuple[Optional[Liquid], float]]] = []
    for r, vol in zip(resources, vols):
      if r.tracker.is_disabled or not does_volume_tracking():
        liquids.append([(None, vol)])
      else:
        liquids.append(r.tracker.get_liquids(top_volume=vol))

    # create operations
    aspirations = [
      Aspiration(
        resource=r,
        volume=v,
        offset=o,
        flow_rate=fr,
        liquid_height=lh,
        tip=t,
        blow_out_air_volume=bav,
        liquids=lvs,
      )
      for r, v, o, fr, lh, t, bav, lvs in zip(
        resources,
        vols,
        offsets,
        flow_rates,
        liquid_height,
        tips,
        blow_out_air_volume,
        liquids,
      )
    ]

    # queue the operations on the resource (source) and mounted tips (destination) trackers
    for op in aspirations:
      if does_volume_tracking():
        if not op.resource.tracker.is_disabled:
          op.resource.tracker.remove_liquid(op.volume)

        # Cross contamination check
        if does_cross_contamination_tracking():
          if check_contaminated(
            op.tip.tracker.liquid_history, op.resource.tracker.liquid_history
          ):
            raise CrossContaminationError(
              f"Attempting to aspirate {next(reversed(op.liquids))[0]} with a tip contaminated "
              f"with {op.tip.tracker.liquid_history}."
            )

        for liquid, volume in reversed(op.liquids):
          op.tip.tracker.add_liquid(liquid=liquid, volume=volume)

    extras = self._check_args(
      self.backend.aspirate, backend_kwargs, default={"ops", "use_channels"}
    )
    for extra in extras:
      del backend_kwargs[extra]

    # actually aspirate the liquid
    error: Optional[Exception] = None
    try:
      await self.backend.aspirate(
        ops=aspirations, use_channels=use_channels, **backend_kwargs
      )
    except Exception as e:  # pylint: disable=broad-exception-caught
      error = e

    # determine which channels were successful
    successes = [error is None] * len(aspirations)
    if error is not None and isinstance(error, ChannelizedError):
      successes = [channel_idx not in error.errors for channel_idx in use_channels]

    # commit or rollback the state trackers
    for channel, op, success in zip(use_channels, aspirations, successes):
      if does_volume_tracking():
        if not op.resource.tracker.is_disabled:
          (op.resource.tracker.commit if success else op.resource.tracker.rollback)()
        (
          self.head[channel].get_tip().tracker.commit
          if success
          else self.head[channel].rollback
        )()

    # trigger callback
    self._trigger_callback(
      "aspirate",
      liquid_handler=self,
      operations=aspirations,
      use_channels=use_channels,
      error=error,
      **backend_kwargs,
    )

  @need_setup_finished
  async def dispense(
    self,
    resources: Sequence[Container],
    vols: List[float],
    use_channels: Optional[List[int]] = None,
    flow_rates: Optional[List[Optional[float]]] = None,
    offsets: Optional[List[Coordinate]] = None,
    liquid_height: Optional[List[Optional[float]]] = None,
    blow_out_air_volume: Optional[List[Optional[float]]] = None,
    **backend_kwargs,
  ):
    """Dispense liquid to the specified channels.

    Examples:
      Dispense a constant amount of liquid to the first column:

      >>> lh.dispense(plate["A1:H1"], 50)

      Dispense an linearly increasing amount of liquid to the first column:

      >>> lh.dispense(plate["A1:H1"], range(0, 500, 50))

      Dispense arbitrary amounts of liquid to the first column:

      >>> lh.dispense(plate["A1:H1"], [0, 40, 10, 50, 100, 200, 300, 400])

      Dispense liquid to wells in different plates:

      >>> lh.dispense((plate["A1"], 50), (plate2["A1"], 50), (plate3["A1"], 50))

      Dispensing with a 10mm z-offset:

      >>> lh.dispense(plate["A1"], vols=50, offsets=[Coordinate(0, 0, 10)])

      Dispense a blue bucket (big container), with the first 4 channels (which will be spaced
      equally apart):

      >>> lh.dispense(blue_bucket, vols=50, use_channels=[0, 1, 2, 3])

    Args:
      wells: A list of resources to dispense liquid to. Can be a list of resources, or a single
        resource, in which case all channels will dispense to that resource.
      vols: A list of volumes to dispense, one for each channel, or a single volume to dispense to
        all channels. If `vols` is a single number, then all channels will dispense that volume. In
        units of ul.
      use_channels: List of channels to use. Index from front to back. If `None`, the first
        `len(channels)` channels will be used.
      flow_rates: the flow rates, in ul/s. If `None`, the backend default will be used.
      offsets: List of offsets for each channel, a translation that will be applied to the
        dispense location.
      liquid_height: The height of the liquid in the well wrt the bottom, in mm.
      blow_out_air_volume: The volume of air to dispense after the liquid, in ul. If `None`, the
        backend default will be used.
      backend_kwargs: Additional keyword arguments for the backend, optional.

    Raises:
      RuntimeError: If the setup has not been run. See :meth:`~LiquidHandler.setup`.

      ValueError: If the dispense info is invalid, in other words, when all channels are `None`.

      ValueError: If all channels are `None`.
    """

    # If the user specified a single resource, but multiple channels to use, we will assume they
    # want to space the channels evenly across the resource. Note that offsets are relative to the
    # center of the resource.

    self._check_containers(resources)

    use_channels = (
      use_channels or self._default_use_channels or list(range(len(resources)))
    )

    # expand default arguments
    offsets = offsets or [Coordinate.zero()] * len(use_channels)
    flow_rates = flow_rates or [None] * len(use_channels)
    liquid_height = liquid_height or [None] * len(use_channels)
    blow_out_air_volume = blow_out_air_volume or [None] * len(use_channels)

    # Convert everything to floats to handle exotic number types
    vols = [float(v) for v in vols]
    flow_rates = [float(fr) if fr is not None else None for fr in flow_rates]
    liquid_height = [float(lh) if lh is not None else None for lh in liquid_height]
    blow_out_air_volume = [
      float(bav) if bav is not None else None for bav in blow_out_air_volume
    ]

    # If the user specified a single resource, but multiple channels to use, we will assume they
    # want to space the channels evenly across the resource. Note that offsets are relative to the
    # center of the resource.
    if len(set(resources)) == 1:
      resource = resources[0]
      n = len(use_channels)
      resources = [resource] * len(use_channels)
      centers = list(reversed(resource.centers(yn=n, zn=0)))
      centers = [c - resource.center() for c in centers]  # offset is wrt center
      offsets = [c + o for c, o in zip(centers, offsets)]  # user-defined

    tips = [self.head[channel].get_tip() for channel in use_channels]

    # Check the blow out air volume with what was aspirated
    if does_volume_tracking():
      if any(bav is not None and bav != 0.0 for bav in blow_out_air_volume):
        if self._blow_out_air_volume is None:
          raise BlowOutVolumeError("No blowout volume was aspirated.")
        for requested_bav, done_bav in zip(
          blow_out_air_volume, self._blow_out_air_volume
        ):
          if (
            requested_bav is not None
            and done_bav is not None
            and requested_bav > done_bav
          ):
            raise BlowOutVolumeError("Blowout volume is larger than aspirated volume")

    for resource in resources:
      if isinstance(resource.parent, Plate) and resource.parent.has_lid():
        raise ValueError("Dispensing to plate with lid")

    assert len(vols) == len(offsets) == len(flow_rates) == len(liquid_height)

    # liquid(s) for each channel. If volume tracking is disabled, use None as the liquid.
    if does_volume_tracking():
<<<<<<< HEAD
      liquids = [
        c.get_tip().tracker.get_liquids(top_volume=vol)
        for c, vol in zip(self.head.values(), vols)
      ]
=======
      channels = [self.head[channel] for channel in use_channels]
      liquids = [c.get_tip().tracker.get_liquids(top_volume=vol)
                 for c, vol in zip(channels, vols)]
>>>>>>> 2b606b62
    else:
      liquids = [[(None, vol)] for vol in vols]

    # create operations
    dispenses = [
      Dispense(
        resource=r,
        volume=v,
        offset=o,
        flow_rate=fr,
        liquid_height=lh,
        tip=t,
        liquids=lvs,
        blow_out_air_volume=bav,
      )
      for r, v, o, fr, lh, t, bav, lvs in zip(
        resources,
        vols,
        offsets,
        flow_rates,
        liquid_height,
        tips,
        blow_out_air_volume,
        liquids,
      )
    ]

    # queue the operations on the resource (source) and mounted tips (destination) trackers
    for op in dispenses:
      if does_volume_tracking():
        if not op.resource.tracker.is_disabled:
          # Update the liquid history of the tip to reflect new liquid
          if check_updatable(op.tip.tracker, op.resource.tracker):
            op.tip.tracker.liquid_history.update(op.resource.tracker.liquid_history)

          for liquid, volume in op.liquids:
            op.resource.tracker.add_liquid(liquid=liquid, volume=volume)
        op.tip.tracker.remove_liquid(op.volume)

    # fix the backend kwargs
    extras = self._check_args(
      self.backend.dispense, backend_kwargs, default={"ops", "use_channels"}
    )
    for extra in extras:
      del backend_kwargs[extra]

    # actually dispense the liquid
    error: Optional[Exception] = None
    try:
      await self.backend.dispense(
        ops=dispenses, use_channels=use_channels, **backend_kwargs
      )
    except Exception as e:  # pylint: disable=broad-except
      error = e

    # determine which channels were successful
    successes = [error is None] * len(dispenses)
    if error is not None and isinstance(error, ChannelizedError):
      successes = [channel_idx not in error.errors for channel_idx in use_channels]

    # commit or rollback the state trackers
    for channel, op, success in zip(use_channels, dispenses, successes):
      if does_volume_tracking():
        if not op.resource.tracker.is_disabled:
          (op.resource.tracker.commit if success else op.resource.tracker.rollback)()
        (
          self.head[channel].get_tip().tracker.commit
          if success
          else self.head[channel].rollback
        )()

    if any(bav is not None for bav in blow_out_air_volume):
      self._blow_out_air_volume = None

    # trigger callback
    self._trigger_callback(
      "dispense",
      liquid_handler=self,
      operations=dispenses,
      use_channels=use_channels,
      error=error,
      **backend_kwargs,
    )

  async def transfer(
    self,
    source: Well,
    targets: List[Well],
    source_vol: Optional[float] = None,
    ratios: Optional[List[float]] = None,
    target_vols: Optional[List[float]] = None,
    aspiration_flow_rate: Optional[float] = None,
    dispense_flow_rates: Optional[Union[float, List[Optional[float]]]] = None,
    **backend_kwargs,
  ):
    """Transfer liquid from one well to another.

    Examples:

      Transfer 50 uL of liquid from the first well to the second well:

      >>> lh.transfer(plate["A1"], plate["B1"], source_vol=50)

      Transfer 80 uL of liquid from the first well equally to the first column:

      >>> lh.transfer(plate["A1"], plate["A1:H1"], source_vol=80)

      Transfer 60 uL of liquid from the first well in a 1:2 ratio to 2 other wells:

      >>> lh.transfer(plate["A1"], plate["B1:C1"], source_vol=60, ratios=[2, 1])

      Transfer arbitrary volumes to the first column:

      >>> lh.transfer(plate["A1"], plate["A1:H1"], target_vols=[3, 1, 4, 1, 5, 9, 6, 2])

    Args:
      source: The source well.
      targets: The target wells.
      source_vol: The volume to transfer from the source well.
      ratios: The ratios to use when transferring liquid to the target wells. If not specified, then
        the volumes will be distributed equally.
      target_vols: The volumes to transfer to the target wells. If specified, `source_vols` and
        `ratios` must be `None`.
      aspiration_flow_rate: The flow rate to use when aspirating, in ul/s. If `None`, the backend
        default will be used.
      dispense_flow_rates: The flow rates to use when dispensing, in ul/s. If `None`, the backend
        default will be used. Either a single flow rate for all channels, or a list of flow rates,
        one for each target well.

    Raises:
      RuntimeError: If the setup has not been run. See :meth:`~LiquidHandler.setup`.
    """

    if target_vols is not None:
      if ratios is not None:
        raise TypeError("Cannot specify ratios and target_vols at the same time")
      if source_vol is not None:
        raise TypeError("Cannot specify source_vol and target_vols at the same time")
    else:
      if source_vol is None:
        raise TypeError("Must specify either source_vol or target_vols")

      if ratios is None:
        ratios = [1] * len(targets)

      target_vols = [source_vol * r / sum(ratios) for r in ratios]

    await self.aspirate(
      resources=[source],
      vols=[sum(target_vols)],
      flow_rates=aspiration_flow_rate,
      **backend_kwargs,
    )
    for target, vol in zip(targets, target_vols):
      await self.dispense(
        resources=[target],
        vols=[vol],
        flow_rates=dispense_flow_rates,
        use_channels=[0],
        **backend_kwargs,
      )

  @contextlib.contextmanager
  def use_channels(self, channels: List[int]):
    """Temporarily use the specified channels as a default argument to `use_channels`.

    Examples:
      Use channel index 2 for all liquid handling operations inside the context:

      >>> with lh.use_channels([2]):
      ...   lh.pick_up_tips(tip_rack["A1"])
      ...   lh.aspirate(plate["A1"], 50)
      ...   lh.dispense(plate["A1"], 50)

      This is equivalent to:

      >>> lh.pick_up_tips(tip_rack["A1"], use_channels=[2])
      >>> lh.aspirate(plate["A1"], 50, use_channels=[2])
      >>> lh.dispense(plate["A1"], 50, use_channels=[2])

      Within the context manager, you can override the default channels by specifying the
      `use_channels` argument explicitly.
    """

    self._default_use_channels = channels

    try:
      yield
    finally:
      self._default_use_channels = None

  async def pick_up_tips96(
    self, tip_rack: TipRack, offset: Coordinate = Coordinate.zero(), **backend_kwargs
  ):
    """Pick up tips using the 96 head. This will pick up 96 tips.

    Examples:
      Pick up tips from a 96-tip tiprack:

      >>> lh.pick_up_tips96(my_tiprack)

    Args:
      tip_rack: The tip rack to pick up tips from.
      offset: The offset to use when picking up tips, optional.
      backend_kwargs: Additional keyword arguments for the backend, optional.
    """

    if not isinstance(tip_rack, TipRack):
      raise TypeError(f"Resource must be a TipRack, got {tip_rack}")
    if not tip_rack.num_items == 96:
      raise ValueError("Tip rack must have 96 tips")

    extras = self._check_args(
      self.backend.pick_up_tips96, backend_kwargs, default={"pickup"}
    )
    for extra in extras:
      del backend_kwargs[extra]

    # queue operation on all tip trackers
    for i, tip_spot in enumerate(tip_rack.get_all_items()):
      if not does_tip_tracking() and self.head96[i].has_tip:
        self.head96[i].remove_tip()
      self.head96[i].add_tip(tip_spot.get_tip(), origin=tip_spot, commit=False)
      if does_tip_tracking() and not tip_spot.tracker.is_disabled:
        tip_spot.tracker.remove_tip()

    pickup_operation = PickupTipRack(resource=tip_rack, offset=offset)
    try:
      await self.backend.pick_up_tips96(pickup=pickup_operation, **backend_kwargs)
    except Exception as error:  # pylint: disable=broad-except
      for i, tip_spot in enumerate(tip_rack.get_all_items()):
        if does_tip_tracking() and not tip_spot.tracker.is_disabled:
          tip_spot.tracker.rollback()
        self.head96[i].rollback()
      self._trigger_callback(
        "pick_up_tips96",
        liquid_handler=self,
        pickup=pickup_operation,
        error=error,
        **backend_kwargs,
      )
    else:
      for i, tip_spot in enumerate(tip_rack.get_all_items()):
        if does_tip_tracking() and not tip_spot.tracker.is_disabled:
          tip_spot.tracker.commit()
        self.head96[i].commit()
      self._trigger_callback(
        "pick_up_tips96",
        liquid_handler=self,
        pickup=pickup_operation,
        error=None,
        **backend_kwargs,
      )

  async def drop_tips96(
    self,
    resource: Union[TipRack, Trash],
    offset: Coordinate = Coordinate.zero(),
    allow_nonzero_volume: bool = False,
    **backend_kwargs,
  ):
    """Drop tips using the 96 head. This will drop 96 tips.

    Examples:
      Drop tips to a 96-tip tiprack:

      >>> lh.drop_tips96(my_tiprack)

      Drop tips to the trash:

      >>> lh.drop_tips96(lh.deck.get_trash_area96())

    Args:
      resource: The tip rack to drop tips to.
      offset: The offset to use when dropping tips.
      allow_nonzero_volume: If `True`, the tip will be dropped even if its volume is not zero (there
        is liquid in the tip). If `False`, a RuntimeError will be raised if the tip has nonzero
        volume.
      backend_kwargs: Additional keyword arguments for the backend, optional.
    """

    if not isinstance(resource, (TipRack, Trash)):
      raise TypeError(f"Resource must be a TipRack or Trash, got {resource}")
    if isinstance(resource, TipRack) and not resource.num_items == 96:
      raise ValueError("Tip rack must have 96 tips")

    extras = self._check_args(
      self.backend.drop_tips96, backend_kwargs, default={"drop"}
    )
    for extra in extras:
      del backend_kwargs[extra]

    # queue operation on all tip trackers
    for i in range(96):
      tip = self.head96[i].get_tip()
      if tip.tracker.get_used_volume() > 0 and not allow_nonzero_volume:
        error = (
          f"Cannot drop tip with volume {tip.tracker.get_used_volume()} on channel {i}"
        )
        raise RuntimeError(error)
      if isinstance(resource, TipRack):
        tip_spot = resource.get_item(i)
        if does_tip_tracking() and not tip_spot.tracker.is_disabled:
          tip_spot.tracker.add_tip(tip, commit=False)
      self.head96[i].remove_tip()

    drop_operation = DropTipRack(resource=resource, offset=offset)
    try:
      await self.backend.drop_tips96(drop=drop_operation, **backend_kwargs)
    except Exception as e:  # pylint: disable=broad-except
      for i in range(96):
        if isinstance(resource, TipRack):
          tip_spot = resource.get_item(i)
          if does_tip_tracking() and not tip_spot.tracker.is_disabled:
            tip_spot.tracker.rollback()
        self.head96[i].rollback()
      self._trigger_callback(
        "drop_tips96",
        liquid_handler=self,
        drop=drop_operation,
        error=e,
        **backend_kwargs,
      )
    else:
      for i in range(96):
        if isinstance(resource, TipRack):
          tip_spot = resource.get_item(i)
          if does_tip_tracking() and not tip_spot.tracker.is_disabled:
            tip_spot.tracker.commit()
        self.head96[i].commit()
      self._trigger_callback(
        "drop_tips96",
        liquid_handler=self,
        drop=drop_operation,
        error=None,
        **backend_kwargs,
      )

  def _get_96_head_origin_tip_rack(self) -> Optional[TipRack]:
    """Get the tip rack where the tips on the 96 head were picked up. If no tips were picked up,
    return `None`. If different tip racks were found for different tips on the head, raise a
    RuntimeError."""

    tip_spot = self.head96[0].get_tip_origin()
    if tip_spot is None:
      return None
    tip_rack = tip_spot.parent
    if tip_rack is None:
      # very unlikely, but just in case
      raise RuntimeError("No tip rack found for tip")
    for i in range(tip_rack.num_items):
      other_tip_spot = self.head96[i].get_tip_origin()
      if other_tip_spot is None:
        raise RuntimeError("Not all channels have a tip origin")
      other_tip_rack = other_tip_spot.parent
      if tip_rack != other_tip_rack:
        raise RuntimeError("All tips must be from the same tip rack")
    return tip_rack

  async def return_tips96(self, allow_nonzero_volume: bool = False, **backend_kwargs):
    """Return the tips on the 96 head to the tip rack where they were picked up.

    Examples:
      Return the tips on the 96 head to the tip rack where they were picked up:

      >>> lh.pick_up_tips96(my_tiprack)
      >>> lh.return_tips96()

    Raises:
      RuntimeError: If no tips have been picked up.
    """

    tip_rack = self._get_96_head_origin_tip_rack()
    if tip_rack is None:
      raise RuntimeError("No tips have been picked up with the 96 head")
    return await self.drop_tips96(
      tip_rack, allow_nonzero_volume=allow_nonzero_volume, **backend_kwargs
    )

  async def discard_tips96(self, allow_nonzero_volume: bool = True, **backend_kwargs):
    """Permanently discard tips from the 96 head in the trash. This method only works when this
    LiquidHandler is configured with a deck that implements the `get_trash_area96` method.
    Otherwise, an `ImplementationError` will be raised.

    Examples:
      Discard the tips on the 96 head:

      >>> lh.discard_tips96()

    Args:
      allow_nonzero_volume: If `True`, the tip will be dropped even if its volume is not zero (there
        is liquid in the tip). If `False`, a RuntimeError will be raised if the tip has nonzero
        volume.
      backend_kwargs: Additional keyword arguments for the backend, optional.

    Raises:
      ImplementationError: If the deck does not implement the `get_trash_area96` method.
    """

    return await self.drop_tips96(
      self.deck.get_trash_area96(),
      allow_nonzero_volume=allow_nonzero_volume,
      **backend_kwargs,
    )

  async def aspirate96(
    self,
    resource: Union[Plate, Container, List[Well]],
    volume: float,
    offset: Coordinate = Coordinate.zero(),
    flow_rate: Optional[float] = None,
    blow_out_air_volume: Optional[float] = None,
    **backend_kwargs,
  ):
    """Aspirate from all wells in a plate or from a container of a sufficient size.

    Examples:
      Aspirate an entire 96 well plate or a container of sufficient size:

      >>> lh.aspirate96(plate, volume=50)
      >>> lh.aspirate96(container, volume=50)

    Args:
      resource (Union[Plate, Container, List[Well]]): Resource object or list of wells.
      volume (float): The volume to aspirate through each channel
      offset (Coordinate): Adjustment to where the 96 head should go to aspirate relative to where
        the plate or container is defined to be. Defaults to Coordinate.zero().
      flow_rate ([Optional[float]]): The flow rate to use when aspirating, in ul/s. If `None`, the
        backend default will be used.
      blow_out_air_volume ([Optional[float]]): The volume of air to aspirate after the liquid, in
        ul. If `None`, the backend default will be used.
      backend_kwargs: Additional keyword arguments for the backend, optional.
    """

    if not (
      isinstance(resource, (Plate, Container))
      or (isinstance(resource, list) and all(isinstance(w, Well) for w in resource))
    ):
      raise TypeError(
        f"Resource must be a Plate, Container, or list of Wells, got {resource}"
      )

    extras = self._check_args(
      self.backend.aspirate96, backend_kwargs, default={"aspiration"}
    )
    for extra in extras:
      del backend_kwargs[extra]

    tips = [channel.get_tip() for channel in self.head96.values()]
    all_liquids: List[List[Tuple[Optional[Liquid], float]]] = []
    aspiration: Union[AspirationPlate, AspirationContainer]

    # Convert everything to floats to handle exotic number types
    volume = float(volume)
    flow_rate = float(flow_rate) if flow_rate is not None else None
    blow_out_air_volume = (
      float(blow_out_air_volume) if blow_out_air_volume is not None else None
    )

    if isinstance(resource, Container):
      if (
        resource.get_absolute_size_x() < 108.0 or resource.get_absolute_size_y() < 70.0
      ):  # TODO: analyze as attr
        raise ValueError("Container too small to accommodate 96 head")

      for channel in self.head96.values():
        # superfluous to have append in two places but the type checker is very angry and does not
        # understand that Optional[Liquid] (remove_liquid) is the same as None from the first case
        liquids: List[Tuple[Optional[Liquid], float]]
        if resource.tracker.is_disabled or not does_volume_tracking():
          liquids = [(None, volume)]
          all_liquids.append(liquids)
        else:
          liquids = resource.tracker.remove_liquid(volume=volume)  # type: ignore
          all_liquids.append(liquids)

        for liquid, vol in reversed(liquids):
          channel.get_tip().tracker.add_liquid(liquid=liquid, volume=vol)

      aspiration = AspirationContainer(
        container=resource,
        volume=volume,
        offset=offset,
        flow_rate=flow_rate,
        tips=tips,
        liquid_height=None,
        blow_out_air_volume=blow_out_air_volume,
        liquids=cast(List[List[Tuple[Optional[Liquid], float]]], all_liquids),  # stupid
      )
    else:
      if isinstance(resource, Plate):
        if resource.has_lid():
          raise ValueError("Aspirating from plate with lid")
        wells = resource.get_all_items()
      else:
        wells = resource

        # ensure that wells are all in the same plate
        plate = wells[0].parent
        for well in wells:
          if well.parent != plate:
            raise ValueError("All wells must be in the same plate")

      if not len(wells) == 96:
        raise ValueError(f"aspirate96 expects 96 wells, got {len(wells)}")

      for well, channel in zip(wells, self.head96.values()):
        # superfluous to have append in two places but the type checker is very angry and does not
        # understand that Optional[Liquid] (remove_liquid) is the same as None from the first case
        if well.tracker.is_disabled or not does_volume_tracking():
          liquids = [(None, volume)]
          all_liquids.append(liquids)
        else:
          liquids = well.tracker.remove_liquid(volume=volume)  # type: ignore
          all_liquids.append(liquids)

        for liquid, vol in reversed(liquids):
          channel.get_tip().tracker.add_liquid(liquid=liquid, volume=vol)

      aspiration = AspirationPlate(
        wells=wells,
        volume=volume,
        offset=offset,
        flow_rate=flow_rate,
        tips=tips,
        liquid_height=None,
        blow_out_air_volume=blow_out_air_volume,
        liquids=cast(List[List[Tuple[Optional[Liquid], float]]], all_liquids),  # stupid
      )

    try:
      await self.backend.aspirate96(aspiration=aspiration, **backend_kwargs)
    except Exception as error:  # pylint: disable=broad-except
      for channel, well in zip(self.head96.values(), wells):
        if does_volume_tracking() and not well.tracker.is_disabled:
          well.tracker.rollback()
        channel.get_tip().tracker.rollback()
      self._trigger_callback(
        "aspirate96",
        liquid_handler=self,
        aspiration=aspiration,
        error=error,
        **backend_kwargs,
      )
    else:
      for channel, well in zip(self.head96.values(), wells):
        if does_volume_tracking() and not well.tracker.is_disabled:
          well.tracker.commit()
        channel.get_tip().tracker.commit()
      self._trigger_callback(
        "aspirate96",
        liquid_handler=self,
        aspiration=aspiration,
        error=None,
        **backend_kwargs,
      )

  async def dispense96(
    self,
    resource: Union[Plate, Container, List[Well]],
    volume: float,
    offset: Coordinate = Coordinate.zero(),
    flow_rate: Optional[float] = None,
    blow_out_air_volume: Optional[float] = None,
    **backend_kwargs,
  ):
    """Dispense to all wells in a plate.

    Examples:
      Dispense an entire 96 well plate:

      >>> lh.dispense96(plate, volume=50)

    Args:
      resource (Union[Plate, Container, List[Well]]): Resource object or list of wells.
      volume (float): The volume to dispense through each channel
      offset (Coordinate): Adjustment to where the 96 head should go to aspirate relative to where
        the plate or container is defined to be. Defaults to Coordinate.zero().
      flow_rate ([Optional[float]]): The flow rate to use when dispensing, in ul/s. If `None`, the
        backend default will be used.
      blow_out_air_volume ([Optional[float]]): The volume of air to dispense after the liquid, in
        ul. If `None`, the backend default will be used.
      backend_kwargs: Additional keyword arguments for the backend, optional.
    """

    if not (
      isinstance(resource, (Plate, Container))
      or (isinstance(resource, list) and all(isinstance(w, Well) for w in resource))
    ):
      raise TypeError(
        f"Resource must be a Plate, Container, or list of Wells, got {resource}"
      )

    extras = self._check_args(
      self.backend.dispense96, backend_kwargs, default={"dispense"}
    )
    for extra in extras:
      del backend_kwargs[extra]

    tips = [channel.get_tip() for channel in self.head96.values()]
    all_liquids: List[List[Tuple[Optional[Liquid], float]]] = []
    dispense: Union[DispensePlate, DispenseContainer]

    # Convert everything to floats to handle exotic number types
    volume = float(volume)
    flow_rate = float(flow_rate) if flow_rate is not None else None
    blow_out_air_volume = (
      float(blow_out_air_volume) if blow_out_air_volume is not None else None
    )

    if isinstance(resource, Container):
      if (
        resource.get_absolute_size_x() < 108.0 or resource.get_absolute_size_y() < 70.0
      ):  # TODO: analyze as attr
        raise ValueError("Container too small to accommodate 96 head")

      for channel in self.head96.values():
        # superfluous to have append in two places but the type checker is very angry and does not
        # understand that Optional[Liquid] (remove_liquid) is the same as None from the first case
        reversed_liquids: List[Tuple[Optional[Liquid], float]]
        if resource.tracker.is_disabled or not does_volume_tracking():
          reversed_liquids = [(None, volume)]
          all_liquids.append(reversed_liquids)
        else:
          reversed_liquids = resource.tracker.remove_liquid(volume=volume)  # type: ignore
          all_liquids.append(reversed_liquids)

        for liquid, vol in reversed(reversed_liquids):
          channel.get_tip().tracker.add_liquid(liquid=liquid, volume=vol)

      dispense = DispenseContainer(
        container=resource,
        volume=volume,
        offset=offset,
        flow_rate=flow_rate,
        tips=tips,
        liquid_height=None,
        blow_out_air_volume=blow_out_air_volume,
        liquids=cast(List[List[Tuple[Optional[Liquid], float]]], all_liquids),  # stupid
      )
    else:
      if isinstance(resource, Plate):
        if resource.has_lid():
          raise ValueError("Aspirating from plate with lid")
        wells = resource.get_all_items()
      else:
        wells = resource

        # ensure that wells are all in the same plate
        plate = wells[0].parent
        for well in wells:
          if well.parent != plate:
            raise ValueError("All wells must be in the same plate")

      if not len(wells) == 96:
        raise ValueError(f"dispense96 expects 96 wells, got {len(wells)}")

      for channel, well in zip(self.head96.values(), wells):
        # even if the volume tracker is disabled, a liquid (None, volume) is added to the list
        # during the aspiration command
        liquids = channel.get_tip().tracker.remove_liquid(volume=volume)
        reversed_liquids = list(reversed(liquids))
        all_liquids.append(reversed_liquids)

        for liquid, vol in reversed_liquids:
          well.tracker.add_liquid(liquid=liquid, volume=vol)

      dispense = DispensePlate(
        wells=wells,
        volume=volume,
        offset=offset,
        flow_rate=flow_rate,
        tips=tips,
        liquid_height=None,
        blow_out_air_volume=blow_out_air_volume,
        liquids=all_liquids,
      )

    try:
      await self.backend.dispense96(dispense=dispense, **backend_kwargs)
    except Exception as error:  # pylint: disable=broad-except
      for channel, well in zip(self.head96.values(), wells):
        if does_volume_tracking() and not well.tracker.is_disabled:
          well.tracker.rollback()
        channel.get_tip().tracker.rollback()

      self._trigger_callback(
        "dispense96",
        liquid_handler=self,
        dispense=dispense,
        error=error,
        **backend_kwargs,
      )
    else:
      for channel, well in zip(self.head96.values(), wells):
        if does_volume_tracking() and not well.tracker.is_disabled:
          well.tracker.commit()
        channel.get_tip().tracker.commit()

      self._trigger_callback(
        "dispense96",
        liquid_handler=self,
        dispense=dispense,
        error=None,
        **backend_kwargs,
      )

  async def stamp(
    self,
    source: Plate,  # TODO
    target: Plate,
    volume: float,
    aspiration_flow_rate: Optional[float] = None,
    dispense_flow_rate: Optional[float] = None,
  ):
    """Stamp (aspiration and dispense) one plate onto another.

    Args:
      source: the source plate
      target: the target plate
      volume: the volume to be transported
      aspiration_flow_rate: the flow rate for the aspiration, in ul/s. If `None`, the backend
        default will be used.
      dispense_flow_rate: the flow rate for the dispense, in ul/s. If `None`, the backend default
        will be used.
    """

    assert (source.num_items_x, source.num_items_y) == (
      target.num_items_x,
      target.num_items_y,
    ), "Source and target plates must be the same shape"

    await self.aspirate96(
      resource=source, volume=volume, flow_rate=aspiration_flow_rate
    )
    await self.dispense96(resource=source, volume=volume, flow_rate=dispense_flow_rate)

  async def move_resource(
    self,
    resource: Resource,
    to: Coordinate,
    intermediate_locations: Optional[List[Coordinate]] = None,
    resource_offset: Coordinate = Coordinate.zero(),
    destination_offset: Coordinate = Coordinate.zero(),
    pickup_distance_from_top: float = 0,
    get_direction: GripDirection = GripDirection.FRONT,
    put_direction: GripDirection = GripDirection.FRONT,
    **backend_kwargs,
  ):
    """Move a resource to a new location.

    Has convenience methods :meth:`move_plate` and :meth:`move_lid`.

    Examples:
      Move a plate to a new location:

      >>> lh.move_resource(plate, to=Coordinate(100, 100, 100))

    Args:
      resource: The Resource object.
      to: The absolute coordinate (meaning relative to deck) to move the resource to.
      intermediate_locations: A list of intermediate locations to move the resource through.
      resource_offset: The offset from the resource's origin, optional (rarely necessary).
      destination_offset: The offset from the location's origin, optional (rarely necessary).
      pickup_distance_from_top: The distance from the top of the resource to pick up from.
      get_direction: The direction from which to pick up the resource.
      put_direction: The direction from which to put down the resource.
    """

    # TODO: move conditional statements from move_plate into move_resource to enable
    # movement to other types besides Coordinate

    extras = self._check_args(
      self.backend.move_resource, backend_kwargs, default={"move"}
    )
    for extra in extras:
      del backend_kwargs[extra]

    move_operation = Move(
      resource=resource,
      destination=to,
      intermediate_locations=intermediate_locations or [],
      resource_offset=resource_offset,
      destination_offset=destination_offset,
      pickup_distance_from_top=pickup_distance_from_top,
      get_direction=get_direction,
      put_direction=put_direction,
    )

    result = await self.backend.move_resource(move=move_operation, **backend_kwargs)

    # rotate the resource if the move operation has a rotation.
    # this code should be expanded to also update the resource's location
    if move_operation.rotation != 0:
      move_operation.resource.rotate(z=move_operation.rotation)

    self._trigger_callback(
      "move_resource",
      liquid_handler=self,
      move=move_operation,
      error=None,
      **backend_kwargs,
    )

    return result

  async def move_lid(
    self,
    lid: Lid,
    to: Union[Plate, ResourceStack, Coordinate],
    intermediate_locations: Optional[List[Coordinate]] = None,
    resource_offset: Coordinate = Coordinate.zero(),
    destination_offset: Coordinate = Coordinate.zero(),
    get_direction: GripDirection = GripDirection.FRONT,
    put_direction: GripDirection = GripDirection.FRONT,
    pickup_distance_from_top: float = 5.7 - 3.33,
    **backend_kwargs,
  ):
    """Move a lid to a new location.

    A convenience method for :meth:`move_resource`.

    Examples:
      Move a lid to the :class:`~resources.ResourceStack`:

      >>> lh.move_lid(plate.lid, stacking_area)

      Move a lid to the stacking area and back, grabbing it from the left side:

      >>> lh.move_lid(plate.lid, stacking_area, get_direction=GripDirection.LEFT)
      >>> lh.move_lid(stacking_area.get_top_item(), plate, put_direction=GripDirection.LEFT)

    Args:
      lid: The lid to move. Can be either a Plate object or a Lid object.
      to: The location to move the lid to, either a plate, ResourceStack or a Coordinate.
      resource_offset: The offset from the resource's origin, optional (rarely necessary).
      destination_offset: The offset from the location's origin, optional (rarely necessary).

    Raises:
      ValueError: If the lid is not assigned to a resource.
    """

    if isinstance(to, Plate):
      to_location = to.get_absolute_location()
      to_location = Coordinate(
        x=to_location.x,
        y=to_location.y,
        z=to_location.z + to.get_absolute_size_z() - lid.nesting_z_height,
      )
    elif isinstance(to, ResourceStack):
      assert (
        to.direction == "z"
      ), "Only ResourceStacks with direction 'z' are currently supported"
      to_location = to.get_absolute_location(z="top")
    elif isinstance(to, Coordinate):
      to_location = to
    else:
      raise ValueError(f"Cannot move lid to {to}")

    await self.move_resource(
      lid,
      to=to_location,
      intermediate_locations=intermediate_locations,
      pickup_distance_from_top=pickup_distance_from_top,
      resource_offset=resource_offset,
      destination_offset=destination_offset,
      get_direction=get_direction,
      put_direction=put_direction,
      **backend_kwargs,
    )

    lid.unassign()
    if isinstance(to, Coordinate):
      self.deck.assign_child_resource(lid, location=to_location)
    elif isinstance(to, ResourceStack):  # manage its own resources
      to.assign_child_resource(lid)
    elif isinstance(to, Plate):
      to.assign_child_resource(resource=lid)
    else:
      raise ValueError("'to' must be either a Coordinate, ResourceStack or Plate")

  async def move_plate(
    self,
    plate: Plate,
    to: Union[ResourceStack, CarrierSite, Resource, Coordinate],
    intermediate_locations: Optional[List[Coordinate]] = None,
    resource_offset: Coordinate = Coordinate.zero(),
    destination_offset: Coordinate = Coordinate.zero(),
    put_direction: GripDirection = GripDirection.FRONT,
    get_direction: GripDirection = GripDirection.FRONT,
    pickup_distance_from_top: float = 13.2 - 3.33,
    **backend_kwargs,
  ):
    """Move a plate to a new location.

    A convenience method for :meth:`move_resource`.

    Examples:
      Move a plate to into a carrier spot:

      >>> lh.move_plate(plate, plt_car[1])

      Move a plate to an absolute location:

      >>> lh.move_plate(plate_01, Coordinate(100, 100, 100))

      Move a lid to another carrier spot, grabbing it from the left side:

      >>> lh.move_plate(plate, plt_car[1], get_direction=GripDirection.LEFT)
      >>> lh.move_plate(plate, plt_car[0], put_direction=GripDirection.LEFT)

      Move a resource while visiting a few intermediate locations along the way:

      >>> lh.move_plate(plate, plt_car[1], intermediate_locations=[
      ...   Coordinate(100, 100, 100),
      ...   Coordinate(200, 200, 200),
      ... ])

    Args:
      plate: The plate to move. Can be either a Plate object or a CarrierSite object.
      to: The location to move the plate to, either a plate, CarrierSite or a Coordinate.
      resource_offset: The offset from the resource's origin, optional (rarely necessary).
      destination_offset: The offset from the location's origin, optional (rarely necessary).
    """

    if isinstance(to, ResourceStack):
      assert (
        to.direction == "z"
      ), "Only ResourceStacks with direction 'z' are currently supported"
      to_location = to.get_absolute_location(z="top")
    elif isinstance(to, Coordinate):
      to_location = to
    elif isinstance(to, (MFXModule, Tilter)):
      to_location = to.get_absolute_location() + to.child_resource_location
    elif isinstance(to, PlateCarrierSite):
      to_location = to.get_absolute_location()
      # Sanity check for equal well clearances / dz
      well_dz_set = {
        round(well.location.z, 2)
        for well in plate.get_all_children()
        if well.category == "well" and well.location is not None
      }
      assert len(well_dz_set) == 1, "All wells must have the same dz"
      well_dz = well_dz_set.pop()
      # Plate "sinking" logic based on well dz to pedestal relationship
      # 1. no pedestal
      # 2. pedestal taller than plate.well.dz
      # 3. pedestal shorter than plate.well.dz
      pedestal_size_z = abs(to.pedestal_size_z)
      z_sinking_depth = min(pedestal_size_z, well_dz)
      correction_anchor = Coordinate(0, 0, -z_sinking_depth)
      to_location += correction_anchor
    elif isinstance(to, PlateAdapter):
      # Calculate location adjustment of Plate based on PlateAdapter geometry
      adjusted_plate_anchor = to.compute_plate_location(plate)
      to_location = to.get_absolute_location() + adjusted_plate_anchor
    else:
      to_location = to.get_absolute_location()

    await self.move_resource(
      plate,
      to=to_location,
      intermediate_locations=intermediate_locations,
      pickup_distance_from_top=pickup_distance_from_top,
      resource_offset=resource_offset,
      destination_offset=destination_offset,
      get_direction=get_direction,
      put_direction=put_direction,
      **backend_kwargs,
    )

    # Some of the code below should probably be moved to `move_resource` so that is can be shared
    # with the `move_lid` convenience method.
    plate.unassign()
    if isinstance(to, Coordinate):
      to_location -= (
        self.deck.location
      )  # passed as an absolute location, but stored as relative
      self.deck.assign_child_resource(plate, location=to_location)
    elif isinstance(to, PlateCarrierSite):  # .zero() resources
      to.assign_child_resource(plate)
    elif isinstance(to, CarrierSite):  # .zero() resources
      to.assign_child_resource(plate)
    elif isinstance(to, (ResourceStack, PlateReader)):  # manage its own resources
      if isinstance(to, ResourceStack) and to.direction != "z":
        raise ValueError(
          "Only ResourceStacks with direction 'z' are currently supported"
        )
      to.assign_child_resource(plate)
    elif isinstance(to, (MFXModule, Tilter)):
      to.assign_child_resource(plate, location=to.child_resource_location)
    elif isinstance(to, PlateAdapter):
      to.assign_child_resource(plate, location=to.compute_plate_location(plate))
    else:
      to.assign_child_resource(plate, location=to_location)

  def register_callback(self, method_name: str, callback: OperationCallback):
    """Registers a callback for a specific method."""
    if method_name in self._callbacks:
      error_message = f"Callback already registered for: {method_name}"
      raise RuntimeError(error_message)
    if method_name not in self.ALLOWED_CALLBACKS:
      error_message = f"Callback not allowed: {method_name}"
      raise RuntimeError(error_message)
    self._callbacks[method_name] = callback

  def _trigger_callback(
    self, method_name: str, *args, error: Optional[Exception] = None, **kwargs
  ):
    """Triggers the callback associated with a method, if any.

    NB: If an error exists it will be passed to the callback instead of being raised.
    """
    if callback := self._callbacks.get(method_name):
      callback(self, *args, error=error, **kwargs)
    elif error is not None:
      raise error

  @property
  def callbacks(self):
    return self._callbacks

  @classmethod
  def deserialize(cls, data: dict, allow_marshal: bool = False) -> LiquidHandler:
    """Deserialize a liquid handler from a dictionary.

    Args:
      data: A dictionary representation of the liquid handler.
    """

    deck_data = data["children"][0]
    deck = Deck.deserialize(data=deck_data, allow_marshal=allow_marshal)
    backend = LiquidHandlerBackend.deserialize(data=data["backend"])
    return cls(deck=deck, backend=backend)

  @classmethod
  def load(cls, path: str) -> LiquidHandler:
    """Load a liquid handler from a file.

    Args:
      path: The path to the file to load from.
    """

    with open(path, "r", encoding="utf-8") as f:
      return cls.deserialize(json.load(f))

  # -- Resource methods --

  def assign_child_resource(
    self,
    resource: Resource,
    location: Coordinate,
    reassign: bool = True,
  ):
    """Not implement on LiquidHandler, since the deck is managed by the :attr:`deck` attribute."""
    raise NotImplementedError(
      "Cannot assign child resource to liquid handler. Use "
      "lh.deck.assign_child_resource() instead."
    )


class OperationCallback(Protocol):
  def __call__(
    self, handler: "LiquidHandler", *args: Any, **kwargs: Any
  ) -> None: ...  # pragma: no cover<|MERGE_RESOLUTION|>--- conflicted
+++ resolved
@@ -1014,16 +1014,9 @@
 
     # liquid(s) for each channel. If volume tracking is disabled, use None as the liquid.
     if does_volume_tracking():
-<<<<<<< HEAD
-      liquids = [
-        c.get_tip().tracker.get_liquids(top_volume=vol)
-        for c, vol in zip(self.head.values(), vols)
-      ]
-=======
       channels = [self.head[channel] for channel in use_channels]
       liquids = [c.get_tip().tracker.get_liquids(top_volume=vol)
                  for c, vol in zip(channels, vols)]
->>>>>>> 2b606b62
     else:
       liquids = [[(None, vol)] for vol in vols]
 
