"""
This file defines interfaces for all supported Hamilton liquid handling robots.
"""
# pylint: disable=invalid-sequence-index, dangerous-default-value

from abc import ABC
import datetime
import enum
import functools
import logging
import re
from typing import Callable, Dict, ItemsView, List, Literal, Optional, Sequence, Type, TypeVar, cast

from pylabrobot.liquid_handling.backends.hamilton.base import HamiltonLiquidHandler, HamiltonFirmwareError
from pylabrobot.liquid_handling.liquid_classes.hamilton import HamiltonLiquidClass, get_star_liquid_class
from pylabrobot.liquid_handling.standard import (
    Pickup,
    PickupTipRack,
    Drop,
    DropTipRack,
    Aspiration,
    AspirationPlate,
    Dispense,
    DispensePlate,
    GripDirection,
    Move,
)
<<<<<<< HEAD
from pylabrobot.resources import Coordinate, Plate, Resource, TipSpot
from pylabrobot.resources.errors import TooLittleVolumeError, TooLittleLiquidError, HasTipError, NoTipError
=======
from pylabrobot.resources import Coordinate, Plate, Resource, TipSpot, Carrier
from pylabrobot.resources.errors import (
  TooLittleVolumeError,
  TooLittleLiquidError,
  HasTipError,
  NoTipError
)
>>>>>>> 6a526719
from pylabrobot.resources.liquid import Liquid
from pylabrobot.resources.well import Well
from pylabrobot.resources.ml_star import HamiltonTip, TipDropMethod, TipPickupMethod, TipSize


T = TypeVar("T")


logger = logging.getLogger("pylabrobot")


def need_iswap_parked(method: Callable):
    """Ensure that the iSWAP is in parked position before running command.

    If the iSWAP is not parked, it get's parked before running the command.
    """

    @functools.wraps(method)
    async def wrapper(self: "STAR", *args, **kwargs):
        if self.iswap_installed and not self.iswap_parked:
            await self.park_iswap()

        result = await method(self, *args, **kwargs)  # pylint: disable=not-callable

        return result

    return wrapper


def _fill_in_defaults(val: Optional[List[T]], default: List[T]) -> List[T]:
    """Util for converting an argument to the appropriate format for low level star methods."""
    t = type(default[0])
    # if the val is None, use the default.
    if val is None:
        return default
    # repeat val if it is not a list.
    if not isinstance(val, list):
        return [val] * len(default)
    # if the val is a list, it must be of the correct length.
    if len(val) != len(default):
        raise ValueError(f"Value length must equal num operations ({len(default)}), but is {val}")
    # if the val is a list of the correct length, the values must be of the right type.
    if not all(isinstance(v, t) for v in val):
        raise ValueError(f"Value must be a list of {t}, but is {val}")
    # the value is ready to be used.
    return val


def parse_star_fw_string(resp: str, fmt: str = "") -> dict:
    """Parse a machine command or response string according to a format string.

    The format contains names of parameters (always length 2),
    followed by an arbitrary number of the following, but always
    the same:
    - '&': char
    - '#': decimal
    - '*': hex

    The order of parameters in the format and response string do not
    have to (and often do not) match.

    The identifier parameter (id####) is added automatically.

    TODO: string parsing
    The firmware docs mention strings in the following format: '...'
    However, the length of these is always known (except when reading
    barcodes), so it is easier to convert strings to the right number
    of '&'. With barcode reading the length of the barcode is included
    with the response string. We'll probably do a custom implementation
    for that.

    TODO: spaces
    We should also parse responses where integers are separated by spaces,
    like this: `ua#### #### ###### ###### ###### ######`

    Args:
      resp: The response string to parse.
      fmt: The format string.

    Raises:
      ValueError: if the format string is incompatible with the response.

    Returns:
      A dictionary containing the parsed values.

    Examples:
      Parsing a string containing decimals (`1111`), hex (`0xB0B`) and chars (`'rw'`):

      ```
      >>> parse_fw_string("aa1111bbrwccB0B", "aa####bb&&cc***")
      {'aa': 1111, 'bb': 'rw', 'cc': 2827}
      ```
    """

    # Remove device and cmd identifier from response.
    resp = resp[4:]

    # Parse the parameters in the fmt string.
    info = {}

    def find_param(param):
        name, data = param[0:2], param[2:]
        type_ = {"#": "int", "*": "hex", "&": "str"}[data[0]]

        # Build a regex to match this parameter.
        exp = {
            "int": r"[-+]?[\d ]",
            "hex": r"[\da-fA-F ]",
            "str": ".",
        }[type_]
        len_ = len(data.split(" ")[0])  # Get length of first block.
        regex = f"{name}((?:{exp}{ {len_} }"

        if param.endswith(" (n)"):
            regex += " ?)+)"
            is_list = True
        else:
            regex += "))"
            is_list = False

        # Match response against regex, save results in right datatype.
        r = re.search(regex, resp)
        if r is None:
            raise ValueError(f"could not find matches for parameter {name}")

        g = r.groups()
        if len(g) == 0:
            raise ValueError(f"could not find value for parameter {name}")
        m = g[0]

        if is_list:
            m = m.split(" ")

            if type_ == "str":
                info[name] = m
            elif type_ == "int":
                info[name] = [int(m_) for m_ in m if m_ != ""]
            elif type_ == "hex":
                info[name] = [int(m_, base=16) for m_ in m if m_ != ""]
        else:
            if type_ == "str":
                info[name] = m
            elif type_ == "int":
                info[name] = int(m)
            elif type_ == "hex":
                info[name] = int(m, base=16)

    # Find params in string. All params are identified by 2 lowercase chars.
    param = ""
    prevchar = None
    for char in fmt:
        if char.islower() and prevchar != "(":
            if len(param) > 2:
                find_param(param)
                param = ""
        param += char
        prevchar = char
    if param != "":
        find_param(param)  # last parameter is not closed by loop.

    # If id not in fmt, add it.
    if "id" not in info:
        find_param("id####")

    return info


class STARModuleError(ABC):
    """Base class for all Hamilton backend errors, raised by a single module."""

    def __init__(
        self,
        message: str,
        trace_information: int,
        raw_response: str,
        raw_module: str,
    ):
        self.message = message
        self.trace_information = trace_information
        self.raw_response = raw_response
        self.raw_module = raw_module

    def __repr__(self) -> str:
        return f"{self.__class__.__name__}('{self.message}')"


class CommandSyntaxError(STARModuleError):
    """Command syntax error

    Code: 01
    """


class HardwareError(STARModuleError):
    """Hardware error

    Possible cause(s):
      drive blocked, low power etc.

    Code: 02
    """


class CommandNotCompletedError(STARModuleError):
    """Command not completed

    Possible cause(s):
      error in previous sequence (not executed)

    Code: 03
    """


class ClotDetectedError(STARModuleError):
    """Clot detected

    Possible cause(s):
      LLD not interrupted

    Code: 04
    """


class BarcodeUnreadableError(STARModuleError):
    """Barcode unreadable

    Possible cause(s):
      bad or missing barcode

    Code: 05
    """


class TipTooLittleVolumeError(STARModuleError):
    """Too little liquid

    Possible cause(s):
      1. liquid surface is not detected,
      2. Aspirate / Dispense conditions could not be fulfilled.

    Code: 06
    """


class TipAlreadyFittedError(STARModuleError):
    """Tip already fitted

    Possible cause(s):
      Repeated attempts to fit a tip or iSwap movement with tips

    Code: 07
    """


class HamiltonNoTipError(STARModuleError):
    """No tips

    Possible cause(s):
      command was started without fitting tip (tip was not fitted or fell off again)

    Code: 08
    """


class NoCarrierError(STARModuleError):
    """No carrier

    Possible cause(s):
      load command without carrier

    Code: 09
    """


class NotCompletedError(STARModuleError):
    """Not completed

    Possible cause(s):
      Command in command buffer was aborted due to an error in a previous command, or command stack
      was deleted.

    Code: 10
    """


class DispenseWithPressureLLDError(STARModuleError):
    """Dispense with  pressure LLD

    Possible cause(s):
      dispense with pressure LLD is not permitted

    Code: 11
    """


class NoTeachInSignalError(STARModuleError):
    """No Teach  In Signal

    Possible cause(s):
      X-Movement to LLD reached maximum allowable position with- out detecting Teach in signal

    Code: 12
    """


class LoadingTrayError(STARModuleError):
    """Loading  Tray error

    Possible cause(s):
      position already occupied

    Code: 13
    """


class SequencedAspirationWithPressureLLDError(STARModuleError):
    """Sequenced aspiration with  pressure LLD

    Possible cause(s):
      sequenced aspiration with pressure LLD is not permitted

    Code: 14
    """


class NotAllowedParameterCombinationError(STARModuleError):
    """Not allowed  parameter combination

    Possible cause(s):
      i.e. PLLD and dispense or wrong X-drive assignment

    Code: 15
    """


class CoverCloseError(STARModuleError):
    """Cover close error

    Possible cause(s):
      cover is not closed and couldn't be locked

    Code: 16
    """


class AspirationError(STARModuleError):
    """Aspiration error

    Possible cause(s):
      aspiration liquid stream error detected

    Code: 17
    """


class WashFluidOrWasteError(STARModuleError):
    """Wash fluid or trash error

    Possible cause(s):
      1. missing wash fluid
      2. trash of particular washer is full

    Code: 18
    """


class IncubationError(STARModuleError):
    """Incubation error

    Possible cause(s):
      incubator temperature out of limit

    Code: 19
    """


class TADMMeasurementError(STARModuleError):
    """TADM measurement error

    Possible cause(s):
      overshoot of limits during aspiration or dispensation

    Code: 20, 26
    """


class NoElementError(STARModuleError):
    """No element

    Possible cause(s):
      expected element not detected

    Code: 21
    """


class ElementStillHoldingError(STARModuleError):
    """Element still holding

    Possible cause(s):
      "Get command" is sent twice or element is not droped expected element is missing (lost)

    Code: 22
    """


class ElementLostError(STARModuleError):
    """Element lost

    Possible cause(s):
      expected element is missing (lost)

    Code: 23
    """


class IllegalTargetPlatePositionError(STARModuleError):
    """Illegal target plate position

    Possible cause(s):
      1. over or underflow of iSWAP positions
      2. iSWAP is not in park position during pipetting activities

    Code: 24
    """


class IllegalUserAccessError(STARModuleError):
    """Illegal user access

    Possible cause(s):
      carrier was manually removed or cover is open (immediate stop is executed)

    Code: 25
    """


class PositionNotReachableError(STARModuleError):
    """Position not reachable

    Possible cause(s):
      position out of mechanical limits using iSWAP, CoRe gripper or PIP-channels

    Code: 27
    """


class UnexpectedLLDError(STARModuleError):
    """unexpected LLD

    Possible cause(s):
      liquid level is reached before LLD scanning is started (using PIP or XL channels)

    Code: 28
    """


class AreaAlreadyOccupiedError(STARModuleError):
    """area already occupied

    Possible cause(s):
      Its impossible to occupy area because this area is already in use

    Code: 29
    """


class ImpossibleToOccupyAreaError(STARModuleError):
    """impossible to occupy area

    Possible cause(s):
      Area cant be occupied because is no solution for arm prepositioning

    Code: 30
    """


class AntiDropControlError(STARModuleError):
    """
    Anti drop controlling out of tolerance. (VENUS only)

    Code: 31
    """


class DecapperError(STARModuleError):
    """
    Decapper lock error while screw / unscrew a cap by twister channels. (VENUS only)

    Code: 32
    """


class DecapperHandlingError(STARModuleError):
    """
    Decapper station error while lock / unlock a cap. (VENUS only)

    Code: 33
    """


class SlaveError(STARModuleError):
    """Slave error

    Possible cause(s):
      This error code indicates an error in one of slaves. (for error handling purpose using service
      software macro code)

    Code: 99
    """


class WrongCarrierError(STARModuleError):
    """
    Wrong carrier barcode detected. (VENUS only)

    Code: 100
    """


class NoCarrierBarcodeError(STARModuleError):
    """
    Carrier barcode could not be read or is missing. (VENUS only)

    Code: 101
    """


class LiquidLevelError(STARModuleError):
    """
    Liquid surface not detected. (VENUS only)

    This error is created from main / slave error 06/70, 06/73 and 06/87.

    Code: 102
    """


class NotDetectedError(STARModuleError):
    """
    Carrier not detected at deck end position. (VENUS only)

    Code: 103
    """


class NotAspiratedError(STARModuleError):
    """
    Dispense volume exceeds the aspirated volume. (VENUS only)

    This error is created from main / slave error 02/54.

    Code: 104
    """


class ImproperDispensationError(STARModuleError):
    """
    The dispensed volume is out of tolerance (may only occur for Nano Pipettor Dispense steps).
    (VENUS only)

    This error is created from main / slave error 02/52 and 02/54.

    Code: 105
    """


class NoLabwareError(STARModuleError):
    """
    The labware to be loaded was not detected by autoload module. (VENUS only)

    Note:

    May only occur on a Reload Carrier step if the labware property 'MlStarCarPosAreRecognizable' is
    set to 1.

    Code: 106
    """


class UnexpectedLabwareError(STARModuleError):
    """
    The labware contains unexpected barcode ( may only occur on a Reload Carrier step ). (VENUS only)

    Code: 107
    """


class WrongLabwareError(STARModuleError):
    """
    The labware to be reloaded contains wrong barcode ( may only occur on a Reload Carrier step ).
    (VENUS only)

    Code: 108
    """


class BarcodeMaskError(STARModuleError):
    """
    The barcode read doesn't match the barcode mask defined. (VENUS only)

    Code: 109
    """


class BarcodeNotUniqueError(STARModuleError):
    """
    The barcode read is not unique. Previously loaded labware with same barcode was loaded without
    unique barcode check. (VENUS only)

    Code: 110
    """


class BarcodeAlreadyUsedError(STARModuleError):
    """
    The barcode read is already loaded as unique barcode ( it's not possible to load the same barcode
    twice ). (VENUS only)

    Code: 111
    """


class KitLotExpiredError(STARModuleError):
    """
    Kit Lot expired. (VENUS only)

    Code: 112
    """


class DelimiterError(STARModuleError):
    """
    Barcode contains character which is used as delimiter in result string. (VENUS only)

    Code: 113
    """


class UnknownHamiltonError(STARModuleError):
    """Unknown error"""


def _module_id_to_module_name(id_):
    """Convert a module ID to a module name."""
    return {
        "C0": "Master",
        "X0": "X-drives",
        "I0": "Auto Load",
        "W1": "Wash station 1-3",
        "W2": "Wash station 4-6",
        "T1": "Temperature carrier 1",
        "T2": "Temperature carrier 2",
        "R0": "ISWAP",
        "P1": "Pipetting channel 1",
        "P2": "Pipetting channel 2",
        "P3": "Pipetting channel 3",
        "P4": "Pipetting channel 4",
        "P5": "Pipetting channel 5",
        "P6": "Pipetting channel 6",
        "P7": "Pipetting channel 7",
        "P8": "Pipetting channel 8",
        "P9": "Pipetting channel 9",
        "PA": "Pipetting channel 10",
        "PB": "Pipetting channel 11",
        "PC": "Pipetting channel 12",
        "PD": "Pipetting channel 13",
        "PE": "Pipetting channel 14",
        "PF": "Pipetting channel 15",
        "PG": "Pipetting channel 16",
        "H0": "CoRe 96 Head",
        "HW": "Pump station 1 station",
        "HU": "Pump station 2 station",
        "HV": "Pump station 3 station",
        "N0": "Nano dispenser",
        "D0": "384 dispensing head",
        "NP": "Nano disp. pressure controller",
        "M1": "Reserved for module 1",
    }.get(id_, "Unknown Module")


def error_code_to_exception(code: int) -> Type[STARModuleError]:
    """Convert an error code to an exception."""
    codes = {
        1: CommandSyntaxError,
        2: HardwareError,
        3: CommandNotCompletedError,
        4: ClotDetectedError,
        5: BarcodeUnreadableError,
        6: TipTooLittleVolumeError,
        7: TipAlreadyFittedError,
        8: HamiltonNoTipError,
        9: NoCarrierError,
        10: NotCompletedError,
        11: DispenseWithPressureLLDError,
        12: NoTeachInSignalError,
        13: LoadingTrayError,
        14: SequencedAspirationWithPressureLLDError,
        15: NotAllowedParameterCombinationError,
        16: CoverCloseError,
        17: AspirationError,
        18: WashFluidOrWasteError,
        19: IncubationError,
        20: TADMMeasurementError,
        21: NoElementError,
        22: ElementStillHoldingError,
        23: ElementLostError,
        24: IllegalTargetPlatePositionError,
        25: IllegalUserAccessError,
        26: TADMMeasurementError,
        27: PositionNotReachableError,
        28: UnexpectedLLDError,
        29: AreaAlreadyOccupiedError,
        30: ImpossibleToOccupyAreaError,
        31: AntiDropControlError,
        32: DecapperError,
        33: DecapperHandlingError,
        99: SlaveError,
        100: WrongCarrierError,
        101: NoCarrierBarcodeError,
        102: LiquidLevelError,
        103: NotDetectedError,
        104: NotAspiratedError,
        105: ImproperDispensationError,
        106: NoLabwareError,
        107: UnexpectedLabwareError,
        108: WrongLabwareError,
        109: BarcodeMaskError,
        110: BarcodeNotUniqueError,
        111: BarcodeAlreadyUsedError,
        112: KitLotExpiredError,
        113: DelimiterError,
    }
    if code in codes:
        return codes[code]
    return UnknownHamiltonError


def trace_information_to_string(module_identifier: str, trace_information: int) -> str:
    """Convert a trace identifier to an error message."""
    table = None

    if module_identifier == "C0":
        table = {
            10: "CAN error",
            11: "Slave command time out",
            20: "E2PROM error",
            30: "Unknown command",
            31: "Unknown parameter",
            32: "Parameter out of range",
            33: "Parameter does not belong to command, or not all parameters were sent",
            34: "Node name unknown",
            35: "id parameter error",
            37: "node name defined twice",
            38: "faulty XL channel settings",
            39: "faulty robotic channel settings",
            40: "PIP task busy",
            41: "Auto load task busy",
            42: "Miscellaneous task busy",
            43: "Incubator task busy",
            44: "Washer task busy",
            45: "iSWAP task busy",
            46: "CoRe 96 head task busy",
            47: "Carrier sensor doesn't work properly",
            48: "CoRe 384 head task busy",
            49: "Nano pipettor task busy",
            50: "XL channel task busy",
            51: "Tube gripper task busy",
            52: "Imaging channel task busy",
            53: "Robotic channel task busy",
        }
    elif module_identifier in [
        "PX",
        "P1",
        "P2",
        "P3",
        "P4",
        "P5",
        "P6",
        "P7",
        "P8",
        "P9",
        "PA",
        "PB",
        "PC",
        "PD",
        "PE",
        "PF",
        "PG",
    ]:
        table = {
            0: "No error",
            20: "No communication to EEPROM",
            30: "Unknown command",
            31: "Unknown parameter",
            32: "Parameter out of range",
            35: "Voltages outside permitted range",
            36: "Stop during execution of command",
            37: "Stop during execution of command",
            40: "No parallel processes permitted (Two or more commands sent for the same control" "process)",
            50: "Dispensing drive init. position not found",
            51: "Dispensing drive not initialized",
            52: "Dispensing drive movement error",
            53: "Maximum volume in tip reached",
            54: "Position outside of permitted area",
            55: "Y-drive blocked",
            56: "Y-drive not initialized",
            57: "Y-drive movement error",
            60: "X-drive blocked",
            61: "X-drive not initialized",
            62: "X-drive movement error",
            63: "X-drive limit stop not found",
            70: "No liquid level found (possibly because no liquid was present)",
            71: "Not enough liquid present (Immersion depth or surface following position possiby"
            "below minimal access range)",
            72: "Auto calibration at pressure (Sensor not possible)",
            73: "No liquid level found with dual LLD",
            74: "Liquid at a not allowed position detected",
            75: "No tip picked up, possibly because no was present at specified position",
            76: "Tip already picked up",
            77: "Tip not droped",
            78: "Wrong tip picked up",
            80: "Liquid not correctly aspirated",
            81: "Clot detected",
            82: "TADM measurement out of lower limit curve",
            83: "TADM measurement out of upper limit curve",
            84: "Not enough memory for TADM measurement",
            85: "No communication to digital potentiometer",
            86: "ADC algorithm error",
            87: "2nd phase of liquid nt found",
            88: "Not enough liquid present (Immersion depth or surface following position possiby"
            "below minimal access range)",
            90: "Limit curve not resetable",
            91: "Limit curve not programmable",
            92: "Limit curve not found",
            93: "Limit curve data incorrect",
            94: "Not enough memory for limit curve",
            95: "Invalid limit curve index",
            96: "Limit curve already stored",
        }
    elif module_identifier == "H0":  # Core 96 head
        table = {
            20: "No communication to EEPROM",
            30: "Unknown command",
            31: "Unknown parameter",
            32: "Parameter out of range",
            35: "Voltage outside permitted range",
            36: "Stop during execution of command",
            37: "The adjustment sensor did not switch",
            40: "No parallel processes permitted",
            50: "Dispensing drive initialization failed",
            51: "Dispensing drive not initialized",
            52: "Dispensing drive movement error",
            53: "Maximum volume in tip reached",
            54: "Position out of permitted area",
            55: "Y drive initialization failed",
            56: "Y drive not initialized",
            57: "Y drive movement error",
            58: "Y drive position outside of permitted area",
            60: "Z drive initialization failed",
            61: "Z drive not initialized",
            62: "Z drive movement error",
            63: "Z drive position outside of permitted area",
            65: "Squeezer drive initialization failed",
            66: "Squeezer drive not initialized",
            67: "Squeezer drive movement error: drive blocked or incremental sensor fault",
            68: "Squeezer drive position outside of permitted area",
            70: "No liquid level found",
            71: "Not enough liquid present",
            75: "No tip picked up",
            76: "Tip already picked up",
            81: "Clot detected",
        }
    elif module_identifier == "R0":  # iswap
        table = {
            20: "No communication to EEPROM",
            30: "Unknown command",
            31: "Unknown parameter",
            32: "Parameter out of range",
            33: "FW doesn't match to HW",
            36: "Stop during execution of command",
            37: "The adjustment sensor did not switch",
            38: "The adjustment sensor cannot be searched",
            40: "No parallel processes permitted",
            41: "No parallel processes permitted",
            42: "No parallel processes permitted",
            50: "Y-drive Initialization failed",
            51: "Y-drive not initialized",
            52: "Y-drive movement error: drive locked or incremental sensor fault",
            53: "Y-drive movement error: position counter over/underflow",
            60: "Z-drive initialization failed",
            61: "Z-drive not initialized",
            62: "Z-drive movement error: drive locked or incremental sensor fault",
            63: "Z-drive movement error: position counter over/underflow",
            70: "Rotation-drive initialization failed",
            71: "Rotation-drive not initialized",
            72: "Rotation-drive movement error: drive locked or incremental sensor fault",
            73: "Rotation-drive movement error: position counter over/underflow",
            80: "Wrist twist drive initialization failed",
            81: "Wrist twist drive not initialized",
            82: "Wrist twist drive movement error: drive locked or incremental sensor fault",
            83: "Wrist twist drive movement error: position counter over/underflow",
            85: "Gripper drive: communication error to gripper DMS digital potentiometer",
            86: "Gripper drive: Auto adjustment of DMS digital potentiometer not possible",
            89: "Gripper drive movement error: drive locked or incremental sensor fault during gripping",
            90: "Gripper drive initialized failed",
            91: "iSWAP not initialized. Call star.initialize_iswap().",
            92: "Gripper drive movement error: drive locked or incremental sensor fault during release",
            93: "Gripper drive movement error: position counter over/underflow",
            94: "Plate not found",
            96: "Plate not available",
            97: "Unexpected object found",
        }

    if table is not None and trace_information in table:
        return table[trace_information]

    return f"Unknown trace information code {trace_information:02}"


class STARFirmwareError(HamiltonFirmwareError):
    """
    All Hamilton machine errors.

    Example:
      >>> try:
      ...   lh.pick_up_tips([True, True, True])
      ... except STARFirmwareError as e:
      ...   print(e)
      STARFirmwareError({
        'Pipetting channel 1': NoTipError('Tip already picked up'),
        'Pipetting channel 3': NoTipError('Tip already picked up'),
      })

      >>> try:
      ...   lh.pick_up_tips([True, False, True])
      ... except STARFirmwareError as e:
      ...   if 'Pipetting channel 1' in e:
      ...     print('Pipetting channel 1 error: ', e['Pipetting channel 1'], e.error_code)
      Pipetting channel 1 error:  NoTipError('Tip already picked up'), '08/76'
    """

    def __init__(self, errors: Dict[str, STARModuleError], raw_response: Optional[str] = None):
        self.raw_response = raw_response
        self.errors = errors

    def __str__(self) -> str:
        return f"STARFirmwareError(errors={self.errors}, raw_response={self.raw_response})"

    def __repr__(self) -> str:
        return str(self)

    def __len__(self) -> int:
        return len(self.errors)

    def __getitem__(self, key: str):
        return self.errors[key]

    def __setitem__(self, key: str, value: STARModuleError):
        self.errors[key] = value

    def __contains__(self, key: str) -> bool:
        return key in self.errors

    def items(self) -> ItemsView[str, STARModuleError]:
        return self.errors.items()

    def error_for_channel(self, channel: int) -> Optional[STARModuleError]:
        """Return the error for a given channel.

        .. warning::
          Channel here is 1-indexed, like the firmware API, but STAR uses 0-indexed channels.
        """

        return self.errors.get(f"Pipetting channel {channel}")


def star_firmware_string_to_error(
    error_code_dict: Dict[str, str],
    raw_response: Optional[str] = None,
) -> STARFirmwareError:
<<<<<<< HEAD
    """Convert a firmware string to a STARFirmwareError."""

    errors = {}

    for module_id, error in error_code_dict.items():
        module_name = _module_id_to_module_name(module_id)
        if "/" in error:
            # C0 module: error code / trace information
            error_code_str, trace_information_str = error.split("/")
            error_code, trace_information = int(error_code_str), int(trace_information_str)
            if error_code == 0:  # No error
                continue
            error_class = error_code_to_exception(error_code)
        else:
            # Slave modules: er## (just trace information)
            error_class = UnknownHamiltonError
            trace_information = int(error)
        error_description = trace_information_to_string(
            module_identifier=module_id, trace_information=trace_information
        )
        errors[module_name] = error_class(
            message=error_description, trace_information=trace_information, raw_response=error, raw_module=module_id
        )
=======
  """ Convert a firmware string to a STARFirmwareError. """

  errors = {}

  for module_id, error in error_code_dict.items():
    module_name = _module_id_to_module_name(module_id)
    if "/" in error:
      # C0 module: error code / trace information
      error_code_str, trace_information_str = error.split("/")
      error_code, trace_information = int(error_code_str), int(trace_information_str)
      if error_code == 0: # No error
        continue
      error_class = error_code_to_exception(error_code)
    else:
      # Slave modules: er## (just trace information)
      error_class = UnknownHamiltonError
      trace_information = int(error)
    error_description = trace_information_to_string(
      module_identifier=module_id, trace_information=trace_information)
    errors[module_name] = error_class(message=error_description,
                                      trace_information=trace_information,
                                      raw_response=error,
                                      raw_module=module_id)

  # If the master error is a SlaveError, remove it from the errors dict.
  if isinstance(errors.get("Master"), SlaveError):
    errors.pop("Master")

  return STARFirmwareError(errors=errors, raw_response=raw_response)


class STAR(HamiltonLiquidHandler):
  """
  Interface for the Hamilton STAR.
  """

  def __init__(
    self,
    device_address: Optional[int] = None,
    packet_read_timeout: int = 3,
    read_timeout: int = 30,
    write_timeout: int = 30,
  ):
    """ Create a new STAR interface.

    Args:
      device_address: the USB device address of the Hamilton STAR. Only useful if using more than
        one Hamilton machine over USB.
      packet_read_timeout: timeout in seconds for reading a single packet.
      read_timeout: timeout in seconds for reading a full response.
      write_timeout: timeout in seconds for writing a command.
      num_channels: the number of pipette channels present on the robot.
    """

    super().__init__(
      device_address=device_address,
      packet_read_timeout=packet_read_timeout,
      read_timeout=read_timeout,
      write_timeout=write_timeout,
      id_product=0x8000)

    self._iswap_parked: Optional[bool] = None
    self._num_channels: Optional[int] = None
    self._core_parked: Optional[bool] = None
    self._extended_conf: Optional[dict] = None

  @property
  def num_channels(self) -> int:
    """ The number of pipette channels present on the robot. """
    if self._num_channels is None:
      raise RuntimeError("has not loaded num_channels, forgot to call `setup`?")
    return self._num_channels

  @property
  def module_id_length(self):
    return 2

  @property
  def extended_conf(self) -> dict:
    """ Extended configuration. """
    if self._extended_conf is None:
      raise RuntimeError("has not loaded extended_conf, forgot to call `setup`?")
    return self._extended_conf

  def serialize(self) -> dict:
    return {
      **super().serialize(),
      "packet_read_timeout": self.packet_read_timeout,
      "read_timeout": self.read_timeout,
      "write_timeout": self.write_timeout,
    }

  @property
  def iswap_parked(self) -> bool:
    return self._iswap_parked is True

  @property
  def core_parked(self) -> bool:
    return self._core_parked is True

  def get_id_from_fw_response(self, resp: str) -> Optional[int]:
    """ Get the id from a firmware response. """
    parsed = parse_star_fw_string(resp, "id####")
    if "id" in parsed and parsed["id"] is not None:
      return int(parsed["id"])
    return None

  def check_fw_string_error(self, resp: str):
    """ Raise an error if the firmware response is an error response.

    Raises:
      ValueError: if the format string is incompatible with the response.
      HamiltonException: if the response contains an error.
    """
>>>>>>> 6a526719

    # If the master error is a SlaveError, remove it from the errors dict.
    if isinstance(errors.get("Master"), SlaveError):
        errors.pop("Master")

<<<<<<< HEAD
    return STARFirmwareError(errors=errors, raw_response=raw_response)
=======
    await super().setup()

    tip_presences = await self.request_tip_presence()
    self._num_channels = len(tip_presences)

    # Request machine information
    conf = await self.request_machine_configuration()
    self._extended_conf = await self.request_extended_configuration()

    left_x_drive_configuration_byte_1 = bin(self.extended_conf["xl"])
    left_x_drive_configuration_byte_1 = left_x_drive_configuration_byte_1 + \
      "0" * (16 - len(left_x_drive_configuration_byte_1))
    left_x_drive_configuration_byte_1 = left_x_drive_configuration_byte_1[2:]
    autoload_configuration_byte = bin(conf["kb"]).split("b")[-1][-3]
    # Identify installations
    self.autoload_installed = autoload_configuration_byte == "1"
    self.core96_head_installed = left_x_drive_configuration_byte_1[2] == "1"
    self.iswap_installed = left_x_drive_configuration_byte_1[1] == "1"

    initialized = await self.request_instrument_initialization_status()

    if not initialized:
      logger.info("Running backend initialization procedure.")

      await self.pre_initialize_instrument()

      # if self.core96_head_installed:
      #   self.initialize_core_96_head()

    if not initialized or any(tip_presences):
      dy = (4050 - 2175) // (self.num_channels - 1)
      y_positions = [4050 - i * dy for i in range(self.num_channels)]

      await self.initialize_pipetting_channels(
        x_positions=[self.extended_conf["xw"]],  # Tip eject waste X position.
        y_positions=y_positions,
        begin_of_tip_deposit_process=2450,
        end_of_tip_deposit_process=1220,
        z_position_at_end_of_a_command=3600,
        tip_pattern=[True], # [True] * 8
        tip_type=4, # TODO: get from tip types
        discarding_method=0
      )
    if self.autoload_installed:
      autoload_initialized = await self.request_autoload_initialization_status()
      if not autoload_initialized:
        await self.initialize_autoload()

      await self.park_autoload()

    if self.iswap_installed:
      iswap_initialized = await self.request_iswap_initialization_status()
      if not iswap_initialized:
        await self.initialize_iswap()

      await self.park_iswap()
      self._iswap_parked = True

    # After setup, STAR will have thrown out anything mounted on the pipetting channels, including
    # the core grippers.
    self._core_parked = True

  # ============== LiquidHandlerBackend methods ==============

  @need_iswap_parked
  async def pick_up_tips(
    self,
    ops: List[Pickup],
    use_channels: List[int],
  ):
    """ Pick up tips from a resource. """

    x_positions, y_positions, channels_involved = \
      self._ops_to_fw_positions(ops, use_channels)

    tip_spots = [op.resource for op in ops]
    tips = set(cast(HamiltonTip, tip_spot.get_tip()) for tip_spot in tip_spots)
    if len(tips) > 1:
      raise ValueError("Cannot mix tips with different tip types.")
    ttti = (await self.get_ttti(list(tips)))[0]

    max_z = max(op.resource.get_absolute_location().z + \
                 (op.offset.z if op.offset is not None else 0) for op in ops)
    max_total_tip_length = max(op.tip.total_tip_length for op in ops)
    max_tip_length = max((op.tip.total_tip_length-op.tip.fitting_depth) for op in ops)

    if self._get_hamilton_tip([op.resource for op in ops]).tip_size != TipSize.STANDARD_VOLUME:
      # not sure why this is necessary, but it is according to log files and experiments
      max_tip_length -= 2

    try:
      tip = ops[0].tip
      assert isinstance(tip, HamiltonTip), "Tip type must be HamiltonTip."
      return await self.pick_up_tip(
        x_positions=x_positions,
        y_positions=y_positions,
        tip_pattern=channels_involved,
        tip_type_idx=ttti,
        begin_tip_pick_up_process=int((max_z + max_total_tip_length)*10),
        end_tip_pick_up_process=int((max_z + max_tip_length)*10),
        minimum_traverse_height_at_beginning_of_a_command=2450,
        pickup_method=tip.pickup_method,
      )
    except STARFirmwareError as e:
      tip_already_fitted_errors: List[int] = []
      no_tip_present_errors: List[int] = []
      for i in range(1, self.num_channels+1):
        channel_error = e.error_for_channel(i)
        if channel_error is None:
          continue
        if isinstance(channel_error, TipAlreadyFittedError):
          tip_already_fitted_errors.append(i-1)
        elif channel_error.trace_information in [75]:
          no_tip_present_errors.append(i-1)
      if len(tip_already_fitted_errors) > 0:
        raise HasTipError(f"Tip already fitted on channels {tip_already_fitted_errors}") \
          from e
      elif len(no_tip_present_errors) > 0:
        raise NoTipError("No tip present in locations for channels "
                                  f"{no_tip_present_errors}") from e

      raise e

  @need_iswap_parked
  async def drop_tips(
    self,
    ops: List[Drop],
    use_channels: List[int],
    drop_method: Optional[TipDropMethod] = None,
  ):
    """ Drop tips to a resource.
>>>>>>> 6a526719


<<<<<<< HEAD
class STAR(HamiltonLiquidHandler):
=======
    if drop_method is None:
      if any(not isinstance(op.resource, TipSpot) for op in ops):
        drop_method = TipDropMethod.PLACE_SHIFT
      else:
        drop_method = TipDropMethod.DROP

    x_positions, y_positions, channels_involved = \
      self._ops_to_fw_positions(ops, use_channels)

    # get highest z position
    max_z = max(op.resource.get_absolute_location().z + \
                (op.offset.z if op.offset is not None else 0) for op in ops)
    if drop_method == TipDropMethod.PLACE_SHIFT:
      # magic values empirically found in https://github.com/PyLabRobot/pylabrobot/pull/63
      begin_tip_deposit_process  = int((max_z+59.9)*10)
      end_tip_deposit_process  = int((max_z+49.9)*10)
    else:
      max_total_tip_length = max(op.tip.total_tip_length for op in ops)
      max_tip_length = max((op.tip.total_tip_length-op.tip.fitting_depth) for op in ops)
      begin_tip_deposit_process=int((max_z + max_total_tip_length)*10)
      end_tip_deposit_process=int((max_z + max_tip_length)*10)

    try:
      return await self.discard_tip(
        x_positions=x_positions,
        y_positions=y_positions,
        tip_pattern=channels_involved,
        begin_tip_deposit_process= begin_tip_deposit_process,
        end_tip_deposit_process= end_tip_deposit_process,
        minimum_traverse_height_at_beginning_of_a_command=2450,
        z_position_at_end_of_a_command=2450,
        discarding_method=drop_method
      )
    except STARFirmwareError as e:
      tip_errors: List[int] = []
      for i in range(1, self.num_channels+1):
        channel_error = e.error_for_channel(i)
        if isinstance(channel_error, HamiltonNoTipError):
          tip_errors.append(i-1)

      if len(tip_errors) > 0:
        raise NoTipError(f"No tip present on channels {tip_errors}") from e

      raise e

  def _assert_valid_resources(self, resources: Sequence[Resource]) -> None:
    """ Assert that resources are in a valid location for pipetting. """
    for resource in resources:
      if resource.get_absolute_location().z < 100:
        raise ValueError(
          f"Resource {resource} is too low: {resource.get_absolute_location().z} < 100")

  class LLDMode(enum.Enum):
    """ Liquid level detection mode. """

    OFF = 0
    GAMMA = 1
    PRESSURE = 2
    DUAL = 3
    Z_TOUCH_OFF = 4

  @need_iswap_parked
  async def aspirate(
    self,
    ops: List[Aspiration],
    use_channels: List[int],

    lld_search_height: Optional[List[int]] = None,
    clot_detection_height: Optional[List[int]] = None,
    pull_out_distance_transport_air: Optional[List[int]] = None,
    second_section_height: Optional[List[int]] = None,
    second_section_ratio: Optional[List[int]] = None,
    minimum_height: Optional[List[int]] = None,
    immersion_depth: Optional[List[int]] = None,
    immersion_depth_direction: Optional[List[int]] = None,
    surface_following_distance: Optional[List[int]] = None,
    transport_air_volume: Optional[List[int]] = None,
    pre_wetting_volume: Optional[List[int]] = None,
    lld_mode: Optional[List[LLDMode]] = None,
    gamma_lld_sensitivity: Optional[List[int]] = None,
    dp_lld_sensitivity: Optional[List[int]] = None,
    aspirate_position_above_z_touch_off: Optional[List[int]] = None,
    detection_height_difference_for_dual_lld: Optional[List[int]] = None,
    swap_speed: Optional[List[int]] = None,
    settling_time: Optional[List[int]] = None,
    homogenization_volume: Optional[List[int]] = None,
    homogenization_cycles: Optional[List[int]] = None,
    homogenization_position_from_liquid_surface: Optional[List[int]] = None,
    homogenization_speed: Optional[List[int]] = None,
    homogenization_surface_following_distance: Optional[List[int]] = None,
    limit_curve_index: Optional[List[int]] = None,

    use_2nd_section_aspiration: Optional[List[bool]] = None,
    retract_height_over_2nd_section_to_empty_tip: Optional[List[int]] = None,
    dispensation_speed_during_emptying_tip: Optional[List[int]] = None,
    dosing_drive_speed_during_2nd_section_search: Optional[List[int]] = None,
    z_drive_speed_during_2nd_section_search: Optional[List[int]] = None,
    cup_upper_edge: Optional[List[int]] = None,
    ratio_liquid_rise_to_tip_deep_in: Optional[List[int]] = None,
    immersion_depth_2nd_section: Optional[List[int]] = None,

    minimum_traverse_height_at_beginning_of_a_command: int = 2450,
    min_z_endpos: int = 2450,

    hamilton_liquid_classes: Optional[List[Optional[HamiltonLiquidClass]]] = None
  ):
    """ Aspirate liquid from the specified channels.

    For all parameters where `None` is the default value, STAR will use the default value, based on
    the aspirations. For all list parameters, the length of the list must be equal to the number of
    operations.

    .. warning:: The parameters in this method, with the exception of `ops` and `use_channels`,
      expect units of tenths of 'millimeters' (i.e. 10 = 1 mm), or tenths of 'microliters' (i.e. 10
      = 1 ul), or tenths of seconds. Speeds are in 0.1ul/s. This is a deviation from the rest of the
      API, which uses SI units. This is because the Hamilton API uses these units.

    Args:
      ops: The aspiration operations to perform.
      use_channels: The channels to use for the operations.
      blow_out_air_volumes: The amount of air to be blown out over all matching dispense operations.
      lld_search_height: The height to start searching for the liquid level when using LLD.
      clot_detection_height: Unknown, but probably the height to search for clots when doing LLD.
      pull_out_distance_transport_air: The distance to pull out when aspirating air, if LLD is
        disabled.
      second_section_height: The height to start the second section of aspiration.
      second_section_ratio: Unknown.
      minimum_height: The minimum height to move to, this is the end of aspiration. The channel
       will move linearly from the liquid surface to this height over the course of the aspiration.
      immersion_depth: Unknown exactly, probably the depth to move into the liquid. Possibly below
        the liquid surface.
      immersion_depth_direction: Unknown.
      surface_following_distance: The distance to follow the liquid surface.
      transport_air_volume: The volume of air to aspirate after the liquid.
      pre_wetting_volume: The volume of liquid to use for pre-wetting.
      lld_mode: The liquid level detection mode to use.
      gamma_lld_sensitivity: The sensitivity of the gamma LLD.
      dp_lld_sensitivity: The sensitivity of the DP LLD.
      aspirate_position_above_z_touch_off: If the LLD mode is Z_TOUCH_OFF, this is the height above
        the bottom of the well (presumably) to aspirate from.
      detection_height_difference_for_dual_lld: Difference between the gamma and DP LLD heights if
        the LLD mode is DUAL.
      swap_speed: Unknown.
      settling_time: The time to wait after homogenization.
      homogenization_volume: The volume to aspirate for homogenization.
      homogenization_cycles: The number of cycles to perform for homogenization.
      homogenization_position_from_liquid_surface: The height to aspirate from for homogenization
        (LLD or absolute terms).
      homogenization_speed: The speed to aspirate at for homogenization.
      homogenization_surface_following_distance: The distance to follow the liquid surface for
        homogenization.
      limit_curve_index: The index of the limit curve to use.

      use_2nd_section_aspiration: Whether to use the second section of aspiration.
      retract_height_over_2nd_section_to_empty_tip: Unknown.
      dispensation_speed_during_emptying_tip: Unknown.
      dosing_drive_speed_during_2nd_section_search: Unknown.
      z_drive_speed_during_2nd_section_search: Unknown.
      cup_upper_edge: Unknown.
      ratio_liquid_rise_to_tip_deep_in: Unknown.
      immersion_depth_2nd_section: The depth to move into the liquid for the second section of
        aspiration.

      minimum_traverse_height_at_beginning_of_a_command: The minimum height to move to before
        starting an aspiration.
      min_z_endpos: The minimum height to move to, this is the end of aspiration.

      hamilton_liquid_classes: Override the default liquid classes. See
        pylabrobot/liquid_handling/liquid_classes/hamilton/star.py
>>>>>>> 6a526719
    """
    Interface for the Hamilton STAR.
    """

    def __init__(
        self,
        device_address: Optional[int] = None,
        packet_read_timeout: int = 3,
        read_timeout: int = 30,
        write_timeout: int = 30,
    ):
        """Create a new STAR interface.

        Args:
          device_address: the USB device address of the Hamilton STAR. Only useful if using more than
            one Hamilton machine over USB.
          packet_read_timeout: timeout in seconds for reading a single packet.
          read_timeout: timeout in seconds for reading a full response.
          write_timeout: timeout in seconds for writing a command.
          num_channels: the number of pipette channels present on the robot.
        """

        super().__init__(
            device_address=device_address,
            packet_read_timeout=packet_read_timeout,
            read_timeout=read_timeout,
            write_timeout=write_timeout,
            id_product=0x8000,
        )

        self._iswap_parked: Optional[bool] = None
        self._num_channels: Optional[int] = None
        self._core_parked: Optional[bool] = None

    @property
    def num_channels(self) -> int:
        """The number of pipette channels present on the robot."""
        if self._num_channels is None:
            raise RuntimeError("has not loaded num_channels, forgot to call `setup`?")
        return self._num_channels

    @property
    def module_id_length(self):
        return 2

    def serialize(self) -> dict:
        return {
            **super().serialize(),
            "packet_read_timeout": self.packet_read_timeout,
            "read_timeout": self.read_timeout,
            "write_timeout": self.write_timeout,
        }

    @property
    def iswap_parked(self) -> bool:
        return self._iswap_parked is True

    @property
    def core_parked(self) -> bool:
        return self._core_parked is True

    def get_id_from_fw_response(self, resp: str) -> Optional[int]:
        """Get the id from a firmware response."""
        parsed = parse_star_fw_string(resp, "id####")
        if "id" in parsed and parsed["id"] is not None:
            return int(parsed["id"])
        return None

    def check_fw_string_error(self, resp: str):
        """Raise an error if the firmware response is an error response.

        Raises:
          ValueError: if the format string is incompatible with the response.
          HamiltonException: if the response contains an error.
        """

        # Parse errors.
        module = resp[:2]
        if module == "C0":
            # C0 sends errors as er##/##. P1 raises errors as er## where the first group is the error
            # code, and the second group is the trace information.
            # Beyond that, specific errors may be added for individual channels and modules. These
            # are formatted as P1##/## H0##/##, etc. These items are added programmatically as
            # named capturing groups to the regex.

            exp = r"er(?P<C0>[0-9]{2}/[0-9]{2})"
            for module in [
                "X0",
                "I0",
                "W1",
                "W2",
                "T1",
                "T2",
                "R0",
                "P1",
                "P2",
                "P3",
                "P4",
                "P5",
                "P6",
                "P7",
                "P8",
                "P9",
                "PA",
                "PB",
                "PC",
                "PD",
                "PE",
                "PF",
                "PG",
                "H0",
                "HW",
                "HU",
                "HV",
                "N0",
                "D0",
                "NP",
                "M1",
            ]:
                exp += f" ?(?:{module}(?P<{module}>[0-9]{{2}}/[0-9]{{2}}))?"
            errors = re.search(exp, resp)
        else:
            # Other modules send errors as er##, and do not contain slave errors.
            exp = f"er(?P<{module}>[0-9]{{2}})"
            errors = re.search(exp, resp)

        if errors is not None:
            # filter None elements
            errors_dict = {k: v for k, v in errors.groupdict().items() if v is not None}
            # filter 00 and 00/00 elements, which mean no error.
            errors_dict = {k: v for k, v in errors_dict.items() if v not in ["00", "00/00"]}

        has_error = not (errors is None or len(errors_dict) == 0)
        if has_error:
            he = star_firmware_string_to_error(error_code_dict=errors_dict, raw_response=resp)

            # If there is a faulty parameter error, request which parameter that is.
            for module_name, error in he.items():
                if error.message == "Unknown parameter":
                    # temp. disabled until we figure out how to handle async in parse response (the
                    # background thread does not have an event loop, and I'm not sure if it should.)
                    # vp = await self.send_command(module=error.raw_module, command="VP", fmt="vp&&")["vp"]
                    # he[module_name].message += f" ({vp})" # pylint: disable=unnecessary-dict-index-lookup

                    # pylint: disable=unnecessary-dict-index-lookup
                    he[module_name].message += " (call lh.backend.request_name_of_last_faulty_parameter)"

            raise he

    async def send_command(
        self,
        module: str,
        command: str,
        tip_pattern: Optional[List[bool]] = None,
        write_timeout: Optional[int] = None,
        read_timeout: Optional[int] = None,
        wait=True,
        fmt: str = "",
        **kwargs,
    ):
        """Send a command to the machine. Parse the response if `fmt != ""`, else return the raw
        response."""

        resp = await super().send_command(
            module=module,
            command=command,
            tip_pattern=tip_pattern,
            write_timeout=write_timeout,
            read_timeout=read_timeout,
            wait=wait,
            **kwargs,
        )
        if fmt != "":
            parsed = parse_star_fw_string(resp, fmt)
            return parsed
        return resp

    async def send_raw_command(
        self, command: str, write_timeout: Optional[int] = None, read_timeout: Optional[int] = None, wait: bool = True
    ) -> Optional[dict]:
        """Send a raw command to the machine."""
        id_index = command.find("id")
        if id_index == -1:
            raise ValueError("Command must contain an id.")
        id_str = command[id_index + 2 : id_index + 6]
        if not id_str.isdigit():
            raise ValueError("Id must be a 4 digit int.")
        id_ = int(id_str)

        return await super()._write_and_read_command(
            id_=id_,
            cmd=command,
            write_timeout=write_timeout,
            read_timeout=read_timeout,
            wait=wait,
        )

    async def setup(self):
        """setup

        Creates a USB connection and finds read/write interfaces.
        """

        await super().setup()

        tip_presences = await self.request_tip_presence()
        self._num_channels = len(tip_presences)

        extended_conf = await self.request_extended_configuration()
        left_x_drive_configuration_byte_1 = bin(extended_conf["xl"])
        left_x_drive_configuration_byte_1 = left_x_drive_configuration_byte_1 + "0" * (
            16 - len(left_x_drive_configuration_byte_1)
        )
        left_x_drive_configuration_byte_1 = left_x_drive_configuration_byte_1[2:]
        self.core96_head_installed = left_x_drive_configuration_byte_1[2] == "1"
        self.iswap_installed = left_x_drive_configuration_byte_1[1] == "1"

        initialized = await self.request_instrument_initialization_status()

        if not initialized:
            logger.info("Running backend initialization procedure.")

            await self.pre_initialize_instrument()

            # if self.core96_head_installed:
            #   self.initialize_core_96_head()

        if not initialized or any(tip_presences):
            dy = (4050 - 2175) // (self.num_channels - 1)
            y_positions = [4050 - i * dy for i in range(self.num_channels)]

            await self.initialize_pipetting_channels(
                x_positions=[extended_conf["xw"]],  # Tip eject waste X position.
                y_positions=y_positions,
                begin_of_tip_deposit_process=2450,
                end_of_tip_deposit_process=1220,
                z_position_at_end_of_a_command=3600,
                tip_pattern=[True],  # [True] * 8
                tip_type=4,  # TODO: get from tip types
                discarding_method=0,
            )

        if self.iswap_installed:
            iswap_initialized = await self.request_iswap_initialization_status()
            if not iswap_initialized:
                await self.initialize_iswap()

            await self.park_iswap()
            self._iswap_parked = True

        # After setup, STAR will have thrown out anything mounted on the pipetting channels, including
        # the core grippers.
        self._core_parked = True

    # ============== LiquidHandlerBackend methods ==============

    @need_iswap_parked
    async def pick_up_tips(
        self,
        ops: List[Pickup],
        use_channels: List[int],
    ):
        """Pick up tips from a resource."""

        x_positions, y_positions, channels_involved = self._ops_to_fw_positions(ops, use_channels)

        tip_spots = [op.resource for op in ops]
        tips = set(cast(HamiltonTip, tip_spot.get_tip()) for tip_spot in tip_spots)
        if len(tips) > 1:
            raise ValueError("Cannot mix tips with different tip types.")
        ttti = (await self.get_ttti(list(tips)))[0]

        max_z = max(op.resource.get_absolute_location().z + (op.offset.z if op.offset is not None else 0) for op in ops)
        max_total_tip_length = max(op.tip.total_tip_length for op in ops)
        max_tip_length = max((op.tip.total_tip_length - op.tip.fitting_depth) for op in ops)

        if self._get_hamilton_tip([op.resource for op in ops]).tip_size != TipSize.STANDARD_VOLUME:
            # not sure why this is necessary, but it is according to log files and experiments
            max_tip_length -= 2

        try:
            tip = ops[0].tip
            assert isinstance(tip, HamiltonTip), "Tip type must be HamiltonTip."
            return await self.pick_up_tip(
                x_positions=x_positions,
                y_positions=y_positions,
                tip_pattern=channels_involved,
                tip_type_idx=ttti,
                begin_tip_pick_up_process=int((max_z + max_total_tip_length) * 10),
                end_tip_pick_up_process=int((max_z + max_tip_length) * 10),
                minimum_traverse_height_at_beginning_of_a_command=2450,
                pickup_method=tip.pickup_method,
            )
        except STARFirmwareError as e:
            tip_already_fitted_errors: List[int] = []
            no_tip_present_errors: List[int] = []
            for i in range(1, self.num_channels + 1):
                channel_error = e.error_for_channel(i)
                if channel_error is None:
                    continue
                if isinstance(channel_error, TipAlreadyFittedError):
                    tip_already_fitted_errors.append(i - 1)
                elif channel_error.trace_information in [75]:
                    no_tip_present_errors.append(i - 1)
            if len(tip_already_fitted_errors) > 0:
                raise HasTipError(f"Tip already fitted on channels {tip_already_fitted_errors}") from e
            elif len(no_tip_present_errors) > 0:
                raise NoTipError("No tip present in locations for channels " f"{no_tip_present_errors}") from e

            raise e

    @need_iswap_parked
    async def drop_tips(
        self,
        ops: List[Drop],
        use_channels: List[int],
        drop_method: Optional[TipDropMethod] = None,
    ):
        """Drop tips to a resource.

        Args:
          drop_method: The method to use for dropping tips. If None, the default method for dropping to
            tip spots is `DROP`, and everything else is `PLACE_SHIFT`. Note that `DROP` is only the
            default if *all* tips are being dropped to a tip spot.
        """

        if drop_method is None:
            if any(not isinstance(op.resource, TipSpot) for op in ops):
                drop_method = TipDropMethod.PLACE_SHIFT
            else:
                drop_method = TipDropMethod.DROP

        x_positions, y_positions, channels_involved = self._ops_to_fw_positions(ops, use_channels)

        # get highest z position
        max_z = max(op.resource.get_absolute_location().z + (op.offset.z if op.offset is not None else 0) for op in ops)
        max_total_tip_length = max(op.tip.total_tip_length for op in ops)
        max_tip_length = max((op.tip.total_tip_length - op.tip.fitting_depth) for op in ops)

        try:
            return await self.discard_tip(
                x_positions=x_positions,
                y_positions=y_positions,
                tip_pattern=channels_involved,
                begin_tip_deposit_process=int((max_z + max_total_tip_length) * 10),
                end_tip_deposit_process=int((max_z + max_tip_length) * 10),
                minimum_traverse_height_at_beginning_of_a_command=2450,
                z_position_at_end_of_a_command=2450,
                discarding_method=drop_method,
            )
        except STARFirmwareError as e:
            tip_errors: List[int] = []
            for i in range(1, self.num_channels + 1):
                channel_error = e.error_for_channel(i)
                if isinstance(channel_error, HamiltonNoTipError):
                    tip_errors.append(i - 1)

            if len(tip_errors) > 0:
                raise NoTipError(f"No tip present on channels {tip_errors}") from e

            raise e

    def _assert_valid_resources(self, resources: Sequence[Resource]) -> None:
        """Assert that resources are in a valid location for pipetting."""
        for resource in resources:
            if resource.get_absolute_location().z < 100:
                raise ValueError(f"Resource {resource} is too low: {resource.get_absolute_location().z} < 100")

    class LLDMode(enum.Enum):
        """Liquid level detection mode."""

        OFF = 0
        GAMMA = 1
        PRESSURE = 2
        DUAL = 3
        Z_TOUCH_OFF = 4

    @need_iswap_parked
    async def aspirate(
        self,
        ops: List[Aspiration],
        use_channels: List[int],
        lld_search_height: Optional[List[int]] = None,
        clot_detection_height: Optional[List[int]] = None,
        pull_out_distance_transport_air: Optional[List[int]] = None,
        second_section_height: Optional[List[int]] = None,
        second_section_ratio: Optional[List[int]] = None,
        minimum_height: Optional[List[int]] = None,
        immersion_depth: Optional[List[int]] = None,
        immersion_depth_direction: Optional[List[int]] = None,
        surface_following_distance: Optional[List[int]] = None,
        transport_air_volume: Optional[List[int]] = None,
        pre_wetting_volume: Optional[List[int]] = None,
        lld_mode: Optional[List[LLDMode]] = None,
        gamma_lld_sensitivity: Optional[List[int]] = None,
        dp_lld_sensitivity: Optional[List[int]] = None,
        aspirate_position_above_z_touch_off: Optional[List[int]] = None,
        detection_height_difference_for_dual_lld: Optional[List[int]] = None,
        swap_speed: Optional[List[int]] = None,
        settling_time: Optional[List[int]] = None,
        homogenization_volume: Optional[List[int]] = None,
        homogenization_cycles: Optional[List[int]] = None,
        homogenization_position_from_liquid_surface: Optional[List[int]] = None,
        homogenization_speed: Optional[List[int]] = None,
        homogenization_surface_following_distance: Optional[List[int]] = None,
        limit_curve_index: Optional[List[int]] = None,
        use_2nd_section_aspiration: Optional[List[bool]] = None,
        retract_height_over_2nd_section_to_empty_tip: Optional[List[int]] = None,
        dispensation_speed_during_emptying_tip: Optional[List[int]] = None,
        dosing_drive_speed_during_2nd_section_search: Optional[List[int]] = None,
        z_drive_speed_during_2nd_section_search: Optional[List[int]] = None,
        cup_upper_edge: Optional[List[int]] = None,
        ratio_liquid_rise_to_tip_deep_in: Optional[List[int]] = None,
        immersion_depth_2nd_section: Optional[List[int]] = None,
        minimum_traverse_height_at_beginning_of_a_command: int = 2450,
        min_z_endpos: int = 2450,
        hamilton_liquid_classes: Optional[List[Optional[HamiltonLiquidClass]]] = None,
    ):
        """Aspirate liquid from the specified channels.

        For all parameters where `None` is the default value, STAR will use the default value, based on
        the aspirations. For all list parameters, the length of the list must be equal to the number of
        operations.

        .. warning:: The parameters in this method, with the exception of `ops` and `use_channels`,
          expect units of tenths of 'millimeters' (i.e. 10 = 1 mm), or tenths of 'microliters' (i.e. 10
          = 1 ul), or tenths of seconds. Speeds are in 0.1ul/s. This is a deviation from the rest of the
          API, which uses SI units. This is because the Hamilton API uses these units.

        Args:
          ops: The aspiration operations to perform.
          use_channels: The channels to use for the operations.
          blow_out_air_volumes: The amount of air to be blown out over all matching dispense operations.
          lld_search_height: The height to start searching for the liquid level when using LLD.
          clot_detection_height: Unknown, but probably the height to search for clots when doing LLD.
          pull_out_distance_transport_air: The distance to pull out when aspirating air, if LLD is
            disabled.
          second_section_height: The height to start the second section of aspiration.
          second_section_ratio: Unknown.
          minimum_height: The minimum height to move to, this is the end of aspiration. The channel
           will move linearly from the liquid surface to this height over the course of the aspiration.
          immersion_depth: Unknown exactly, probably the depth to move into the liquid. Possibly below
            the liquid surface.
          immersion_depth_direction: Unknown.
          surface_following_distance: The distance to follow the liquid surface.
          transport_air_volume: The volume of air to aspirate after the liquid.
          pre_wetting_volume: The volume of liquid to use for pre-wetting.
          lld_mode: The liquid level detection mode to use.
          gamma_lld_sensitivity: The sensitivity of the gamma LLD.
          dp_lld_sensitivity: The sensitivity of the DP LLD.
          aspirate_position_above_z_touch_off: If the LLD mode is Z_TOUCH_OFF, this is the height above
            the bottom of the well (presumably) to aspirate from.
          detection_height_difference_for_dual_lld: Difference between the gamma and DP LLD heights if
            the LLD mode is DUAL.
          swap_speed: Unknown.
          settling_time: The time to wait after homogenization.
          homogenization_volume: The volume to aspirate for homogenization.
          homogenization_cycles: The number of cycles to perform for homogenization.
          homogenization_position_from_liquid_surface: The height to aspirate from for homogenization
            (LLD or absolute terms).
          homogenization_speed: The speed to aspirate at for homogenization.
          homogenization_surface_following_distance: The distance to follow the liquid surface for
            homogenization.
          limit_curve_index: The index of the limit curve to use.

          use_2nd_section_aspiration: Whether to use the second section of aspiration.
          retract_height_over_2nd_section_to_empty_tip: Unknown.
          dispensation_speed_during_emptying_tip: Unknown.
          dosing_drive_speed_during_2nd_section_search: Unknown.
          z_drive_speed_during_2nd_section_search: Unknown.
          cup_upper_edge: Unknown.
          ratio_liquid_rise_to_tip_deep_in: Unknown.
          immersion_depth_2nd_section: The depth to move into the liquid for the second section of
            aspiration.

          minimum_traverse_height_at_beginning_of_a_command: The minimum height to move to before
            starting an aspiration.
          min_z_endpos: The minimum height to move to, this is the end of aspiration.

          hamilton_liquid_classes: Override the default liquid classes. See
            pylabrobot/liquid_handling/liquid_classes/hamilton/star.py
        """

        x_positions, y_positions, channels_involved = self._ops_to_fw_positions(ops, use_channels)

        n = len(ops)

        if hamilton_liquid_classes is None:
            hamilton_liquid_classes = [
                get_star_liquid_class(
                    tip_volume=op.tip.maximal_volume,
                    is_core=False,
                    is_tip=True,
                    has_filter=op.tip.has_filter,
                    liquid=op.liquids[-1][0] or Liquid.WATER,  # get last liquid in well, first to be aspirated
                    jet=False,  # for aspiration
                    empty=False,  # for aspiration
                )
                for op in ops
            ]

        self._assert_valid_resources([op.resource for op in ops])

        # correct volumes using the liquid class
        for op, hlc in zip(ops, hamilton_liquid_classes):
            op.volume = hlc.compute_corrected_volume(op.volume) if hlc is not None else op.volume

        well_bottoms = [
            op.resource.get_absolute_location().z + (op.offset.z if op.offset is not None else 0) for op in ops
        ]
        liquid_surfaces_no_lld = [wb + (op.liquid_height or 1) for wb, op in zip(well_bottoms, ops)]
        lld_search_heights = [
            wb + op.resource.get_size_z() + (2.7 if isinstance(op.resource, Well) else 5)  # ?
            for wb, op in zip(well_bottoms, ops)
        ]

        aspiration_volumes = [int(op.volume * 10) for op in ops]
        lld_search_height = [int(sh * 10) for sh in lld_search_heights]
        clot_detection_height = _fill_in_defaults(
            clot_detection_height,
            default=[
                int(hlc.aspiration_clot_retract_height * 10) if hlc is not None else 0
                for hlc in hamilton_liquid_classes
            ],
        )
        pull_out_distance_transport_air = _fill_in_defaults(pull_out_distance_transport_air, [100] * n)
        second_section_height = _fill_in_defaults(second_section_height, [32] * n)
        second_section_ratio = _fill_in_defaults(second_section_ratio, [6180] * n)
        minimum_height = _fill_in_defaults(minimum_height, [int((ls - 5) * 10) for ls in liquid_surfaces_no_lld])
        # TODO: I think minimum height should be the minimum height of the well
        immersion_depth = _fill_in_defaults(immersion_depth, [0] * n)
        immersion_depth_direction = _fill_in_defaults(immersion_depth_direction, [0] * n)
        surface_following_distance = _fill_in_defaults(surface_following_distance, [0] * n)
        flow_rates = [
            op.flow_rate or (hlc.aspiration_flow_rate if hlc is not None else 100)
            for op, hlc in zip(ops, hamilton_liquid_classes)
        ]
        aspiration_speed = [int(fr * 10) for fr in flow_rates]
        transport_air_volume = _fill_in_defaults(
            transport_air_volume,
            default=[
                int(hlc.aspiration_air_transport_volume * 10) if hlc is not None else 0
                for hlc in hamilton_liquid_classes
            ],
        )
        pre_wetting_volume = _fill_in_defaults(pre_wetting_volume, [0] * n)
        lld_mode = _fill_in_defaults(lld_mode, [self.__class__.LLDMode.OFF] * n)
        gamma_lld_sensitivity = _fill_in_defaults(gamma_lld_sensitivity, [1] * n)
        dp_lld_sensitivity = _fill_in_defaults(dp_lld_sensitivity, [1] * n)
        aspirate_position_above_z_touch_off = _fill_in_defaults(aspirate_position_above_z_touch_off, [0] * n)
        detection_height_difference_for_dual_lld = _fill_in_defaults(detection_height_difference_for_dual_lld, [0] * n)
        swap_speed = _fill_in_defaults(
            swap_speed,
            default=[int(hlc.aspiration_swap_speed * 10) if hlc is not None else 0 for hlc in hamilton_liquid_classes],
        )
        settling_time = _fill_in_defaults(
            settling_time,
            default=[
                int(hlc.aspiration_settling_time * 10) if hlc is not None else 0 for hlc in hamilton_liquid_classes
            ],
        )
        homogenization_volume = _fill_in_defaults(homogenization_volume, [0] * n)
        homogenization_cycles = _fill_in_defaults(homogenization_cycles, [0] * n)
        homogenization_position_from_liquid_surface = _fill_in_defaults(
            homogenization_position_from_liquid_surface, [0] * n
        )
        homogenization_speed = _fill_in_defaults(
            homogenization_speed,
            default=[
                int(hlc.aspiration_mix_flow_rate * 10) if hlc is not None else 0 for hlc in hamilton_liquid_classes
            ],
        )
        homogenization_surface_following_distance = _fill_in_defaults(
            homogenization_surface_following_distance, [0] * n
        )
        limit_curve_index = _fill_in_defaults(limit_curve_index, [0] * n)

        use_2nd_section_aspiration = _fill_in_defaults(use_2nd_section_aspiration, [False] * n)
        retract_height_over_2nd_section_to_empty_tip = _fill_in_defaults(
            retract_height_over_2nd_section_to_empty_tip, [0] * n
        )
        dispensation_speed_during_emptying_tip = _fill_in_defaults(dispensation_speed_during_emptying_tip, [500] * n)
        dosing_drive_speed_during_2nd_section_search = _fill_in_defaults(
            dosing_drive_speed_during_2nd_section_search, [500] * n
        )
        z_drive_speed_during_2nd_section_search = _fill_in_defaults(z_drive_speed_during_2nd_section_search, [300] * n)
        cup_upper_edge = _fill_in_defaults(cup_upper_edge, [0] * n)
        ratio_liquid_rise_to_tip_deep_in = _fill_in_defaults(ratio_liquid_rise_to_tip_deep_in, [0] * n)
        immersion_depth_2nd_section = _fill_in_defaults(immersion_depth_2nd_section, [0] * n)

        try:
            return await self.aspirate_pip(
                aspiration_type=[0 for _ in range(n)],
                tip_pattern=channels_involved,
                x_positions=x_positions,
                y_positions=y_positions,
                aspiration_volumes=aspiration_volumes,
                lld_search_height=lld_search_height,
                clot_detection_height=clot_detection_height,
                liquid_surface_no_lld=[int(ls * 10) for ls in liquid_surfaces_no_lld],
                pull_out_distance_transport_air=pull_out_distance_transport_air,
                second_section_height=second_section_height,
                second_section_ratio=second_section_ratio,
                minimum_height=minimum_height,
                immersion_depth=immersion_depth,
                immersion_depth_direction=immersion_depth_direction,
                surface_following_distance=surface_following_distance,
                aspiration_speed=aspiration_speed,
                transport_air_volume=transport_air_volume,
                blow_out_air_volume=[int(op.blow_out_air_volume * 10) for op in ops],
                pre_wetting_volume=pre_wetting_volume,
                lld_mode=[mode.value for mode in lld_mode],
                gamma_lld_sensitivity=gamma_lld_sensitivity,
                dp_lld_sensitivity=dp_lld_sensitivity,
                aspirate_position_above_z_touch_off=aspirate_position_above_z_touch_off,
                detection_height_difference_for_dual_lld=detection_height_difference_for_dual_lld,
                swap_speed=swap_speed,
                settling_time=settling_time,
                homogenization_volume=homogenization_volume,
                homogenization_cycles=homogenization_cycles,
                homogenization_position_from_liquid_surface=homogenization_position_from_liquid_surface,
                homogenization_speed=homogenization_speed,
                homogenization_surface_following_distance=homogenization_surface_following_distance,
                limit_curve_index=limit_curve_index,
                use_2nd_section_aspiration=use_2nd_section_aspiration,
                retract_height_over_2nd_section_to_empty_tip=retract_height_over_2nd_section_to_empty_tip,
                dispensation_speed_during_emptying_tip=dispensation_speed_during_emptying_tip,
                dosing_drive_speed_during_2nd_section_search=dosing_drive_speed_during_2nd_section_search,
                z_drive_speed_during_2nd_section_search=z_drive_speed_during_2nd_section_search,
                cup_upper_edge=cup_upper_edge,
                ratio_liquid_rise_to_tip_deep_in=ratio_liquid_rise_to_tip_deep_in,
                immersion_depth_2nd_section=immersion_depth_2nd_section,
                minimum_traverse_height_at_beginning_of_a_command=minimum_traverse_height_at_beginning_of_a_command,
                min_z_endpos=min_z_endpos,
            )
        except STARFirmwareError as e:
            tll: List[int] = []
            tlv: List[int] = []
            for i in range(1, self.num_channels + 1):
                channel_error = e.error_for_channel(i)
                if channel_error is None:
                    continue
                if channel_error.trace_information in [70, 71]:  # too little / no liquid
                    tll.append(i - 1)
                elif channel_error.trace_information in [54]:  # "Position out of permitted area" = too much
                    tlv.append(i - 1)

            if len(tll) > 0:
                raise TooLittleLiquidError(
                    f"There is not enough liquid in containers where the "
                    f"following channels were trying to aspirate: {tll}"
                ) from e
            if len(tlv) > 0:
                raise TooLittleVolumeError(f"There is too much liquid in the following channels: {tlv}") from e

            raise e

    @need_iswap_parked
    async def dispense(
        self,
        ops: List[Dispense],
        use_channels: List[int],
        dispensing_mode: Optional[List[int]] = None,
        pull_out_distance_transport_air: Optional[List[int]] = None,
        second_section_height: Optional[List[int]] = None,
        second_section_ratio: Optional[List[int]] = None,
        minimum_height: Optional[List[int]] = None,
        immersion_depth: Optional[List[int]] = None,
        immersion_depth_direction: Optional[List[int]] = None,
        surface_following_distance: Optional[List[int]] = None,
        cut_off_speed: Optional[List[int]] = None,
        stop_back_volume: Optional[List[int]] = None,
        transport_air_volume: Optional[List[int]] = None,
        blow_out_air_volume: Optional[List[int]] = None,
        lld_mode: Optional[List[int]] = None,
        dispense_position_above_z_touch_off: Optional[List[int]] = None,
        gamma_lld_sensitivity: Optional[List[int]] = None,
        dp_lld_sensitivity: Optional[List[int]] = None,
        swap_speed: Optional[List[int]] = None,
        settling_time: Optional[List[int]] = None,
        mix_volume: Optional[List[int]] = None,
        mix_cycles: Optional[List[int]] = None,
        mix_position_from_liquid_surface: Optional[List[int]] = None,
        mix_speed: Optional[List[int]] = None,
        mix_surface_following_distance: Optional[List[int]] = None,
        limit_curve_index: Optional[List[int]] = None,
        minimum_traverse_height_at_beginning_of_a_command: int = 2450,
        min_z_endpos: int = 2450,
        side_touch_off_distance: int = 0,
        hamilton_liquid_classes: Optional[List[Optional[HamiltonLiquidClass]]] = None,
    ):
        """Dispense liquid from the specified channels.

        For all parameters where `None` is the default value, STAR will use the default value, based on
        the dispenses. For all list parameters, the length of the list must be equal to the number of
        operations.

        .. warning:: The parameters in this method, with the exception of `ops` and `use_channels`,
          expect units of tenths of 'millimeters' (i.e. 10 = 1 mm), or tenths of 'microliters' (i.e. 10
          = 1 ul), or tenths of seconds. Speeds are in 0.1ul/s. This is a deviation from the rest of the
          API, which uses SI units. This is because the Hamilton API uses these units.

        Args:
          ops: The dispense operations to perform.
          use_channels: The channels to use for the dispense operations.
          blow_out_air_volumes: The amount of air to blow out after dispensing. If a single value is
            given, it will be used for all operations.
          dispensing_mode: The dispensing mode to use for each operation.
          pull_out_distance_transport_air: The distance to pull out the tip for aspirating transport air
            if LLD is disabled.
          second_section_height: Unknown.
          second_section_ratio: Unknown.
          minimum_height: The minimum height at the end of the dispense.
          immersion_depth: The distance above or below to liquid level to start dispensing. See the
            `immersion_depth_direction` parameter.
          immersion_depth_direction: (0 = go deeper, 1 = go up out of liquid)
          surface_following_distance: The distance to follow the liquid surface.
          cut_off_speed: Unknown.
          stop_back_volume: Unknown.
          transport_air_volume: The volume of air to dispense before dispensing the liquid.
          blow_out_air_volume: The volume of air to blow out after dispensing.
          lld_mode: The liquid level detection mode to use.
          dispense_position_above_z_touch_off: The height to move after LLD mode found the Z touch off
            position.
          gamma_lld_sensitivity: The gamma LLD sensitivity. (1 = high, 4 = low)
          dp_lld_sensitivity: The dp LLD sensitivity. (1 = high, 4 = low)
          swap_speed: The homogenization speed.
          settling_time: The settling time.
          mix_volume: The volume to use for homogenization.
          mix_cycles: The number of homogenization cycles.
          mix_position_from_liquid_surface: The height to move above the liquid surface for
            homogenization.
          mix_speed: The homogenization speed.
          mix_surface_following_distance: The distance to follow the liquid surface for homogenization.
          limit_curve_index: The limit curve to use for the dispense.
          minimum_traverse_height_at_beginning_of_a_command: The minimum height to move to before
            starting a dispense.
          min_z_endpos: The minimum height to move to after a dispense.
          side_touch_off_distance: The distance to move to the side from the well for a dispense.

          hamilton_liquid_classes: Override the default liquid classes. See
            pylabrobot/liquid_handling/liquid_classes/hamilton/star.py
        """

        x_positions, y_positions, channels_involved = self._ops_to_fw_positions(ops, use_channels)

        n = len(ops)

        def should_jet(op):
            if op.liquid_height is None:
                return True
            if op.liquid_height is not None and op.liquid_height > 0:
                return True
            if hasattr(op.resource, "tracker") and op.resource.tracker.get_used_volume() == 0:
                return True
            return False

        if hamilton_liquid_classes is None:
            hamilton_liquid_classes = [
                get_star_liquid_class(
                    tip_volume=op.tip.maximal_volume,
                    is_core=False,
                    is_tip=True,
                    has_filter=op.tip.has_filter,
                    liquid=op.liquids[-1][0] or Liquid.WATER,  # get last liquid in pipette, first to be disp.
                    jet=should_jet(op),
                    # dispensing all, get_used_volume includes pending
                    empty=op.tip.tracker.get_used_volume() == 0,
                )
                for op in ops
            ]

        # correct volumes using the liquid class
        for op, hlc in zip(ops, hamilton_liquid_classes):
            op.volume = hlc.compute_corrected_volume(op.volume) if hlc is not None else op.volume

        well_bottoms = [
            op.resource.get_absolute_location().z + (op.offset.z if op.offset is not None else 0) for op in ops
        ]
        liquid_surfaces_no_lld = [ls + (op.liquid_height or 1) for ls, op in zip(well_bottoms, ops)]
        lld_search_heights = [
            wb + op.resource.get_size_z() + (2.7 if isinstance(op.resource, Well) else 5)  # ?
            for wb, op in zip(well_bottoms, ops)
        ]

        def dispensing_mode_for_op(op: Dispense) -> int:
            return {
                (False, True): 0,
                (True, True): 1,
                (True, False): 2,
                (False, False): 3,
            }[(op.tip.tracker.get_used_volume() == 0, should_jet(op))]

        dispensing_modes = dispensing_mode or [dispensing_mode_for_op(op) for op in ops]

        dispense_volumes = [int(op.volume * 10) for op in ops]
        pull_out_distance_transport_air = _fill_in_defaults(pull_out_distance_transport_air, [100] * n)
        second_section_height = _fill_in_defaults(second_section_height, [32] * n)
        second_section_ratio = _fill_in_defaults(second_section_ratio, [6180] * n)
        minimum_height = _fill_in_defaults(
            minimum_height, default=[int((ls + 5) * 10) for ls in liquid_surfaces_no_lld]
        )
        immersion_depth = _fill_in_defaults(immersion_depth, [0] * n)
        immersion_depth_direction = _fill_in_defaults(immersion_depth_direction, [0] * n)
        surface_following_distance = _fill_in_defaults(surface_following_distance, [0] * n)
        flow_rates = [
            op.flow_rate or (hlc.dispense_flow_rate if hlc is not None else 120)
            for op, hlc in zip(ops, hamilton_liquid_classes)
        ]
        dispense_speed = [int(fr * 10) for fr in flow_rates]
        cut_off_speed = _fill_in_defaults(cut_off_speed, [50] * n)
        stop_back_volume = _fill_in_defaults(
            stop_back_volume,
            default=[
                int(hlc.dispense_stop_back_volume * 10) if hlc is not None else 0 for hlc in hamilton_liquid_classes
            ],
        )
        transport_air_volume = _fill_in_defaults(
            transport_air_volume,
            default=[
                int(hlc.dispense_air_transport_volume * 10) if hlc is not None else 0 for hlc in hamilton_liquid_classes
            ],
        )
        blow_out_air_volume = _fill_in_defaults(
            blow_out_air_volume,
            default=[
                int(hlc.dispense_blow_out_volume * 10) if hlc is not None else 0 for hlc in hamilton_liquid_classes
            ],
        )
        lld_mode = _fill_in_defaults(lld_mode, [0] * n)
        dispense_position_above_z_touch_off = _fill_in_defaults(dispense_position_above_z_touch_off, default=[0] * n)
        gamma_lld_sensitivity = _fill_in_defaults(gamma_lld_sensitivity, [1] * n)
        dp_lld_sensitivity = _fill_in_defaults(dp_lld_sensitivity, [1] * n)
        swap_speed = _fill_in_defaults(
            swap_speed,
            default=[int(hlc.dispense_swap_speed * 10) if hlc is not None else 0 for hlc in hamilton_liquid_classes],
        )
        settling_time = _fill_in_defaults(
            settling_time,
            default=[int(hlc.dispense_settling_time * 10) if hlc is not None else 0 for hlc in hamilton_liquid_classes],
        )
        mix_volume = _fill_in_defaults(mix_volume, [0] * n)
        mix_cycles = _fill_in_defaults(mix_cycles, [0] * n)
        mix_position_from_liquid_surface = _fill_in_defaults(mix_position_from_liquid_surface, [0] * n)
        mix_speed = _fill_in_defaults(
            mix_speed,
            default=[int(hlc.dispense_mix_flow_rate * 10) if hlc is not None else 0 for hlc in hamilton_liquid_classes],
        )
        mix_surface_following_distance = _fill_in_defaults(mix_surface_following_distance, [0] * n)
        limit_curve_index = _fill_in_defaults(limit_curve_index, [0] * n)

        try:
            ret = await self.dispense_pip(
                tip_pattern=channels_involved,
                x_positions=x_positions,
                y_positions=y_positions,
                dispensing_mode=dispensing_modes,
                dispense_volumes=dispense_volumes,
                lld_search_height=[int(sh * 10) for sh in lld_search_heights],
                liquid_surface_no_lld=[int(ls * 10) for ls in liquid_surfaces_no_lld],
                pull_out_distance_transport_air=pull_out_distance_transport_air,
                second_section_height=second_section_height,
                second_section_ratio=second_section_ratio,
                minimum_height=minimum_height,
                immersion_depth=immersion_depth,
                immersion_depth_direction=immersion_depth_direction,
                surface_following_distance=surface_following_distance,
                dispense_speed=dispense_speed,
                cut_off_speed=cut_off_speed,
                stop_back_volume=stop_back_volume,
                transport_air_volume=transport_air_volume,
                blow_out_air_volume=[int(op.blow_out_air_volume * 10) for op in ops],
                lld_mode=lld_mode,
                dispense_position_above_z_touch_off=dispense_position_above_z_touch_off,
                gamma_lld_sensitivity=gamma_lld_sensitivity,
                dp_lld_sensitivity=dp_lld_sensitivity,
                swap_speed=swap_speed,
                settling_time=settling_time,
                mix_volume=mix_volume,
                mix_cycles=mix_cycles,
                mix_position_from_liquid_surface=mix_position_from_liquid_surface,
                mix_speed=mix_speed,
                mix_surface_following_distance=mix_surface_following_distance,
                limit_curve_index=limit_curve_index,
                minimum_traverse_height_at_beginning_of_a_command=minimum_traverse_height_at_beginning_of_a_command,
                min_z_endpos=min_z_endpos,
                side_touch_off_distance=side_touch_off_distance,
            )
        except STARFirmwareError as e:
            tll: List[int] = []
            for i in range(1, self.num_channels + 1):
                channel_error = e.error_for_channel(i)
                if channel_error is None:
                    continue
                if channel_error.trace_information in [54]:  # "Position out of permitted area" = too little
                    tll.append(i - 1)

            if len(tll) > 0:
                raise TooLittleVolumeError(f"There is not enough liquid in the following channels: {tll}") from e

            raise e

        return ret

    @need_iswap_parked
    async def pick_up_tips96(
        self,
        pickup: PickupTipRack,
        tip_pickup_method: int = 0,
        z_deposit_position: int = 2164,
        minimum_height_command_end: int = 2450,
        minimum_traverse_height_at_beginning_of_a_command: int = 2450,
    ):
        """Pick up tips using the 96 head."""
        assert self.core96_head_installed, "96 head must be installed"
        tip_spot_a1 = pickup.resource.get_item("A1")
        tip_a1 = tip_spot_a1.get_tip()
        assert isinstance(tip_a1, HamiltonTip), "Tip type must be HamiltonTip."
        ttti = await self.get_or_assign_tip_type_index(tip_a1)
        position = tip_spot_a1.get_absolute_location() + tip_spot_a1.center() + pickup.offset

        return await self.pick_up_tips_core96(
            x_position=int(position.x * 10),
            x_direction=0,
            y_position=int(position.y * 10),
            tip_type_idx=ttti,
            tip_pickup_method=tip_pickup_method,
            z_deposit_position=z_deposit_position,
            minimum_height_command_end=minimum_height_command_end,
            minimum_traverse_height_at_beginning_of_a_command=minimum_traverse_height_at_beginning_of_a_command,
        )

    @need_iswap_parked
    async def drop_tips96(
        self,
        drop: DropTipRack,
        z_deposit_position: int = 2164,
        minimum_height_command_end: int = 2450,
        minimum_traverse_height_at_beginning_of_a_command: int = 2450,
    ):
        """Drop tips from the 96 head."""
        assert self.core96_head_installed, "96 head must be installed"
        tip_a1 = drop.resource.get_item("A1")
        position = tip_a1.get_absolute_location() + tip_a1.center() + drop.offset

        return await self.discard_tips_core96(
            x_position=int(position.x * 10),
            x_direction=0,
            y_position=int(position.y * 10),
            z_deposit_position=z_deposit_position,
            minimum_height_command_end=minimum_height_command_end,
            minimum_traverse_height_at_beginning_of_a_command=minimum_traverse_height_at_beginning_of_a_command,
        )

    @need_iswap_parked
    async def aspirate96(
        self,
        aspiration: AspirationPlate,
        blow_out_air_volume: float = 0,
        use_lld: bool = False,
        liquid_height: float = 2,
        air_transport_retract_dist: float = 10,
        aspiration_type: int = 0,
        minimum_traverse_height_at_beginning_of_a_command: int = 2450,
        minimal_end_height: int = 2450,
        lld_search_height: int = 1999,
        maximum_immersion_depth: int = 1269,
        tube_2nd_section_height_measured_from_zm: int = 32,
        tube_2nd_section_ratio: int = 6180,
        immersion_depth: int = 0,
        immersion_depth_direction: int = 0,
        liquid_surface_sink_distance_at_the_end_of_aspiration: int = 0,
        transport_air_volume: int = 50,
        pre_wetting_volume: int = 50,
        gamma_lld_sensitivity: int = 1,
        swap_speed: int = 20,
        settling_time: int = 10,
        homogenization_volume: int = 0,
        homogenization_cycles: int = 0,
        homogenization_position_from_liquid_surface: int = 0,
        surface_following_distance_during_homogenization: int = 0,
        speed_of_homogenization: int = 1200,
        limit_curve_index: int = 0,
    ):
        """Aspirate using the Core96 head.

        .. warning:: The parameters in this method, with the exception of `ops` and `use_channels`,
          expect units of tenths of 'millimeters' (i.e. 10 = 1 mm), or tenths of 'microliters' (i.e. 10
          = 1 ul), or tenths of seconds. Speeds are in 0.1ul/s. This is a deviation from the rest of the
          API, which uses SI units. This is because the Hamilton API uses these units.

        Args:
          aspiration: The aspiration to perform.
          blow_out_air_volume: The volume of air to blow out after aspiration, in microliters.
          use_lld: If True, use gamma liquid level detection. If False, use liquid height.
          liquid_height: The height of the liquid above the bottom of the well, in millimeters.
          air_transport_retract_dist: The distance to retract after aspirating, in millimeters.

          aspiration_type: The type of aspiration to perform. (0 = simple; 1 = sequence; 2 = cup emptied
            )
          minimum_traverse_height_at_beginning_of_a_command: The minimum height to move to before
            starting the command.
          minimal_end_height: The minimum height to move to after the command.
          lld_search_height: The height to search for the liquid level.
          maximum_immersion_depth: The maximum immersion depth.
          tube_2nd_section_height_measured_from_zm: Unknown.
          tube_2nd_section_ratio: Unknown.
          immersion_depth: The immersion depth above or below the liquid level. See
           `immersion_depth_direction`.
          immersion_depth_direction: The direction of the immersion depth. (0 = deeper, 1 = out of
            liquid)
          transport_air_volume: The volume of air to aspirate after the liquid.
          pre_wetting_volume: The volume of liquid to use for pre-wetting.
          gamma_lld_sensitivity: The sensitivity of the gamma liquid level detection.
          swap_speed: unknown.
          settling_time: The time to wait after aspirating.
          homogenization_volume: The volume of liquid to aspirate for homogenization.
          homogenization_cycles: The number of cycles to perform for homogenization.
          homogenization_position_from_liquid_surface: The position of the homogenization from the
            liquid surface.
          surface_following_distance_during_homogenization: The distance to follow the liquid surface
            during homogenization.
          speed_of_homogenization: The speed of homogenization.
          limit_curve_index: The index of the limit curve to use.
        """

        assert self.core96_head_installed, "96 head must be installed"

        assert isinstance(aspiration.resource, Plate), "Only ItemizedResource is supported."
        well_a1 = aspiration.resource.get_item("A1")
        position = well_a1.get_absolute_location() + well_a1.center()

        liquid_height = aspiration.resource.get_absolute_location().z + liquid_height

        flow_rate = int((aspiration.flow_rate or 250) * 10)

        aspiration_volumes = int(aspiration.volume * 10)

        channel_pattern = [True] * 12 * 8

        liquid_surface_at_function_without_lld = int(liquid_height * 10)
        pull_out_distance_to_take_transport_air_in_function_without_lld = int(air_transport_retract_dist * 10)

        # Unfortunately, `blow_out_air_volume` does not work correctly, so instead we aspirate air
        # manually.
        if blow_out_air_volume is not None and blow_out_air_volume > 0:
            await self.aspirate_core_96(
                x_position=int(position.x * 10),
                y_positions=int(position.y * 10),
                lld_mode=0,
                liquid_surface_at_function_without_lld=int((liquid_height + 30) * 10),
                aspiration_volumes=int(blow_out_air_volume * 10),
            )

        return await self.aspirate_core_96(
            x_position=int(position.x * 10),
            x_direction=0,
            y_positions=int(position.y * 10),
            aspiration_type=aspiration_type,
            minimum_traverse_height_at_beginning_of_a_command=minimum_traverse_height_at_beginning_of_a_command,
            minimal_end_height=minimal_end_height,
            lld_search_height=lld_search_height,
            liquid_surface_at_function_without_lld=liquid_surface_at_function_without_lld,
            pull_out_distance_to_take_transport_air_in_function_without_lld=pull_out_distance_to_take_transport_air_in_function_without_lld,
            maximum_immersion_depth=maximum_immersion_depth,
            tube_2nd_section_height_measured_from_zm=tube_2nd_section_height_measured_from_zm,
            tube_2nd_section_ratio=tube_2nd_section_ratio,
            immersion_depth=immersion_depth,
            immersion_depth_direction=immersion_depth_direction,
            liquid_surface_sink_distance_at_the_end_of_aspiration=liquid_surface_sink_distance_at_the_end_of_aspiration,
            aspiration_volumes=aspiration_volumes,
            aspiration_speed=flow_rate,
            transport_air_volume=transport_air_volume,
            blow_out_air_volume=0,
            pre_wetting_volume=pre_wetting_volume,
            lld_mode=int(use_lld),
            gamma_lld_sensitivity=gamma_lld_sensitivity,
            swap_speed=swap_speed,
            settling_time=settling_time,
            homogenization_volume=homogenization_volume,
            homogenization_cycles=homogenization_cycles,
            homogenization_position_from_liquid_surface=homogenization_position_from_liquid_surface,
            surface_following_distance_during_homogenization=surface_following_distance_during_homogenization,
            speed_of_homogenization=speed_of_homogenization,
            channel_pattern=channel_pattern,
            limit_curve_index=limit_curve_index,
            tadm_algorithm=False,
            recording_mode=0,
        )

    @need_iswap_parked
    async def dispense96(
        self,
        dispense: DispensePlate,
        jet: bool = False,
        blow_out: bool = True,  # TODO: do we need this if we can just check if blow_out_air_volume > 0?
        liquid_height: float = 2,
        dispense_mode=3,
        air_transport_retract_dist=10,
        blow_out_air_volume: Optional[float] = None,
        use_lld: bool = False,
        minimum_traverse_height_at_beginning_of_a_command: int = 2450,
        minimal_end_height: int = 2450,
        lld_search_height: int = 1999,
        maximum_immersion_depth: int = 1869,
        tube_2nd_section_height_measured_from_zm: int = 32,
        tube_2nd_section_ratio: int = 6180,
        immersion_depth: int = 0,
        immersion_depth_direction: int = 0,
        liquid_surface_sink_distance_at_the_end_of_dispense: int = 0,
        transport_air_volume: int = 50,
        gamma_lld_sensitivity: int = 1,
        swap_speed: int = 20,
        settling_time: int = 0,
        mixing_volume: int = 0,
        mixing_cycles: int = 0,
        mixing_position_from_liquid_surface: int = 0,
        surface_following_distance_during_mixing: int = 0,
        speed_of_mixing: int = 1200,
        limit_curve_index: int = 0,
        cut_off_speed: int = 50,
        stop_back_volume: int = 0,
    ):
        """Aspirate using the Core96 head.

        .. warning:: The parameters in this method, with the exception of `ops` and `use_channels`,
          expect units of tenths of 'millimeters' (i.e. 10 = 1 mm), or tenths of 'microliters' (i.e. 10
          = 1 ul), or tenths of seconds. Speeds are in 0.1ul/s. This is a deviation from the rest of the
          API, which uses SI units. This is because the Hamilton API uses these units.

        Args:
          dispense: The Dispense command to execute.
          jet: Whether to use jet dispense mode.
          blow_out: Whether to blow out after dispensing.
          liquid_height: The height of the liquid in the well, in mm. Used if LLD is not used.
          dispense_mode: The dispense mode to use. 0 = Partial volume in jet mode 1 = Blow out in jet
            mode 2 = Partial volume at surface 3 = Blow out at surface 4 = Empty tip at fix position
          air_transport_retract_dist: The distance to retract after dispensing, in mm.
          blow_out_air_volume: The volume of air to blow out after dispensing, in ul.
          use_lld: Whether to use gamma LLD.

          minimum_traverse_height_at_beginning_of_a_command: Minimum traverse height at beginning of a
            command, in mm.
          minimal_end_height: Minimal end height, in mm.
          lld_search_height: LLD search height, in mm.
          maximum_immersion_depth: Maximum immersion depth, in mm. Equals Minimum height during command.
          tube_2nd_section_height_measured_from_zm: Unknown.
          tube_2nd_section_ratio: Unknown.
          immersion_depth: Immersion depth, in mm. See `immersion_depth_direction`.
          immersion_depth_direction: Immersion depth direction. 0 = go deeper, 1 = go up out of liquid.
          liquid_surface_sink_distance_at_the_end_of_dispense: Unknown.
          transport_air_volume: Transport air volume, to dispense before aspiration.
          gamma_lld_sensitivity: Gamma LLD sensitivity.
          swap_speed: Unknown.
          settling_time: Settling time, in 0.1 seconds.
          mixing_volume: Mixing volume, in ul.
          mixing_cycles: Mixing cycles.
          mixing_position_from_liquid_surface: Mixing position from liquid surface, in mm.
          surface_following_distance_during_mixing: Surface following distance during mixing, in mm.
          speed_of_mixing: Speed of mixing, in 0.1 ul/s.
          limit_curve_index: Limit curve index.
          cut_off_speed: Unknown.
          stop_back_volume: Unknown.
        """

        assert self.core96_head_installed, "96 head must be installed"

        assert isinstance(dispense.resource, Plate), "Only ItemizedResource is supported."
        well_a1 = dispense.resource.get_item("A1")
        position = well_a1.get_absolute_location() + well_a1.center()

        liquid_height = dispense.resource.get_absolute_location().z + liquid_height

        dispense_mode = {
            (True, False): 0,
            (True, True): 1,
            (False, False): 2,
            (False, True): 3,
        }[(jet, blow_out)]

        flow_rate = dispense.flow_rate or 120

        liquid_surface_at_function_without_lld: int = int(liquid_height * 10)
        pull_out_distance_to_take_transport_air_in_function_without_lld = air_transport_retract_dist * 10

        channel_pattern = [True] * 12 * 8

        ret = await self.dispense_core_96(
            dispensing_mode=dispense_mode,
            x_position=int(position.x * 10),
            x_direction=0,
            y_position=int(position.y * 10),
            minimum_traverse_height_at_beginning_of_a_command=minimum_traverse_height_at_beginning_of_a_command,
            minimal_end_height=minimal_end_height,
            lld_search_height=lld_search_height,
            liquid_surface_at_function_without_lld=liquid_surface_at_function_without_lld,
            pull_out_distance_to_take_transport_air_in_function_without_lld=pull_out_distance_to_take_transport_air_in_function_without_lld,
            maximum_immersion_depth=maximum_immersion_depth,
            tube_2nd_section_height_measured_from_zm=tube_2nd_section_height_measured_from_zm,
            tube_2nd_section_ratio=tube_2nd_section_ratio,
            immersion_depth=immersion_depth,
            immersion_depth_direction=immersion_depth_direction,
            liquid_surface_sink_distance_at_the_end_of_dispense=liquid_surface_sink_distance_at_the_end_of_dispense,
            dispense_volume=int(dispense.volume * 10),
            dispense_speed=int(flow_rate * 10),
            transport_air_volume=transport_air_volume,
            blow_out_air_volume=0,
            lld_mode=int(use_lld),
            gamma_lld_sensitivity=gamma_lld_sensitivity,
            swap_speed=swap_speed,
            settling_time=settling_time,
            mixing_volume=mixing_volume,
            mixing_cycles=mixing_cycles,
            mixing_position_from_liquid_surface=mixing_position_from_liquid_surface,
            surface_following_distance_during_mixing=surface_following_distance_during_mixing,
            speed_of_mixing=speed_of_mixing,
            channel_pattern=channel_pattern,
            limit_curve_index=limit_curve_index,
            tadm_algorithm=False,
            recording_mode=0,
            cut_off_speed=cut_off_speed,
            stop_back_volume=stop_back_volume,
        )

        # Unfortunately, `blow_out_air_volume` does not work correctly, so instead we dispense air
        # manually.
        if blow_out_air_volume is not None and blow_out_air_volume > 0:
            await self.dispense_core_96(
                x_position=int(position.x * 10),
                y_position=int(position.y * 10),
                lld_mode=0,
                liquid_surface_at_function_without_lld=int((liquid_height + 30) * 10),
                dispense_volume=int(blow_out_air_volume * 10),
            )

        return ret

    async def iswap_pick_up_resource(
        self,
        resource: Resource,
        grip_direction: GripDirection,
        pickup_distance_from_top: float,
        offset: Coordinate = Coordinate.zero(),
        minimum_traverse_height_at_beginning_of_a_command: int = 2840,
        z_position_at_the_command_end: int = 2840,
        grip_strength: int = 4,
        plate_width_tolerance: int = 20,
        collision_control_level: int = 0,
        acceleration_index_high_acc: int = 4,
        acceleration_index_low_acc: int = 1,
        fold_up_sequence_at_the_end_of_process: bool = True,
    ):
        """Pick up a resource using iSWAP.
        Low level component of :meth:`move_resource`
        """

        assert self.iswap_installed, "iswap must be installed"

        # Get center of source plate. Also gripping height and plate width.
        center = resource.get_absolute_location() + resource.center() + offset
        grip_height = center.z + resource.get_size_z() - pickup_distance_from_top
        # plate_width = resource.get_size_x()
        plate_width = {  # TODO: LH should rotate resources on move_plate
            GripDirection.FRONT: resource.get_size_x(),
            GripDirection.RIGHT: resource.get_size_y(),
            GripDirection.BACK: resource.get_size_x(),
            GripDirection.LEFT: resource.get_size_y(),
        }[grip_direction]

        await self.iswap_get_plate(
            x_position=int(center.x * 10),
            x_direction=0,
            y_position=int(center.y * 10),
            y_direction=0,
            z_position=int(grip_height * 10),
            z_direction=0,
            grip_direction={
                GripDirection.FRONT: 1,
                GripDirection.RIGHT: 2,
                GripDirection.BACK: 3,
                GripDirection.LEFT: 4,
            }[grip_direction],
            minimum_traverse_height_at_beginning_of_a_command=minimum_traverse_height_at_beginning_of_a_command,
            z_position_at_the_command_end=z_position_at_the_command_end,
            grip_strength=grip_strength,
            open_gripper_position=int(plate_width * 10) + 30,
            plate_width=int(plate_width * 10) - 33,
            plate_width_tolerance=plate_width_tolerance,
            collision_control_level=collision_control_level,
            acceleration_index_high_acc=acceleration_index_high_acc,
            acceleration_index_low_acc=acceleration_index_low_acc,
            fold_up_sequence_at_the_end_of_process=fold_up_sequence_at_the_end_of_process,
        )

    async def iswap_move_picked_up_resource(
        self,
        location: Coordinate,
        resource: Resource,
        grip_direction: GripDirection,
        minimum_traverse_height_at_beginning_of_a_command: int = 2840,
        collision_control_level: int = 1,
        acceleration_index_high_acc: int = 4,
        acceleration_index_low_acc: int = 1,
    ):
        """After a resource is picked up, move it to a new location but don't release it yet.
        Low level component of :meth:`move_resource`
        """

        assert self.iswap_installed, "iswap must be installed"

        center = location + resource.center()

        await self.move_plate_to_position(
            x_position=int(center.x * 10),
            x_direction=0,
            y_position=int(center.y * 10),
            y_direction=0,
            z_position=int((location.z + resource.get_size_z() / 2) * 10),
            z_direction=0,
            grip_direction={
                GripDirection.FRONT: 1,
                GripDirection.RIGHT: 2,
                GripDirection.BACK: 3,
                GripDirection.LEFT: 4,
            }[grip_direction],
            minimum_traverse_height_at_beginning_of_a_command=minimum_traverse_height_at_beginning_of_a_command,
            collision_control_level=collision_control_level,
            acceleration_index_high_acc=acceleration_index_high_acc,
            acceleration_index_low_acc=acceleration_index_low_acc,
        )

    async def iswap_release_picked_up_resource(
        self,
        location: Coordinate,
        resource: Resource,
        grip_direction: GripDirection,
        pickup_distance_from_top: float,
        offset: Coordinate = Coordinate.zero(),
        minimum_traverse_height_at_beginning_of_a_command: int = 2840,
        z_position_at_the_command_end: int = 2840,
        collision_control_level: int = 0,
    ):
        """After a resource is picked up, release it at the specified location.
        Low level component of :meth:`move_resource`
        """

        assert self.iswap_installed, "iswap must be installed"

        # Get center of source plate. Also gripping height and plate width.
        center = location + resource.center() + offset
        grip_height = center.z + resource.get_size_z() - pickup_distance_from_top
        # plate_width = resource.get_size_x()
        plate_width = {  # TODO: LH should rotate resources on move_plate
            GripDirection.FRONT: resource.get_size_x(),
            GripDirection.RIGHT: resource.get_size_y(),
            GripDirection.BACK: resource.get_size_x(),
            GripDirection.LEFT: resource.get_size_y(),
        }[grip_direction]

        await self.iswap_put_plate(
            x_position=int(center.x * 10),
            x_direction=0,
            y_position=int(center.y * 10),
            y_direction=0,
            z_position=int(grip_height * 10),
            z_direction=0,
            grip_direction={
                GripDirection.FRONT: 1,
                GripDirection.RIGHT: 2,
                GripDirection.BACK: 3,
                GripDirection.LEFT: 4,
            }[grip_direction],
            minimum_traverse_height_at_beginning_of_a_command=minimum_traverse_height_at_beginning_of_a_command,
            z_position_at_the_command_end=z_position_at_the_command_end,
            open_gripper_position=int(plate_width * 10) + 30,
            collision_control_level=collision_control_level,
        )

    async def move_resource(
        self,
        move: Move,
        use_arm: str = "iswap",
        channel_1: int = 7,
        channel_2: int = 8,
        core_grip_strength: int = 15,
        return_core_gripper: bool = True,
    ):
        """Move a resource.

        Args:
          move: The move to perform.
          use_arm: Which arm to use. Either "iswap" or "core".
          channel_1: The first channel to use with the core arm. Only used if `use_arm` is "core".
          channel_2: The second channel to use with the core arm. Only used if `use_arm` is "core".
          core_grip_strength: The grip strength to use with the core arm. Only used if `use_arm` is
            "core".
          return_core_gripper: Whether to return the core gripper to the home position after the move.
            Only used if `use_arm` is "core".
        """

        if not use_arm in {"iswap", "core"}:
            raise ValueError(f"use_arm must be either 'iswap' or 'core', not {use_arm}")

        minimum_traverse_height = 284.0

        if use_arm == "iswap":
            await self.iswap_pick_up_resource(
                resource=move.resource,
                grip_direction=move.get_direction,
                pickup_distance_from_top=move.pickup_distance_from_top,
                offset=move.resource_offset,
                minimum_traverse_height_at_beginning_of_a_command=int(minimum_traverse_height * 10),
            )
        else:
            await self.core_pick_up_resource(
                resource=move.resource,
                pickup_distance_from_top=move.pickup_distance_from_top,
                offset=move.resource_offset,
                minimum_traverse_height_at_beginning_of_a_command=int(minimum_traverse_height * 10),
                channel_1=channel_1,
                channel_2=channel_2,
                grip_strength=core_grip_strength,
            )

        previous_location = move.resource.get_absolute_location() + move.resource_offset
        previous_location.z = minimum_traverse_height - move.resource.get_size_z() / 2

        for location in move.intermediate_locations:
            if use_arm == "iswap":
                await self.iswap_move_picked_up_resource(
                    location=location,
                    resource=move.resource,
                    grip_direction=move.get_direction,
                    minimum_traverse_height_at_beginning_of_a_command=int(
                        previous_location.z + move.resource.get_size_z() / 2
                    )
                    * 10,  # "minimum" is a scam.
                    collision_control_level=1,
                    acceleration_index_high_acc=4,
                    acceleration_index_low_acc=1,
                )
            else:
                await self.core_move_picked_up_resource(
                    location=location,
                    resource=move.resource,
                    minimum_traverse_height_at_beginning_of_a_command=int(
                        previous_location.z + move.resource.get_size_z() / 2
                    )
                    * 10,
                    acceleration_index=4,
                )
            previous_location = location

        if use_arm == "iswap":
            await self.iswap_release_picked_up_resource(
                location=move.destination,
                resource=move.resource,
                offset=move.destination_offset,
                grip_direction=move.put_direction,
                pickup_distance_from_top=move.pickup_distance_from_top,
                minimum_traverse_height_at_beginning_of_a_command=int(
                    previous_location.z + move.resource.get_size_z() / 2
                )
                * 10,  # "minimum" is a scam.
            )
        else:
            await self.core_release_picked_up_resource(
                location=move.destination,
                resource=move.resource,
                offset=move.destination_offset,
                pickup_distance_from_top=move.pickup_distance_from_top,
                minimum_traverse_height_at_beginning_of_a_command=int(
                    previous_location.z + move.resource.get_size_z() / 2
                )
                * 10,
                return_tool=return_core_gripper,
            )

    async def prepare_for_manual_channel_operation(self):
        """Prepare for manual operation."""

        await self.position_max_free_y_for_n(pipetting_channel_index=self.num_channels)

    async def move_channel_x(self, channel: int, x: float):  # pylint: disable=unused-argument
        """Move a channel in the x direction."""
        await self.position_left_x_arm_(int(x * 10))

    async def move_channel_y(self, channel: int, y: float):
        """Move a channel in the y direction."""
        await self.position_single_pipetting_channel_in_y_direction(
            pipetting_channel_index=channel + 1, y_position=int(y * 10)
        )

    async def move_channel_z(self, channel: int, z: float):
        """Move a channel in the z direction."""
        await self.position_single_pipetting_channel_in_z_direction(
            pipetting_channel_index=channel + 1, z_position=int(z * 10)
        )

    # ============== Firmware Commands ==============

    # -------------- 3.2 System general commands --------------

    async def pre_initialize_instrument(self):
        """Pre-initialize instrument"""
        return await self.send_command(module="C0", command="VI")

    async def define_tip_needle(
        self,
        tip_type_table_index: int,
        has_filter: bool,
        tip_length: int,
        maximum_tip_volume: int,
        tip_size: TipSize,
        pickup_method: TipPickupMethod,
    ):
        """Tip/needle definition.

        Args:
          tip_type_table_index: tip_table_index
          has_filter: with(out) filter
          tip_length: Tip length [0.1mm]
          maximum_tip_volume: Maximum volume of tip [0.1ul]
                              Note! it's automatically limited to max. channel capacity
          tip_type: Type of tip collar (Tip type identification)
          pickup_method: pick up method.
                          Attention! The values set here are temporary and apply only until
                          power OFF or RESET. After power ON the default values apply. (see Table 3)
        """

        # pylint: disable=redefined-builtin

        assert 0 <= tip_type_table_index <= 99, "tip_type_table_index must be between 0 and 99"
        assert 0 <= tip_type_table_index <= 99, "tip_type_table_index must be between 0 and 99"
        assert 1 <= tip_length <= 1999, "tip_length must be between 1 and 1999"
        assert 1 <= maximum_tip_volume <= 56000, "maximum_tip_volume must be between 1 and 56000"

        return await self.send_command(
            module="C0",
            command="TT",
            tt=f"{tip_type_table_index:02}",
            tf=has_filter,
            tl=f"{tip_length:04}",
            tv=f"{maximum_tip_volume:05}",
            tg=tip_size.value,
            tu=pickup_method.value,
        )

    # -------------- 3.2.1 System query --------------

    async def request_error_code(self):
        """Request error code

        Here the last saved error messages can be retrieved. The error buffer is automatically voided
        when a new command is started. All configured nodes are displayed.

        Returns:
          TODO:
          X0##/##: X0 slave
          ..##/## see node definitions ( chapter 5)
        """

        return await self.send_command(module="C0", command="RE")

    async def request_firmware_version(self):
        """Request firmware version

        Returns: TODO: Rfid0001rf1.0S 2009-06-24 A
        """

        return await self.send_command(module="C0", command="RF")

    async def request_parameter_value(self):
        """Request parameter value

        Returns: TODO: Raid1111er00/00yg1200
        """

        return await self.send_command(module="C0", command="RA")

    class BoardType(enum.Enum):
        C167CR_SINGLE_PROCESSOR_BOARD = 0
        C167CR_DUAL_PROCESSOR_BOARD = 1
        LPC2468_XE167_DUAL_PROCESSOR_BOARD = 2
        LPC2468_SINGLE_PROCESSOR_BOARD = 5
        UNKNOWN = -1

    async def request_electronic_board_type(self):
        """Request electronic board type

        Returns:
          The board type.
        """

        # pylint: disable=undefined-variable

        resp = await self.send_command(module="C0", command="QB", fmt="")
        try:
            return STAR.BoardType(resp["qb"])
        except ValueError:
            return STAR.BoardType.UNKNOWN

<<<<<<< HEAD
    # TODO: parse response.
    async def request_supply_voltage(self):
        """Request supply voltage
=======
  async def request_autoload_initialization_status(self) -> bool:
    """ Request autoload initialization status """

    resp = await self.send_command(module="I0", command="QW", fmt="qw#")
    return resp is not None and resp["qw"] == 1

  async def request_name_of_last_faulty_parameter(self):
    """ Request name of last faulty parameter
>>>>>>> 6a526719

        Request supply voltage (for LDPB only)
        """

        return await self.send_command(module="C0", command="MU")

    async def request_instrument_initialization_status(self) -> bool:
        """Request instrument initialization status"""

        resp = await self.send_command(module="C0", command="QW", fmt="qw#")
        return resp is not None and resp["qw"] == 1

    async def request_name_of_last_faulty_parameter(self):
        """Request name of last faulty parameter

        Returns: TODO:
          Name of last parameter with syntax error
          (optional) received value separated with blank
          (optional) minimal permitted value separated with blank (optional)
          maximal permitted value separated with blank example with min max data:
          Vpid2233er00/00vpth 00000 03500 example without min max data: Vpid2233er00/00vpcd
        """

        return await self.send_command(module="C0", command="VP", fmt="vp&&")

    async def request_master_status(self):
        """Request master status

        Returns: TODO: see page 19 (SFCO.0036)
        """

        return await self.send_command(module="C0", command="RQ")

    async def request_number_of_presence_sensors_installed(self):
        """Request number of presence sensors installed

        Returns:
          number of sensors installed (1...103)
        """

        resp = await self.send_command(module="C0", command="SR")
        return resp["sr"]

    async def request_eeprom_data_correctness(self):
        """Request EEPROM data correctness

        Returns: TODO: (SFCO.0149)
        """

        return await self.send_command(module="C0", command="QV")

    # -------------- 3.3 Settings --------------

    # -------------- 3.3.1 Volatile Settings --------------

    async def set_single_step_mode(self, single_step_mode: bool = False):
        """Set Single step mode

        Args:
          single_step_mode: Single Step Mode. Default False.
        """

        return await self.send_command(
            module="C0",
            command="AM",
            am=single_step_mode,
        )

    async def trigger_next_step(self):
        """Trigger next step (Single step mode)"""

        # TODO: this command has no reply!!!!
        return await self.send_command(module="C0", command="NS")

    async def halt(self):
        """Halt

        Intermediate sequences not yet carried out and the commands in
        the command stack are discarded. Sequence already in process is
        completed.
        """

        return await self.send_command(module="C0", command="HD")

    async def save_all_cycle_counters(self):
        """Save all cycle counters

        Save all cycle counters of the instrument
        """

        return await self.send_command(module="C0", command="AZ")

    async def set_not_stop(self, non_stop):
        """Set not stop mode

        Args:
          non_stop: True if non stop mode should be turned on after command is sent.
        """

        if non_stop:
            # TODO: this command has no reply!!!!
            return await self.send_command(module="C0", command="AB")
        else:
            return await self.send_command(module="C0", command="AW")

    # -------------- 3.3.2 Non volatile settings (stored in EEPROM) --------------

    async def store_installation_data(
        self, date: datetime.datetime = datetime.datetime.now(), serial_number: str = "0000"
    ):
        """Store installation data

        Args:
          date: installation date.
        """

        assert len(serial_number) == 4, "serial number must be 4 chars long"

        return await self.send_command(module="C0", command="SI", si=date, sn=serial_number)

    async def store_verification_data(
        self,
        verification_subject: int = 0,
        date: datetime.datetime = datetime.datetime.now(),
        verification_status: bool = False,
    ):
        """Store verification data

        Args:
          verification_subject: verification subject. Default 0. Must be between 0 and 24.
          date: verification date.
          verification_status: verification status.
        """

        assert 0 <= verification_subject <= 24, "verification_subject must be between 0 and 24"

        return await self.send_command(
            module="C0",
            command="AV",
            vo=verification_subject,
            vd=date,
            vs=verification_status,
        )

    async def additional_time_stamp(self):
        """Additional time stamp"""

        return await self.send_command(module="C0", command="AT")

    async def set_x_offset_x_axis_iswap(self, x_offset: int):
        """Set X-offset X-axis <-> iSWAP

        Args:
          x_offset: X-offset [0.1mm]
        """

        return await self.send_command(module="C0", command="AG", x_offset=x_offset)

    async def set_x_offset_x_axis_core_96_head(self, x_offset: int):
        """Set X-offset X-axis <-> CoRe 96 head

        Args:
          x_offset: X-offset [0.1mm]
        """

        return await self.send_command(module="C0", command="AF", x_offset=x_offset)

    async def set_x_offset_x_axis_core_nano_pipettor_head(self, x_offset: int):
        """Set X-offset X-axis <-> CoRe 96 head

        Args:
          x_offset: X-offset [0.1mm]
        """

        return await self.send_command(module="C0", command="AF", x_offset=x_offset)

    async def save_download_date(self, date: datetime.datetime = datetime.datetime.now()):
        """Save Download date

        Args:
          date: download date. Default now.
        """

        return await self.send_command(
            module="C0",
            command="AO",
            ao=date,
        )

    async def save_technical_status_of_assemblies(self, processor_board: str, power_supply: str):
        """Save technical status of assemblies

        Args:
          processor_board: Processor board. Art.Nr./Rev./Ser.No. (000000/00/0000)
          power_supply: Power supply. Art.Nr./Rev./Ser.No. (000000/00/0000)
        """

        return await self.send_command(
            module="C0",
            command="BT",
            qt=processor_board + " " + power_supply,
        )

    async def set_instrument_configuration(
        self,
        configuration_data_1: Optional[str] = None,  # TODO: configuration byte
        configuration_data_2: Optional[str] = None,  # TODO: configuration byte
        configuration_data_3: Optional[str] = None,  # TODO: configuration byte
        instrument_size_in_slots_x_range: int = 54,
        auto_load_size_in_slots: int = 54,
        tip_waste_x_position: int = 13400,
        right_x_drive_configuration_byte_1: int = 0,
        right_x_drive_configuration_byte_2: int = 0,
        minimal_iswap_collision_free_position: int = 3500,
        maximal_iswap_collision_free_position: int = 11400,
        left_x_arm_width: int = 3700,
        right_x_arm_width: int = 3700,
        num_pip_channels: int = 0,
        num_xl_channels: int = 0,
        num_robotic_channels: int = 0,
        minimal_raster_pitch_of_pip_channels: int = 90,
        minimal_raster_pitch_of_xl_channels: int = 360,
        minimal_raster_pitch_of_robotic_channels: int = 360,
        pip_maximal_y_position: int = 6065,
        left_arm_minimal_y_position: int = 60,
        right_arm_minimal_y_position: int = 60,
    ):
        """Set instrument configuration

        Args:
          configuration_data_1: configuration data 1.
          configuration_data_2: configuration data 2.
          configuration_data_3: configuration data 3.
          instrument_size_in_slots_x_range: instrument size in slots (X range).
                                              Must be between 10 and 99. Default 54.
          auto_load_size_in_slots: auto load size in slots. Must be between 10
                                    and 54. Default 54.
          tip_waste_x_position: tip waste X-position. Must be between 1000 and
                                25000. Default 13400.
          right_x_drive_configuration_byte_1: right X drive configuration byte 1 (see
            xl parameter bits). Must be between 0 and 1.  Default 0. # TODO: this.
          right_x_drive_configuration_byte_2: right X drive configuration byte 2 (see
            xn parameter bits). Must be between 0 and 1.  Default 0. # TODO: this.
          minimal_iswap_collision_free_position: minimal iSWAP collision free position for
            direct X access. For explanation of calculation see Fig. 4. Must be between 0 and 30000.
            Default 3500.
          maximal_iswap_collision_free_position: maximal iSWAP collision free position for
            direct X access. For explanation of calculation see Fig. 4. Must be between 0 and 30000.
            Default 11400
          left_x_arm_width: width of left X arm [0.1 mm]. Must be between 0 and 9999. Default 3700.
          right_x_arm_width: width of right X arm [0.1 mm]. Must be between 0 and 9999. Default 3700.
          num_pip_channels: number of PIP channels. Must be between 0 and 16. Default 0.
          num_xl_channels: number of XL channels. Must be between 0 and 8. Default 0.
          num_robotic_channels: number of Robotic channels. Must be between 0 and 8. Default 0.
          minimal_raster_pitch_of_pip_channels: minimal raster pitch of PIP channels [0.1 mm]. Must
                                                be between 0 and 999. Default 90.
          minimal_raster_pitch_of_xl_channels: minimal raster pitch of XL channels [0.1 mm]. Must be
                                                between 0 and 999. Default 360.
          minimal_raster_pitch_of_robotic_channels: minimal raster pitch of Robotic channels [0.1 mm].
                                                    Must be between 0 and 999. Default 360.
          pip_maximal_y_position: PIP maximal Y position [0.1 mm]. Must be between 0 and 9999.
                                  Default 6065.
          left_arm_minimal_y_position: left arm minimal Y position [0.1 mm]. Must be between 0 and 9999.
                                        Default 60.
          right_arm_minimal_y_position: right arm minimal Y position [0.1 mm]. Must be between 0
                                        and 9999. Default 60.
        """

        assert 1 <= instrument_size_in_slots_x_range <= 9, "instrument_size_in_slots_x_range must be between 1 and 99"
        assert 1 <= auto_load_size_in_slots <= 54, "auto_load_size_in_slots must be between 1 and 54"
        assert 1000 <= tip_waste_x_position <= 25000, "tip_waste_x_position must be between 1 and 25000"
        assert (
            0 <= right_x_drive_configuration_byte_1 <= 1
        ), "right_x_drive_configuration_byte_1 must be between 0 and 1"
        assert (
            0 <= right_x_drive_configuration_byte_2 <= 1
        ), "right_x_drive_configuration_byte_2 must be between 0 and  must1"
        assert (
            0 <= minimal_iswap_collision_free_position <= 30000
        ), "minimal_iswap_collision_free_position must be between 0 and 30000"
        assert (
            0 <= maximal_iswap_collision_free_position <= 30000
        ), "maximal_iswap_collision_free_position must be between 0 and 30000"
        assert 0 <= left_x_arm_width <= 9999, "left_x_arm_width must be between 0 and 9999"
        assert 0 <= right_x_arm_width <= 9999, "right_x_arm_width must be between 0 and 9999"
        assert 0 <= num_pip_channels <= 16, "num_pip_channels must be between 0 and 16"
        assert 0 <= num_xl_channels <= 8, "num_xl_channels must be between 0 and 8"
        assert 0 <= num_robotic_channels <= 8, "num_robotic_channels must be between 0 and 8"
        assert (
            0 <= minimal_raster_pitch_of_pip_channels <= 999
        ), "minimal_raster_pitch_of_pip_channels must be between 0 and 999"
        assert (
            0 <= minimal_raster_pitch_of_xl_channels <= 999
        ), "minimal_raster_pitch_of_xl_channels must be between 0 and 999"
        assert (
            0 <= minimal_raster_pitch_of_robotic_channels <= 999
        ), "minimal_raster_pitch_of_robotic_channels must be between 0 and 999"
        assert 0 <= pip_maximal_y_position <= 9999, "pip_maximal_y_position must be between 0 and 9999"
        assert 0 <= left_arm_minimal_y_position <= 9999, "left_arm_minimal_y_position must be between 0 and 9999"
        assert 0 <= right_arm_minimal_y_position <= 9999, "right_arm_minimal_y_position must be between 0 and 9999"

        return await self.send_command(
            module="C0",
            command="AK",
            kb=configuration_data_1,
            ka=configuration_data_2,
            ke=configuration_data_3,
            xt=instrument_size_in_slots_x_range,
            xa=auto_load_size_in_slots,
            xw=tip_waste_x_position,
            xr=right_x_drive_configuration_byte_1,
            xo=right_x_drive_configuration_byte_2,
            xm=minimal_iswap_collision_free_position,
            xx=maximal_iswap_collision_free_position,
            xu=left_x_arm_width,
            xv=right_x_arm_width,
            kp=num_pip_channels,
            kc=num_xl_channels,
            kr=num_robotic_channels,
            ys=minimal_raster_pitch_of_pip_channels,
            kl=minimal_raster_pitch_of_xl_channels,
            km=minimal_raster_pitch_of_robotic_channels,
            ym=pip_maximal_y_position,
            yu=left_arm_minimal_y_position,
            yx=right_arm_minimal_y_position,
        )

    async def save_pip_channel_validation_status(self, validation_status: bool = False):
        """Save PIP channel validation status

        Args:
          validation_status: PIP channel validation status. Default False.
        """

        return await self.send_command(
            module="C0",
            command="AJ",
            tq=validation_status,
        )

    async def save_xl_channel_validation_status(self, validation_status: bool = False):
        """Save XL channel validation status

        Args:
          validation_status: XL channel validation status. Default False.
        """

        return await self.send_command(
            module="C0",
            command="AE",
            tx=validation_status,
        )

    # TODO: response
    async def configure_node_names(self):
        """Configure node names"""

        return await self.send_command(module="C0", command="AJ")

    async def set_deck_data(self, data_index: int = 0, data_stream: str = "0"):
        """set deck data

        Args:
          data_index: data index. Must be between 0 and 9. Default 0.
          data_stream: data stream (12 characters). Default <class 'str'>.
        """

        assert 0 <= data_index <= 9, "data_index must be between 0 and 9"
        assert len(data_stream) == 12, "data_stream must be 12 chars"

        return await self.send_command(
            module="C0",
            command="DD",
            vi=data_index,
            vj=data_stream,
        )

    # -------------- 3.3.3 Settings query (stored in EEPROM) --------------

    async def request_technical_status_of_assemblies(self):
        """Request Technical status of assemblies"""

        # TODO: parse res
        return await self.send_command(module="C0", command="QT")

    async def request_installation_data(self):
        """Request installation data"""

        # TODO: parse res
        return await self.send_command(module="C0", command="RI")

    async def request_download_date(self):
        """Request download date"""

        # TODO: parse res
        return await self.send_command(module="C0", command="RO")

    async def request_verification_data(self, verification_subject: int = 0):
        """Request download date

        Args:
          verification_subject: verification subject. Must be between 0 and 24. Default 0.
        """

        assert 0 <= verification_subject <= 24, "verification_subject must be between 0 and 24"

        # TODO: parse results.
        return await self.send_command(module="C0", command="RO", vo=verification_subject)

    async def request_additional_timestamp_data(self):
        """Request additional timestamp data"""

        # TODO: parse res
        return await self.send_command(module="C0", command="RS")

    async def request_pip_channel_validation_status(self):
        """Request PIP channel validation status"""

<<<<<<< HEAD
        # TODO: parse res
        return await self.send_command(module="C0", command="RJ")
=======
    # TODO: parse res
    return await self.send_command(module="C0", command="RM", fmt="kb**kp**")
>>>>>>> 6a526719

    async def request_xl_channel_validation_status(self):
        """Request XL channel validation status"""

        # TODO: parse res
        return await self.send_command(module="C0", command="UJ")

    async def request_machine_configuration(self):
        """Request machine configuration"""

        # TODO: parse res
        return await self.send_command(module="C0", command="RM")

    async def request_extended_configuration(self):
        """Request extended configuration"""

        return await self.send_command(
            module="C0",
            command="QM",
            fmt="ka******ke********xt##xa##xw#####xl**xn**xr**xo**xm#####xx#####xu####xv####kc#kr#ys###"
            + "kl###km###ym####yu####yx####",
        )

    async def request_node_names(self):
        """Request node names"""

        # TODO: parse res
        return await self.send_command(module="C0", command="RK")

    async def request_deck_data(self):
        """Request deck data"""

        # TODO: parse res
        return await self.send_command(module="C0", command="VD")

    # -------------- 3.4 X-Axis control --------------

    # -------------- 3.4.1 Movements --------------

    async def position_left_x_arm_(self, x_position: int = 0):
        """Position left X-Arm

        Collision risk!

        Args:
          x_position: X-Position [0.1mm]. Must be between 0 and 30000. Default 0.
        """

        assert 0 <= x_position <= 30000, "x_position_ must be between 0 and 30000"

        return await self.send_command(
            module="C0",
            command="JX",
            xs=f"{x_position:05}",
        )

    async def position_right_x_arm_(self, x_position: int = 0):
        """Position right X-Arm

        Collision risk!

        Args:
          x_position: X-Position [0.1mm]. Must be between 0 and 30000. Default 0.
        """

        assert 0 <= x_position <= 30000, "x_position_ must be between 0 and 30000"

        return await self.send_command(
            module="C0",
            command="JS",
            xs=f"{x_position:05}",
        )

    async def move_left_x_arm_to_position_with_all_attached_components_in_z_safety_position(self, x_position: int = 0):
        """Move left X-arm to position with all attached components in Z-safety position

        Args:
          x_position: X-Position [0.1mm]. Must be between 0 and 30000. Default 0.
        """

        assert 0 <= x_position <= 30000, "x_position must be between 0 and 30000"

        return await self.send_command(
            module="C0",
            command="KX",
            xs=x_position,
        )

    async def move_right_x_arm_to_position_with_all_attached_components_in_z_safety_position(self, x_position: int = 0):
        """Move right X-arm to position with all attached components in Z-safety position

        Args:
          x_position: X-Position [0.1mm]. Must be between 0 and 30000. Default 0.
        """

        assert 0 <= x_position <= 30000, "x_position must be between 0 and 30000"

        return await self.send_command(
            module="C0",
            command="KR",
            xs=x_position,
        )

    # -------------- 3.4.2 X-Area reservation for external access --------------

    async def occupy_and_provide_area_for_external_access(
        self,
        taken_area_identification_number: int = 0,
        taken_area_left_margin: int = 0,
        taken_area_left_margin_direction: int = 0,
        taken_area_size: int = 0,
        arm_preposition_mode_related_to_taken_areas: int = 0,
    ):
        """Occupy and provide area for external access

        Args:
          taken_area_identification_number: taken area identification number. Must be between 0 and
            9999. Default 0.
          taken_area_left_margin: taken area left margin. Must be between 0 and 99. Default 0.
          taken_area_left_margin_direction: taken area left margin direction. 1 = negative. Must be
            between 0 and 1. Default 0.
          taken_area_size: taken area size. Must be between 0 and 50000. Default 0.
          arm_preposition_mode_related_to_taken_areas: 0) left arm to left & right arm to right.
            1) all arms left.  2) all arms right.
        """

        assert (
            0 <= taken_area_identification_number <= 9999
        ), "taken_area_identification_number must be between 0 and 9999"
        assert 0 <= taken_area_left_margin <= 99, "taken_area_left_margin must be between 0 and 99"
        assert 0 <= taken_area_left_margin_direction <= 1, "taken_area_left_margin_direction must be between 0 and 1"
        assert 0 <= taken_area_size <= 50000, "taken_area_size must be between 0 and 50000"
        assert (
            0 <= arm_preposition_mode_related_to_taken_areas <= 2
        ), "arm_preposition_mode_related_to_taken_areas must be between 0 and 2"

        return await self.send_command(
            module="C0",
            command="BA",
            aq=taken_area_identification_number,
            al=taken_area_left_margin,
            ad=taken_area_left_margin_direction,
            ar=taken_area_size,
            ap=arm_preposition_mode_related_to_taken_areas,
        )

    async def release_occupied_area(self, taken_area_identification_number: int = 0):
        """Release occupied area

        Args:
          taken_area_identification_number: taken area identification number.
                                            Must be between 0 and 9999. Default 0.
        """

        assert (
            0 <= taken_area_identification_number <= 999
        ), "taken_area_identification_number must be between 0 and 9999"

        return await self.send_command(
            module="C0",
            command="BB",
            aq=taken_area_identification_number,
        )

    async def release_all_occupied_areas(self):
        """Release all occupied areas"""

        return await self.send_command(module="C0", command="BC")

    # -------------- 3.4.3 X-query --------------

    async def request_left_x_arm_position(self):
        """Request left X-Arm position"""

        return await self.send_command(module="C0", command="RX", fmt="rx#####")

    async def request_right_x_arm_position(self):
        """Request right X-Arm position"""

        return await self.send_command(module="C0", command="QX", fmt="rx#####")

    async def request_maximal_ranges_of_x_drives(self):
        """Request maximal ranges of X drives"""

        return await self.send_command(module="C0", command="RU")

    async def request_present_wrap_size_of_installed_arms(self):
        """Request present wrap size of installed arms"""

        return await self.send_command(module="C0", command="UA")

    async def request_left_x_arm_last_collision_type(self):
        """Request left X-Arm last collision type (after error 27)

        Returns:
          False if present positions collide (not reachable),
          True if position is never reachable.
        """

        resp = await self.send_command(module="C0", command="XX", fmt="xq#")
        return resp["xq"] == 1

    async def request_right_x_arm_last_collision_type(self) -> bool:
        """Request right X-Arm last collision type (after error 27)

        Returns:
          False if present positions collide (not reachable),
          True if position is never reachable.
        """

        resp = await self.send_command(module="C0", command="XR", fmt="xq#")
        return cast(int, resp["xq"]) == 1

    # -------------- 3.5 Pipetting channel commands --------------

    # -------------- 3.5.1 Initialization --------------

    async def initialize_pipetting_channels(
        self,
        x_positions: List[int] = [0],
        y_positions: List[int] = [0],
        begin_of_tip_deposit_process: int = 0,
        end_of_tip_deposit_process: int = 0,
        z_position_at_end_of_a_command: int = 3600,
        tip_pattern: List[bool] = [True],
        tip_type: int = 16,
        discarding_method: int = 1,
    ):
        """Initialize pipetting channels

        Initialize pipetting channels (discard tips)

        Args:
          x_positions: X-Position [0.1mm] (discard position). Must be between 0 and 25000. Default 0.
          y_positions: y-Position [0.1mm] (discard position). Must be between 0 and 6500. Default 0.
          begin_of_tip_deposit_process: Begin of tip deposit process (Z-discard range) [0.1mm]. Must be
            between 0 and 3600. Default 0.
          end_of_tip_deposit_process: End of tip deposit process (Z-discard range) [0.1mm]. Must be
            between 0 and 3600. Default 0.
          z-position_at_end_of_a_command: Z-Position at end of a command [0.1mm]. Must be between 0 and
            3600. Default 3600.
          tip_pattern: Tip pattern ( channels involved). Default True.
          tip_type: Tip type (recommended is index of longest tip see command 'TT') [0.1mm]. Must be
            between 0 and 99. Default 16.
          discarding_method: discarding method. 0 = place & shift (tp/ tz = tip cone end height), 1 =
            drop (no shift) (tp/ tz = stop disk height). Must be between 0 and 1. Default 1.
        """

        assert all(0 <= xp <= 25000 for xp in x_positions), "x_positions must be between 0 and 25000"
        assert all(0 <= yp <= 6500 for yp in y_positions), "y_positions must be between 0 and 6500"
        assert 0 <= begin_of_tip_deposit_process <= 3600, "begin_of_tip_deposit_process must be between 0 and 3600"
        assert 0 <= end_of_tip_deposit_process <= 3600, "end_of_tip_deposit_process must be between 0 and 3600"
        assert 0 <= z_position_at_end_of_a_command <= 3600, "z_position_at_end_of_a_command must be between 0 and 3600"
        assert 0 <= tip_type <= 99, "tip must be between 0 and 99"
        assert 0 <= discarding_method <= 1, "discarding_method must be between 0 and 1"

        return await self.send_command(
            module="C0",
            command="DI",
            read_timeout=120,
            xp=[f"{xp:05}" for xp in x_positions],
            yp=[f"{yp:04}" for yp in y_positions],
            tp=f"{begin_of_tip_deposit_process:04}",
            tz=f"{end_of_tip_deposit_process:04}",
            te=f"{z_position_at_end_of_a_command:04}",
            tm=[f"{tm:01}" for tm in tip_pattern],
            tt=f"{tip_type:02}",
            ti=discarding_method,
        )

    # -------------- 3.5.2 Tip handling commands using PIP --------------

    async def pick_up_tip(
        self,
        x_positions: List[int],
        y_positions: List[int],
        tip_pattern: List[bool],
        tip_type_idx: int,
        begin_tip_pick_up_process: int = 0,
        end_tip_pick_up_process: int = 0,
        minimum_traverse_height_at_beginning_of_a_command: int = 3600,
        pickup_method: TipPickupMethod = TipPickupMethod.OUT_OF_RACK,
    ):
        """Tip Pick-up

        Args:
          x_positions: x positions [0.1mm]. Must be between 0 and 25000. Default 0.
          y_positions: y positions [0.1mm]. Must be between 0 and 6500. Default 0.
          tip_pattern: Tip pattern (channels involved).
          tip_type_idx: Tip type.
          begin_tip_pick_up_process: Begin of tip picking up process (Z- range) [0.1mm]. Must be
              between 0 and 3600. Default 0.
          end_tip_pick_up_process: End of tip picking up process (Z- range) [0.1mm]. Must be
              between 0 and 3600. Default 0.
          minimum_traverse_height_at_beginning_of_a_command: Minimum traverse height at beginning
              of a command 0.1mm] (refers to all channels independent of tip pattern parameter 'tm').
              Must be between 0 and 3600. Default 3600.
          pickup_method: Pick up method.
        """

        assert all(0 <= xp <= 25000 for xp in x_positions), "x_positions must be between 0 and 25000"
        assert all(0 <= yp <= 6500 for yp in y_positions), "y_positions must be between 0 and 6500"
        assert 0 <= begin_tip_pick_up_process <= 3600, "begin_tip_pick_up_process must be between 0 and 3600"
        assert 0 <= end_tip_pick_up_process <= 3600, "end_tip_pick_up_process must be between 0 and 3600"
        assert (
            0 <= minimum_traverse_height_at_beginning_of_a_command <= 3600
        ), "minimum_traverse_height_at_beginning_of_a_command must be between 0 and 3600"

        return await self.send_command(
            module="C0",
            command="TP",
            tip_pattern=tip_pattern,
            read_timeout=60,
            xp=[f"{x:05}" for x in x_positions],
            yp=[f"{y:04}" for y in y_positions],
            tm=tip_pattern,
            tt=f"{tip_type_idx:02}",
            tp=f"{begin_tip_pick_up_process:04}",
            tz=f"{end_tip_pick_up_process:04}",
            th=f"{minimum_traverse_height_at_beginning_of_a_command:04}",
            td=pickup_method.value,
        )

    async def discard_tip(
        self,
        x_positions: List[int],
        y_positions: List[int],
        tip_pattern: List[bool],
        begin_tip_deposit_process: int = 0,
        end_tip_deposit_process: int = 0,
        minimum_traverse_height_at_beginning_of_a_command: int = 3600,
        z_position_at_end_of_a_command: int = 3600,
        discarding_method: TipDropMethod = TipDropMethod.DROP,
    ):
        """discard tip

        Args:
          x_positions: x positions [0.1mm]. Must be between 0 and 25000. Default 0.
          y_positions: y positions [0.1mm]. Must be between 0 and 6500. Default 0.
          tip_pattern: Tip pattern (channels involved). Must be between 0 and 1. Default 1.
          begin_tip_deposit_process: Begin of tip deposit process (Z- range) [0.1mm]. Must be between
              0 and 3600. Default 0.
          end_tip_deposit_process: End of tip deposit process (Z- range) [0.1mm]. Must be between 0
              and 3600.
          minimum_traverse_height_at_beginning_of_a_command: Minimum traverse height at beginning of a
              command 0.1mm] (refers to all channels independent of tip pattern parameter 'tm'). Must
              be between 0 and 3600.
          z-position_at_end_of_a_command: Z-Position at end of a command [0.1mm].
              Must be between 0 and 3600.
          discarding_method: Pick up method Pick up method. 0 = auto selection (see command TT
              parameter tu) 1 = pick up out of rack. 2 = pick up out of wash liquid (slowly). Must be
              between 0 and 2.

        If discarding is PLACE_SHIFT (0), tp/ tz = tip cone end height.
        Otherwise, tp/ tz = stop disk height.
        """

        assert all(0 <= xp <= 25000 for xp in x_positions), "x_positions must be between 0 and 25000"
        assert all(0 <= yp <= 6500 for yp in y_positions), "y_positions must be between 0 and 6500"
        assert 0 <= begin_tip_deposit_process <= 3600, "begin_tip_deposit_process must be between 0 and 3600"
        assert 0 <= end_tip_deposit_process <= 3600, "end_tip_deposit_process must be between 0 and 3600"
        assert (
            0 <= minimum_traverse_height_at_beginning_of_a_command <= 3600
        ), "minimum_traverse_height_at_beginning_of_a_command must be between 0 and 3600"
        assert 0 <= z_position_at_end_of_a_command <= 3600, "z_position_at_end_of_a_command must be between 0 and 3600"

        return await self.send_command(
            module="C0",
            command="TR",
            tip_pattern=tip_pattern,
            fmt="kz### (n)vz### (n)",
            xp=[f"{x:05}" for x in x_positions],
            yp=[f"{y:04}" for y in y_positions],
            tm=tip_pattern,
            tp=begin_tip_deposit_process,
            tz=end_tip_deposit_process,
            th=minimum_traverse_height_at_beginning_of_a_command,
            te=z_position_at_end_of_a_command,
            ti=discarding_method.value,
        )

    # TODO:(command:TW) Tip Pick-up for DC wash procedure

    # -------------- 3.5.3 Liquid handling commands using PIP --------------

    # TODO:(command:DC) Set multiple dispense values using PIP

    async def aspirate_pip(
        self,
        aspiration_type: List[int] = [0],
        tip_pattern: List[bool] = [True],
        x_positions: List[int] = [0],
        y_positions: List[int] = [0],
        minimum_traverse_height_at_beginning_of_a_command: int = 3600,
        min_z_endpos: int = 3600,
        lld_search_height: List[int] = [0],
        clot_detection_height: List[int] = [60],
        liquid_surface_no_lld: List[int] = [3600],
        pull_out_distance_transport_air: List[int] = [50],
        second_section_height: List[int] = [0],
        second_section_ratio: List[int] = [0],
        minimum_height: List[int] = [3600],
        immersion_depth: List[int] = [0],
        immersion_depth_direction: List[int] = [0],
        surface_following_distance: List[int] = [0],
        aspiration_volumes: List[int] = [0],
        aspiration_speed: List[int] = [500],
        transport_air_volume: List[int] = [0],
        blow_out_air_volume: List[int] = [200],
        pre_wetting_volume: List[int] = [0],
        lld_mode: List[int] = [1],
        gamma_lld_sensitivity: List[int] = [1],
        dp_lld_sensitivity: List[int] = [1],
        aspirate_position_above_z_touch_off: List[int] = [5],
        detection_height_difference_for_dual_lld: List[int] = [0],
        swap_speed: List[int] = [100],
        settling_time: List[int] = [5],
        homogenization_volume: List[int] = [0],
        homogenization_cycles: List[int] = [0],
        homogenization_position_from_liquid_surface: List[int] = [250],
        homogenization_speed: List[int] = [500],
        homogenization_surface_following_distance: List[int] = [0],
        limit_curve_index: List[int] = [0],
        tadm_algorithm: bool = False,
        recording_mode: int = 0,
        # For second section aspiration only
        use_2nd_section_aspiration: List[bool] = [False],
        retract_height_over_2nd_section_to_empty_tip: List[int] = [60],
        dispensation_speed_during_emptying_tip: List[int] = [468],
        dosing_drive_speed_during_2nd_section_search: List[int] = [468],
        z_drive_speed_during_2nd_section_search: List[int] = [215],
        cup_upper_edge: List[int] = [3600],
        ratio_liquid_rise_to_tip_deep_in: List[int] = [16246],
        immersion_depth_2nd_section: List[int] = [30],
    ):
        """aspirate pip

        Aspiration of liquid using PIP.

        It's not really clear what second section aspiration is, but it does not seem to be used
        very often. Probably safe to ignore it.

        LLD restrictions!
          - "dP and Dual LLD" are used in aspiration only. During dispensation LLD is set to OFF.
          - "side touch off" turns LLD & "Z touch off" to OFF , is not available for simultaneous
            Asp/Disp. command

        Args:
          aspiration_type: Type of aspiration (0 = simple;1 = sequence; 2 = cup emptied).
                            Must be between 0 and 2. Default 0.
          tip_pattern: Tip pattern (channels involved). Default True.
          x_positions: x positions [0.1mm]. Must be between 0 and 25000. Default 0.
          y_positions: y positions [0.1mm]. Must be between 0 and 6500. Default 0.
          minimum_traverse_height_at_beginning_of_a_command: Minimum traverse height at beginning of
              a command 0.1mm] (refers to all channels independent of tip pattern parameter 'tm').
              Must be between 0 and 3600. Default 3600.
          min_z_endpos: Minimum z-Position at end of a command [0.1 mm] (refers to all channels
              independent of tip pattern parameter 'tm'). Must be between 0 and 3600. Default 3600.
          lld_search_height: LLD search height [0.1 mm]. Must be between 0 and 3600. Default 0.
          clot_detection_height: Check height of clot detection above current surface (as computed)
              of the liquid [0.1mm]. Must be between 0 and 500. Default 60.
          liquid_surface_no_lld: Liquid surface at function without LLD [0.1mm]. Must be between 0
              and 3600. Default 3600.
          pull_out_distance_transport_air: pull out distance to take transport air in function
              without LLD [0.1mm]. Must be between 0 and 3600. Default 50.
          second_section_height: Tube 2nd section height measured from "zx" [0.1mm]. Must be
              between 0 and 3600. Default 0.
          second_section_ratio: Tube 2nd section ratio (see Fig. 2 in fw guide). Must be between
              0 and 10000. Default 0.
          minimum_height: Minimum height (maximum immersion depth) [0.1 mm]. Must be between 0 and
              3600. Default 3600.
          immersion_depth: Immersion depth [0.1mm]. Must be between 0 and 3600. Default 0.
          immersion_depth_direction: Direction of immersion depth (0 = go deeper, 1 = go up out
              of liquid). Must be between 0 and 1. Default 0.
          surface_following_distance: Surface following distance during aspiration [0.1mm]. Must
              be between 0 and 3600. Default 0.
          aspiration_volumes: Aspiration volume [0.1ul]. Must be between 0 and 12500. Default 0.
          aspiration_speed: Aspiration speed [0.1ul/s]. Must be between 4 and 5000. Default 500.
          transport_air_volume: Transport air volume [0.1ul]. Must be between 0 and 500. Default 0.
          blow_out_air_volume: Blow-out air volume [0.1ul]. Must be between 0 and 9999. Default 200.
          pre_wetting_volume: Pre-wetting volume. Must be between 0 and 999. Default 0.
          lld_mode: LLD mode (0 = off, 1 = gamma, 2 = dP, 3 = dual, 4 = Z touch off). Must be
                between 0 and 4. Default 1.
          gamma_lld_sensitivity: gamma LLD sensitivity (1= high, 4=low). Must be between 1 and
                4. Default 1.
          dp_lld_sensitivity: delta p LLD sensitivity (1= high, 4=low). Must be between 1 and
                4. Default 1.
          aspirate_position_above_z_touch_off: aspirate position above Z touch off [0.1mm]. Must
                be between 0 and 100. Default 5.
          detection_height_difference_for_dual_lld: Difference in detection height for dual
                LLD [0.1 mm]. Must be between 0 and 99. Default 0.
          swap_speed: Swap speed (on leaving liquid) [0.1mm/s]. Must be between 3 and 1600.
                Default 100.
          settling_time: Settling time [0.1s]. Must be between 0 and 99. Default 5.
          homogenization_volume: Homogenization volume [0.1ul]. Must be between 0 and 12500. Default 0
          homogenization_cycles: Number of homogenization cycles. Must be between 0 and 99. Default 0.
          homogenization_position_from_liquid_surface: Homogenization position in Z- direction from
              liquid surface (LLD or absolute terms) [0.1mm]. Must be between 0 and 900. Default 250.
          homogenization_speed: Speed of homogenization [0.1ul/s]. Must be between 4 and 5000.
              Default 500.
          homogenization_surface_following_distance: Surface following distance during
              homogenization [0.1mm]. Must be between 0 and 3600. Default 0.
          limit_curve_index: limit curve index. Must be between 0 and 999. Default 0.
          tadm_algorithm: TADM algorithm. Default False.
          recording_mode: Recording mode 0 : no 1 : TADM errors only 2 : all TADM measurement. Must
              be between 0 and 2. Default 0.
          use_2nd_section_aspiration: 2nd section aspiration. Default False.
          retract_height_over_2nd_section_to_empty_tip: Retract height over 2nd section to empty
              tip [0.1mm]. Must be between 0 and 3600. Default 60.
          dispensation_speed_during_emptying_tip: Dispensation speed during emptying tip [0.1ul/s]
                Must be between 4 and 5000. Default 468.
          dosing_drive_speed_during_2nd_section_search: Dosing drive speed during 2nd section
              search [0.1ul/s]. Must be between 4 and 5000. Default 468.
          z_drive_speed_during_2nd_section_search: Z drive speed during 2nd section search [0.1mm/s].
              Must be between 3 and 1600. Default 215.
          cup_upper_edge: Cup upper edge [0.1mm]. Must be between 0 and 3600. Default 3600.
          ratio_liquid_rise_to_tip_deep_in: Ratio liquid rise to tip deep in [1/100000]. Must be
              between 0 and 50000. Default 16246.
          immersion_depth_2nd_section: Immersion depth 2nd section [0.1mm]. Must be between 0 and
              3600. Default 30.
        """

        assert all(0 <= x <= 2 for x in aspiration_type), "aspiration_type must be between 0 and 2"
        assert all(0 <= xp <= 25000 for xp in x_positions), "x_positions must be between 0 and 25000"
        assert all(0 <= yp <= 6500 for yp in y_positions), "y_positions must be between 0 and 6500"
        assert (
            0 <= minimum_traverse_height_at_beginning_of_a_command <= 3600
        ), "minimum_traverse_height_at_beginning_of_a_command must be between 0 and 3600"
        assert 0 <= min_z_endpos <= 3600, "min_z_endpos must be between 0 and 3600"
        assert all(0 <= x <= 3600 for x in lld_search_height), "lld_search_height must be between 0 and 3600"
        assert all(0 <= x <= 500 for x in clot_detection_height), "clot_detection_height must be between 0 and 500"
        assert all(0 <= x <= 3600 for x in liquid_surface_no_lld), "liquid_surface_no_lld must be between 0 and 3600"
        assert all(
            0 <= x <= 3600 for x in pull_out_distance_transport_air
        ), "pull_out_distance_transport_air must be between 0 and 3600"
        assert all(0 <= x <= 3600 for x in second_section_height), "second_section_height must be between 0 and 3600"
        assert all(0 <= x <= 10000 for x in second_section_ratio), "second_section_ratio must be between 0 and 10000"
        assert all(0 <= x <= 3600 for x in minimum_height), "minimum_height must be between 0 and 3600"
        assert all(0 <= x <= 3600 for x in immersion_depth), "immersion_depth must be between 0 and 3600"
        assert all(0 <= x <= 1 for x in immersion_depth_direction), "immersion_depth_direction must be between 0 and 1"
        assert all(
            0 <= x <= 3600 for x in surface_following_distance
        ), "surface_following_distance must be between 0 and 3600"
        assert all(0 <= x <= 12500 for x in aspiration_volumes), "aspiration_volumes must be between 0 and 12500"
        assert all(4 <= x <= 5000 for x in aspiration_speed), "aspiration_speed must be between 4 and 5000"
        assert all(0 <= x <= 500 for x in transport_air_volume), "transport_air_volume must be between 0 and 500"
        assert all(0 <= x <= 9999 for x in blow_out_air_volume), "blow_out_air_volume must be between 0 and 9999"
        assert all(0 <= x <= 999 for x in pre_wetting_volume), "pre_wetting_volume must be between 0 and 999"
        assert all(0 <= x <= 4 for x in lld_mode), "lld_mode must be between 0 and 4"
        assert all(1 <= x <= 4 for x in gamma_lld_sensitivity), "gamma_lld_sensitivity must be between 1 and 4"
        assert all(1 <= x <= 4 for x in dp_lld_sensitivity), "dp_lld_sensitivity must be between 1 and 4"
        assert all(
            0 <= x <= 100 for x in aspirate_position_above_z_touch_off
        ), "aspirate_position_above_z_touch_off must be between 0 and 100"
        assert all(
            0 <= x <= 99 for x in detection_height_difference_for_dual_lld
        ), "detection_height_difference_for_dual_lld must be between 0 and 99"
        assert all(3 <= x <= 1600 for x in swap_speed), "swap_speed must be between 3 and 1600"
        assert all(0 <= x <= 99 for x in settling_time), "settling_time must be between 0 and 99"
        assert all(0 <= x <= 12500 for x in homogenization_volume), "homogenization_volume must be between 0 and 12500"
        assert all(0 <= x <= 99 for x in homogenization_cycles), "homogenization_cycles must be between 0 and 99"
        assert all(
            0 <= x <= 900 for x in homogenization_position_from_liquid_surface
        ), "homogenization_position_from_liquid_surface must be between 0 and 900"
        assert all(4 <= x <= 5000 for x in homogenization_speed), "homogenization_speed must be between 4 and 5000"
        assert all(
            0 <= x <= 3600 for x in homogenization_surface_following_distance
        ), "homogenization_surface_following_distance must be between 0 and 3600"
        assert all(0 <= x <= 999 for x in limit_curve_index), "limit_curve_index must be between 0 and 999"
        assert 0 <= recording_mode <= 2, "recording_mode must be between 0 and 2"
        assert all(
            0 <= x <= 3600 for x in retract_height_over_2nd_section_to_empty_tip
        ), "retract_height_over_2nd_section_to_empty_tip must be between 0 and 3600"
        assert all(
            4 <= x <= 5000 for x in dispensation_speed_during_emptying_tip
        ), "dispensation_speed_during_emptying_tip must be between 4 and 5000"
        assert all(
            4 <= x <= 5000 for x in dosing_drive_speed_during_2nd_section_search
        ), "dosing_drive_speed_during_2nd_section_search must be between 4 and 5000"
        assert all(
            3 <= x <= 1600 for x in z_drive_speed_during_2nd_section_search
        ), "z_drive_speed_during_2nd_section_search must be between 3 and 1600"
        assert all(0 <= x <= 3600 for x in cup_upper_edge), "cup_upper_edge must be between 0 and 3600"
        assert all(
            0 <= x <= 5000 for x in ratio_liquid_rise_to_tip_deep_in
        ), "ratio_liquid_rise_to_tip_deep_in must be between 0 and 50000"
        assert all(
            0 <= x <= 3600 for x in immersion_depth_2nd_section
        ), "immersion_depth_2nd_section must be between 0 and 3600"

        return await self.send_command(
            module="C0",
            command="AS",
            tip_pattern=tip_pattern,
            read_timeout=300,
            at=[f"{at:01}" for at in aspiration_type],
            tm=tip_pattern,
            xp=[f"{xp:05}" for xp in x_positions],
            yp=[f"{yp:04}" for yp in y_positions],
            th=f"{minimum_traverse_height_at_beginning_of_a_command:04}",
            te=f"{min_z_endpos:04}",
            lp=[f"{lp:04}" for lp in lld_search_height],
            ch=[f"{ch:03}" for ch in clot_detection_height],
            zl=[f"{zl:04}" for zl in liquid_surface_no_lld],
            po=[f"{po:04}" for po in pull_out_distance_transport_air],
            zu=[f"{zu:04}" for zu in second_section_height],
            zr=[f"{zr:05}" for zr in second_section_ratio],
            zx=[f"{zx:04}" for zx in minimum_height],
            ip=[f"{ip:04}" for ip in immersion_depth],
            it=[f"{it}" for it in immersion_depth_direction],
            fp=[f"{fp:04}" for fp in surface_following_distance],
            av=[f"{av:05}" for av in aspiration_volumes],
            as_=[f"{as_:04}" for as_ in aspiration_speed],
            ta=[f"{ta:03}" for ta in transport_air_volume],
            ba=[f"{ba:04}" for ba in blow_out_air_volume],
            oa=[f"{oa:03}" for oa in pre_wetting_volume],
            lm=[f"{lm}" for lm in lld_mode],
            ll=[f"{ll}" for ll in gamma_lld_sensitivity],
            lv=[f"{lv}" for lv in dp_lld_sensitivity],
            zo=[f"{zo:03}" for zo in aspirate_position_above_z_touch_off],
            ld=[f"{ld:02}" for ld in detection_height_difference_for_dual_lld],
            de=[f"{de:04}" for de in swap_speed],
            wt=[f"{wt:02}" for wt in settling_time],
            mv=[f"{mv:05}" for mv in homogenization_volume],
            mc=[f"{mc:02}" for mc in homogenization_cycles],
            mp=[f"{mp:03}" for mp in homogenization_position_from_liquid_surface],
            ms=[f"{ms:04}" for ms in homogenization_speed],
            mh=[f"{mh:04}" for mh in homogenization_surface_following_distance],
            gi=[f"{gi:03}" for gi in limit_curve_index],
            gj=tadm_algorithm,
            gk=recording_mode,
            lk=[1 if lk else 0 for lk in use_2nd_section_aspiration],
            ik=[f"{ik:04}" for ik in retract_height_over_2nd_section_to_empty_tip],
            sd=[f"{sd:04}" for sd in dispensation_speed_during_emptying_tip],
            se=[f"{se:04}" for se in dosing_drive_speed_during_2nd_section_search],
            sz=[f"{sz:04}" for sz in z_drive_speed_during_2nd_section_search],
            io=[f"{io:04}" for io in cup_upper_edge],
            il=[f"{il:05}" for il in ratio_liquid_rise_to_tip_deep_in],
            in_=[f"{in_:04}" for in_ in immersion_depth_2nd_section],
        )

    async def dispense_pip(
        self,
        tip_pattern: List[bool],
        dispensing_mode: List[int] = [0],
        x_positions: List[int] = [0],
        y_positions: List[int] = [0],
        minimum_height: List[int] = [3600],
        lld_search_height: List[int] = [0],
        liquid_surface_no_lld: List[int] = [3600],
        pull_out_distance_transport_air: List[int] = [50],
        immersion_depth: List[int] = [0],
        immersion_depth_direction: List[int] = [0],
        surface_following_distance: List[int] = [0],
        second_section_height: List[int] = [0],
        second_section_ratio: List[int] = [0],
        minimum_traverse_height_at_beginning_of_a_command: int = 3600,
        min_z_endpos: int = 3600,  #
        dispense_volumes: List[int] = [0],
        dispense_speed: List[int] = [500],
        cut_off_speed: List[int] = [250],
        stop_back_volume: List[int] = [0],
        transport_air_volume: List[int] = [0],
        blow_out_air_volume: List[int] = [200],
        lld_mode: List[int] = [1],
        side_touch_off_distance: int = 1,
        dispense_position_above_z_touch_off: List[int] = [5],
        gamma_lld_sensitivity: List[int] = [1],
        dp_lld_sensitivity: List[int] = [1],
        swap_speed: List[int] = [100],
        settling_time: List[int] = [5],
        mix_volume: List[int] = [0],
        mix_cycles: List[int] = [0],
        mix_position_from_liquid_surface: List[int] = [250],
        mix_speed: List[int] = [500],
        mix_surface_following_distance: List[int] = [0],
        limit_curve_index: List[int] = [0],
        tadm_algorithm: bool = False,
        recording_mode: int = 0,
    ):
        """dispense pip

        Dispensing of liquid using PIP.

        LLD restrictions!
          - "dP and Dual LLD" are used in aspiration only. During dispensation LLD is set to OFF.
          - "side touch off" turns LLD & "Z touch off" to OFF , is not available for simultaneous
            Asp/Disp. command

        Args:
          dispensing_mode: Type of dispensing mode 0 = Partial volume in jet mode
            1 = Blow out in jet mode 2 = Partial volume at surface
            3 = Blow out at surface 4 = Empty tip at fix position.
          tip_pattern: Tip pattern (channels involved). Default True.
          x_positions: x positions [0.1mm]. Must be between 0 and 25000. Default 0.
          y_positions: y positions [0.1mm]. Must be between 0 and 6500. Default 0.
          minimum_height: Minimum height (maximum immersion depth) [0.1 mm]. Must be between 0 and
            3600. Default 3600.
          lld_search_height: LLD search height [0.1 mm]. Must be between 0 and 3600. Default 0.
          liquid_surface_no_lld: Liquid surface at function without LLD [0.1mm]. Must be between 0 and
            3600. Default 3600.
          pull_out_distance_transport_air: pull out distance to take transport air in function without
            LLD [0.1mm]. Must be between 0 and 3600. Default 50.
          immersion_depth: Immersion depth [0.1mm]. Must be between 0 and 3600. Default 0.
          immersion_depth_direction: Direction of immersion depth (0 = go deeper, 1 = go up out of
            liquid). Must be between 0 and 1. Default 0.
          surface_following_distance: Surface following distance during aspiration [0.1mm]. Must be
            between 0 and 3600. Default 0.
          second_section_height: Tube 2nd section height measured from "zx" [0.1mm]. Must be between
            0 and 3600. Default 0.
          second_section_ratio: Tube 2nd section ratio (see Fig. 2 in fw guide). Must be between 0 and
            10000. Default 0.
          minimum_traverse_height_at_beginning_of_a_command: Minimum traverse height at beginning of a
            command 0.1mm] (refers to all channels independent of tip pattern parameter 'tm'). Must be
            between 0 and 3600. Default 3600.
          min_z_endpos: Minimum z-Position at end of a command [0.1 mm] (refers to all channels
            independent of tip pattern parameter 'tm'). Must be between 0 and 3600.  Default 3600.
          dispense_volumes: Dispense volume [0.1ul]. Must be between 0 and 12500. Default 0.
          dispense_speed: Dispense speed [0.1ul/s]. Must be between 4 and 5000. Default 500.
          cut_off_speed: Cut-off speed [0.1ul/s]. Must be between 4 and 5000. Default 250.
          stop_back_volume: Stop back volume [0.1ul]. Must be between 0 and 180. Default 0.
          transport_air_volume: Transport air volume [0.1ul]. Must be between 0 and 500. Default 0.
          blow_out_air_volume: Blow-out air volume [0.1ul]. Must be between 0 and 9999. Default 200.
          lld_mode: LLD mode (0 = off, 1 = gamma, 2 = dP, 3 = dual, 4 = Z touch off). Must be between 0
            and 4. Default 1.
          side_touch_off_distance: side touch off distance [0.1 mm] (0 = OFF). Must be between 0 and 45.
            Default 1.
          dispense_position_above_z_touch_off: dispense position above Z touch off [0.1 s] (0 = OFF)
            Turns LLD & Z touch off to OFF if ON!. Must be between 0 and 100. Default 5.
          gamma_lld_sensitivity: gamma LLD sensitivity (1= high, 4=low). Must be between 1 and 4.
            Default 1.
          dp_lld_sensitivity: delta p LLD sensitivity (1= high, 4=low). Must be between 1 and 4.
            Default 1.
          swap_speed: Swap speed (on leaving liquid) [0.1mm/s]. Must be between 3 and 1600.
            Default 100.
          settling_time: Settling time [0.1s]. Must be between 0 and 99. Default 5.
          mix_volume: Mix volume [0.1ul]. Must be between 0 and 12500. Default 0.
          mix_cycles: Number of mix cycles. Must be between 0 and 99. Default 0.
          mix_position_from_liquid_surface: Mix position in Z- direction from liquid surface (LLD or
            absolute terms) [0.1mm]. Must be between 0 and 900.  Default 250.
          mix_speed: Speed of mixing [0.1ul/s]. Must be between 4 and 5000. Default 500.
          mix_surface_following_distance: Surface following distance during mixing [0.1mm]. Must be
            between 0 and 3600. Default 0.
          limit_curve_index: limit curve index. Must be between 0 and 999. Default 0.
          tadm_algorithm: TADM algorithm. Default False.
          recording_mode: Recording mode 0 : no 1 : TADM errors only 2 : all TADM measurement. Must
            be between 0 and 2. Default 0.
        """

        assert all(0 <= x <= 4 for x in dispensing_mode), "dispensing_mode must be between 0 and 4"
        assert all(0 <= xp <= 25000 for xp in x_positions), "x_positions must be between 0 and 25000"
        assert all(0 <= yp <= 6500 for yp in y_positions), "y_positions must be between 0 and 6500"
        assert any(0 <= x <= 3600 for x in minimum_height), "minimum_height must be between 0 and 3600"
        assert any(0 <= x <= 3600 for x in lld_search_height), "lld_search_height must be between 0 and 3600"
        assert any(0 <= x <= 3600 for x in liquid_surface_no_lld), "liquid_surface_no_lld must be between 0 and 3600"
        assert any(
            0 <= x <= 3600 for x in pull_out_distance_transport_air
        ), "pull_out_distance_transport_air must be between 0 and 3600"
        assert any(0 <= x <= 3600 for x in immersion_depth), "immersion_depth must be between 0 and 3600"
        assert any(0 <= x <= 1 for x in immersion_depth_direction), "immersion_depth_direction must be between 0 and 1"
        assert any(
            0 <= x <= 3600 for x in surface_following_distance
        ), "surface_following_distance must be between 0 and 3600"
        assert any(0 <= x <= 3600 for x in second_section_height), "second_section_height must be between 0 and 3600"
        assert any(0 <= x <= 10000 for x in second_section_ratio), "second_section_ratio must be between 0 and 10000"
        assert (
            0 <= minimum_traverse_height_at_beginning_of_a_command <= 3600
        ), "minimum_traverse_height_at_beginning_of_a_command must be between 0 and 3600"
        assert 0 <= min_z_endpos <= 3600, "min_z_endpos must be between 0 and 3600"
        assert any(0 <= x <= 12500 for x in dispense_volumes), "dispense_volume must be between 0 and 12500"
        assert any(4 <= x <= 5000 for x in dispense_speed), "dispense_speed must be between 4 and 5000"
        assert any(4 <= x <= 5000 for x in cut_off_speed), "cut_off_speed must be between 4 and 5000"
        assert any(0 <= x <= 180 for x in stop_back_volume), "stop_back_volume must be between 0 and 180"
        assert any(0 <= x <= 500 for x in transport_air_volume), "transport_air_volume must be between 0 and 500"
        assert any(0 <= x <= 9999 for x in blow_out_air_volume), "blow_out_air_volume must be between 0 and 9999"
        assert any(0 <= x <= 4 for x in lld_mode), "lld_mode must be between 0 and 4"
        assert 0 <= side_touch_off_distance <= 45, "side_touch_off_distance must be between 0 and 45"
        assert any(
            0 <= x <= 100 for x in dispense_position_above_z_touch_off
        ), "dispense_position_above_z_touch_off must be between 0 and 100"
        assert any(1 <= x <= 4 for x in gamma_lld_sensitivity), "gamma_lld_sensitivity must be between 1 and 4"
        assert any(1 <= x <= 4 for x in dp_lld_sensitivity), "dp_lld_sensitivity must be between 1 and 4"
        assert any(3 <= x <= 1600 for x in swap_speed), "swap_speed must be between 3 and 1600"
        assert any(0 <= x <= 99 for x in settling_time), "settling_time must be between 0 and 99"
        assert any(0 <= x <= 12500 for x in mix_volume), "mix_volume must be between 0 and 12500"
        assert any(0 <= x <= 99 for x in mix_cycles), "mix_cycles must be between 0 and 99"
        assert any(
            0 <= x <= 900 for x in mix_position_from_liquid_surface
        ), "mix_position_from_liquid_surface must be between 0 and 900"
        assert any(4 <= x <= 5000 for x in mix_speed), "mix_speed must be between 4 and 5000"
        assert any(
            0 <= x <= 3600 for x in mix_surface_following_distance
        ), "mix_surface_following_distance must be between 0 and 3600"
        assert any(0 <= x <= 999 for x in limit_curve_index), "limit_curve_index must be between 0 and 999"
        assert 0 <= recording_mode <= 2, "recording_mode must be between 0 and 2"

        return await self.send_command(
            module="C0",
            command="DS",
            tip_pattern=tip_pattern,
            read_timeout=300,
            dm=[f"{dm:01}" for dm in dispensing_mode],
            tm=[f"{tm:01}" for tm in tip_pattern],
            xp=[f"{xp:05}" for xp in x_positions],
            yp=[f"{yp:04}" for yp in y_positions],
            zx=[f"{zx:04}" for zx in minimum_height],
            lp=[f"{lp:04}" for lp in lld_search_height],
            zl=[f"{zl:04}" for zl in liquid_surface_no_lld],
            po=[f"{po:04}" for po in pull_out_distance_transport_air],
            ip=[f"{ip:04}" for ip in immersion_depth],
            it=[f"{it:01}" for it in immersion_depth_direction],
            fp=[f"{fp:04}" for fp in surface_following_distance],
            zu=[f"{zu:04}" for zu in second_section_height],
            zr=[f"{zr:05}" for zr in second_section_ratio],
            th=f"{minimum_traverse_height_at_beginning_of_a_command:04}",
            te=f"{min_z_endpos:04}",
            dv=[f"{dv:05}" for dv in dispense_volumes],
            ds=[f"{ds:04}" for ds in dispense_speed],
            ss=[f"{ss:04}" for ss in cut_off_speed],
            rv=[f"{rv:03}" for rv in stop_back_volume],
            ta=[f"{ta:03}" for ta in transport_air_volume],
            ba=[f"{ba:04}" for ba in blow_out_air_volume],
            lm=[f"{lm:01}" for lm in lld_mode],
            dj=f"{side_touch_off_distance:02}",  #
            zo=[f"{zo:03}" for zo in dispense_position_above_z_touch_off],
            ll=[f"{ll:01}" for ll in gamma_lld_sensitivity],
            lv=[f"{lv:01}" for lv in dp_lld_sensitivity],
            de=[f"{de:04}" for de in swap_speed],
            wt=[f"{wt:02}" for wt in settling_time],
            mv=[f"{mv:05}" for mv in mix_volume],
            mc=[f"{mc:02}" for mc in mix_cycles],
            mp=[f"{mp:03}" for mp in mix_position_from_liquid_surface],
            ms=[f"{ms:04}" for ms in mix_speed],
            mh=[f"{mh:04}" for mh in mix_surface_following_distance],
            gi=[f"{gi:03}" for gi in limit_curve_index],
            gj=tadm_algorithm,  #
            gk=recording_mode,  #
        )

    # TODO:(command:DA) Simultaneous aspiration & dispensation of liquid

    # TODO:(command:DF) Dispense on fly using PIP (Partial volume in jet mode)

    # TODO:(command:LW) DC Wash procedure using PIP

    # -------------- 3.5.5 CoRe gripper commands --------------

    @need_iswap_parked
    async def get_core(self, p1: int, p2: int):
        """Get CoRe gripper tool from wasteblock mount."""
        if not 0 <= p1 < self.num_channels:
            raise ValueError(f"channel_1 must be between 0 and {self.num_channels - 1}")
        if not 1 <= p2 <= self.num_channels:
            raise ValueError(f"channel_2 must be between 1 and {self.num_channels}")

        command_output = await self.send_command(
            module="C0",
            command="ZT",
            xs="07975",
            xd="0",
            ya="1250",
            yb="1070",
            pa=f"{p1:02}",
            pb=f"{p2:02}",
            tp="2350",
            tz="2250",
            th="2450",
            tt="14",
        )
        self._core_parked = False
        return command_output

    @need_iswap_parked
    async def put_core(self):
        """Put CoRe gripper tool at wasteblock mount."""
        command_output = await self.send_command(
            module="C0",
            command="ZS",
            xs="07975",
            xd="0",
            ya="1250",
            yb="1070",
            tp="2150",
            tz="2050",
            th="2450",
            te="2450",
        )
        self._core_parked = True
        return command_output

    @need_iswap_parked
    async def core_pick_up_resource(
        self,
        resource: Resource,
        pickup_distance_from_top: float,
        offset: Coordinate = Coordinate.zero(),
        minimum_traverse_height_at_beginning_of_a_command: int = 2750,
        minimum_z_position_at_the_command_end: int = 2750,
        grip_strength: int = 15,
        z_speed: int = 500,
        y_gripping_speed: int = 50,
        channel_1: int = 7,
        channel_2: int = 8,
    ):
        """Pick up resource with CoRe gripper tool
            Low level component of :meth:`move_resource`

        Args:
          resource: Resource to pick up.
          offset: Offset from resource position in mm.
          pickup_distance_from_top: Distance from top of resource to pick up.
          minimum_traverse_height_at_beginning_of_a_command: Minimum traverse height at beginning of a
            command [0.1mm] (refers to all channels independent of tip pattern parameter 'tm'). Must be
            between 0 and 3600. Default 3600.
          grip_strength: Grip strength (0 = weak, 99 = strong). Must be between 0 and 99. Default 15.
          z_speed: Z speed [0.1mm/s]. Must be between 4 and 1287. Default 500.
          y_gripping_speed: Y gripping speed [0.1mm/s]. Must be between 0 and 3700. Default 50.
          channel_1: Channel 1. Must be between 0 and self._num_channels - 1. Default 7.
          channel_2: Channel 2. Must be between 1 and self._num_channels. Default 8.
        """

        # Get center of source plate. Also gripping height and plate width.
        center = resource.get_absolute_location() + resource.center() + offset
        grip_height = center.z + resource.get_size_z() - pickup_distance_from_top
        grip_width = resource.get_size_y()  # grip width is y size of resource

        if self.core_parked:
            await self.get_core(p1=channel_1, p2=channel_2)

        await self.core_get_plate(
            x_position=int(center.x * 10),
            x_direction=0,
            y_position=int(center.y * 10),
            y_gripping_speed=y_gripping_speed,
            z_position=int(grip_height * 10),
            z_speed=z_speed,
            open_gripper_position=int(grip_width * 10) + 30,
            plate_width=int(grip_width * 10) - 30,
            grip_strength=grip_strength,
            minimum_traverse_height_at_beginning_of_a_command=minimum_traverse_height_at_beginning_of_a_command,
            minimum_z_position_at_the_command_end=minimum_z_position_at_the_command_end,
        )

    @need_iswap_parked
    async def core_move_picked_up_resource(
        self,
        location: Coordinate,
        resource: Resource,
        minimum_traverse_height_at_beginning_of_a_command: int = 2840,
        acceleration_index: int = 4,
        z_speed: int = 500,
    ):
        """After a ressource is picked up, move it to a new location but don't release it yet.
        Low level component of :meth:`move_resource`

        Args:
          location: Location to move to.
          resource: Resource to move.
          minimum_traverse_height_at_beginning_of_a_command: Minimum traverse height at beginning of a
            command [0.1mm] (refers to all channels independent of tip pattern parameter 'tm'). Must be
            between 0 and 3600. Default 3600.
          acceleration_index: Acceleration index (0 = 0.1 mm/s2, 1 = 0.2 mm/s2, 2 = 0.5 mm/s2,
            3 = 1.0 mm/s2, 4 = 2.0 mm/s2, 5 = 5.0 mm/s2, 6 = 10.0 mm/s2, 7 = 20.0 mm/s2). Must be
            between 0 and 7. Default 4.
          z_speed: Z speed [0.1mm/s]. Must be between 3 and 1600. Default 500.
        """

        center = location + resource.center()

        await self.core_move_plate_to_position(
            x_position=int(center.x * 10),
            x_direction=0,
            x_acceleration_index=acceleration_index,
            y_position=int(center.y * 10),
            z_position=int(center.z * 10),
            z_speed=z_speed,
            minimum_traverse_height_at_beginning_of_a_command=minimum_traverse_height_at_beginning_of_a_command,
        )

    @need_iswap_parked
    async def core_release_picked_up_resource(
        self,
        location: Coordinate,
        resource: Resource,
        pickup_distance_from_top: float,
        offset: Coordinate = Coordinate.zero(),
        z_press_on_distance: int = 0,
        minimum_traverse_height_at_beginning_of_a_command: int = 2750,
        z_position_at_the_command_end: int = 2750,
        return_tool: bool = True,
    ):
        """Place resource with CoRe gripper tool
        Low level component of :meth:`move_resource`

        Args:
          resource: Location to place.
          pickup_distance_from_top: Distance from top of resource to place.
          offset: Offset from resource position in mm.
          minimum_traverse_height_at_beginning_of_a_command: Minimum traverse height at beginning of a
            command [0.1mm] (refers to all channels independent of tip pattern parameter 'tm'). Must be
            between 0 and 3600. Default 3600.
          z_position_at_the_command_end: Minimum z-Position at end of a command [0.1 mm] (refers to all
            channels independent of tip pattern parameter 'tm'). Must be between 0 and 3600.  Default
            3600.
          return_tool: Return tool to wasteblock mount after placing. Default True.
        """

        # Get center of destination location. Also gripping height and plate width.
        center = location + resource.center() + offset
        grip_height = center.z + resource.get_size_z() - pickup_distance_from_top
        grip_width = resource.get_size_y()

        await self.core_put_plate(
            x_position=int(center.x * 10),
            x_direction=0,
            y_position=int(center.y * 10),
            z_position=int(grip_height * 10),
            z_press_on_distance=z_press_on_distance,
            z_speed=500,
            open_gripper_position=int(grip_width * 10) + 30,
            minimum_traverse_height_at_beginning_of_a_command=minimum_traverse_height_at_beginning_of_a_command,
            z_position_at_the_command_end=z_position_at_the_command_end,
            return_tool=return_tool,
        )

    async def core_open_gripper(self):
        """Open CoRe gripper tool."""
        command_output = await self.send_command(module="C0", command="ZO")
        return command_output

    @need_iswap_parked
    async def core_get_plate(
        self,
        x_position: int = 0,
        x_direction: int = 0,
        y_position: int = 0,
        y_gripping_speed: int = 50,
        z_position: int = 0,
        z_speed: int = 500,
        open_gripper_position: int = 0,
        plate_width: int = 0,
        grip_strength: int = 15,
        minimum_traverse_height_at_beginning_of_a_command: int = 2750,
        minimum_z_position_at_the_command_end: int = 2750,
    ):
        """Get plate with CoRe gripper tool from wasteblock mount."""
        assert 0 <= x_position <= 30000, "x_position must be between 0 and 30000"
        assert 0 <= x_direction <= 1, "x_direction must be between 0 and 1"
        assert 0 <= y_position <= 6500, "y_position must be between 0 and 6500"
        assert 0 <= y_gripping_speed <= 3700, "y_gripping_speed must be between 0 and 3700"
        assert 0 <= z_position <= 3600, "z_position must be between 0 and 3600"
        assert 0 <= z_speed <= 1287, "z_speed must be between 0 and 1287"
        assert 0 <= open_gripper_position <= 9999, "open_gripper_position must be between 0 and 9999"
        assert 0 <= plate_width <= 9999, "plate_width must be between 0 and 9999"
        assert 0 <= grip_strength <= 99, "grip_strength must be between 0 and 99"
        assert (
            0 <= minimum_traverse_height_at_beginning_of_a_command <= 3600
        ), "minimum_traverse_height_at_beginning_of_a_command must be between 0 and 3600"
        assert (
            0 <= minimum_z_position_at_the_command_end <= 3600
        ), "minimum_z_position_at_the_command_end must be between 0 and 3600"

        command_output = await self.send_command(
            module="C0",
            command="ZP",
            xs=f"{x_position:05}",
            xd=x_direction,
            yj=f"{y_position:04}",
            yv=f"{y_gripping_speed:04}",
            zj=f"{z_position:04}",
            zy=f"{z_speed:04}",
            yo=f"{open_gripper_position:04}",
            yg=f"{plate_width:04}",
            yw=f"{grip_strength:02}",
            th=f"{minimum_traverse_height_at_beginning_of_a_command:04}",
            te=f"{minimum_z_position_at_the_command_end:04}",
        )

        return command_output

    @need_iswap_parked
    async def core_put_plate(
        self,
        x_position: int = 0,
        x_direction: int = 0,
        y_position: int = 0,
        z_position: int = 0,
        z_press_on_distance: int = 0,
        z_speed: int = 500,
        open_gripper_position: int = 0,
        minimum_traverse_height_at_beginning_of_a_command: int = 2750,
        z_position_at_the_command_end: int = 2750,
        return_tool: bool = True,
    ):
        """Put plate with CoRe gripper tool and return to wasteblock mount."""

        assert 0 <= x_position <= 30000, "x_position must be between 0 and 30000"
        assert 0 <= x_direction <= 1, "x_direction must be between 0 and 1"
        assert 0 <= y_position <= 6500, "y_position must be between 0 and 6500"
        assert 0 <= z_position <= 3600, "z_position must be between 0 and 3600"
        assert 0 <= z_press_on_distance <= 999, "z_press_on_distance must be between 0 and 999"
        assert 0 <= z_speed <= 1600, "z_speed must be between 0 and 1600"
        assert 0 <= open_gripper_position <= 9999, "open_gripper_position must be between 0 and 9999"
        assert (
            0 <= minimum_traverse_height_at_beginning_of_a_command <= 3600
        ), "minimum_traverse_height_at_beginning_of_a_command must be between 0 and 3600"
        assert 0 <= z_position_at_the_command_end <= 3600, "z_position_at_the_command_end must be between 0 and 3600"

        command_output = await self.send_command(
            module="C0",
            command="ZR",
            xs=f"{x_position:05}",
            xd=x_direction,
            yj=f"{y_position:04}",
            zj=f"{z_position:04}",
            zi=f"{z_press_on_distance:03}",
            zy=f"{z_speed:04}",
            yo=f"{open_gripper_position:04}",
            th=f"{minimum_traverse_height_at_beginning_of_a_command:04}",
            te=f"{z_position_at_the_command_end:04}",
        )

        if return_tool:
            await self.put_core()

        return command_output

    @need_iswap_parked
    async def core_move_plate_to_position(
        self,
        x_position: int = 0,
        x_direction: int = 0,
        x_acceleration_index: int = 4,
        y_position: int = 0,
        z_position: int = 0,
        z_speed: int = 500,
        minimum_traverse_height_at_beginning_of_a_command: int = 3600,
    ):
        """Move a plate with CoRe gripper tool."""

        command_output = await self.send_command(
            module="C0",
            command="ZM",
            xs=f"{x_position:05}",
            xd=x_direction,
            xg=x_acceleration_index,
            yj=f"{y_position:04}",
            zj=f"{z_position:04}",
            zy=f"{z_speed:04}",
            th=f"{minimum_traverse_height_at_beginning_of_a_command:04}",
        )

        return command_output

    # TODO:(command:ZB)

    # -------------- 3.5.6 Adjustment & movement commands --------------

    # TODO:(command:JY) Position all pipetting channels in Y-direction

    # TODO:(command:JZ) Position all pipetting channels in Z-direction

    async def position_single_pipetting_channel_in_y_direction(self, pipetting_channel_index: int, y_position: int):
        """Position single pipetting channel in Y-direction.

        Args:
          pipetting_channel_index: Index of pipetting channel. Must be between 1 and 16.
          y_position: y position [0.1mm]. Must be between 0 and 6500.
        """

        assert 1 <= pipetting_channel_index <= self.num_channels, "pipetting_channel_index must be between 1 and self"
        assert 0 <= y_position <= 6500, "y_position must be between 0 and 6500"

        return await self.send_command(
            module="C0",
            command="KY",
            pn=f"{pipetting_channel_index:02}",
            yj=f"{y_position:04}",
        )

    async def position_single_pipetting_channel_in_z_direction(self, pipetting_channel_index: int, z_position: int):
        """Position single pipetting channel in Z-direction.

        Note that this refers to the point of the tip if a tip is mounted!

        Args:
          pipetting_channel_index: Index of pipetting channel. Must be between 1 and 16.
          z_position: y position [0.1mm]. Must be between 0 and 3347. The docs say 3600,but empirically
            3347 is the max.
        """

        assert (
            1 <= pipetting_channel_index <= self.num_channels
        ), "pipetting_channel_index must be between 1 and self.num_channels"
        # docs say 3600, but empirically 3347 is the max
        assert 0 <= z_position <= 3347, "z_position must be between 0 and 3347"

        return await self.send_command(
            module="C0",
            command="KZ",
            pn=f"{pipetting_channel_index:02}",
            zj=f"{z_position:04}",
        )

    async def search_for_teach_in_signal_using_pipetting_channel_n_in_x_direction(
        self, pipetting_channel_index: int, x_position: int
    ):
        """Search for Teach in signal using pipetting channel n in X-direction.

        Args:
          pipetting_channel_index: Index of pipetting channel. Must be between 1 and self.num_channels.
          x_position: x position [0.1mm]. Must be between 0 and 30000.
        """

        assert (
            1 <= pipetting_channel_index <= self.num_channels
        ), "pipetting_channel_index must be between 1 and self.num_channels"
        assert 0 <= x_position <= 30000, "x_position must be between 0 and 30000"

        return await self.send_command(
            module="C0",
            command="XL",
            pn=f"{pipetting_channel_index:02}",
            xs=f"{x_position:05}",
        )

    async def spread_pip_channels(self):
        """Spread PIP channels"""

        return await self.send_command(module="C0", command="JE", fmt="")

    async def move_all_pipetting_channels_to_defined_position(
        self,
        tip_pattern: bool = True,
        x_positions: int = 0,
        y_positions: [int] = [0],
        minimum_traverse_height_at_beginning_of_command: int = 2800,
        z_endpos: [int] = [2800],
    ):
        """Move all pipetting channels to defined position

        Args:
          tip_pattern: Tip pattern (channels involved). Default True.
          x_positions: x positions [0.1mm]. Must be between 0 and 25000. Default 0.
          y_positions: y positions [0.1mm]. Must be between 0 and 6500. Default 0.
          minimum_traverse_height_at_beginning_of_command: Minimum traverse height at beginning of a
            command 0.1mm] (refers to all channels independent of tip pattern parameter 'tm').  Must be
            between 0 and 3600. Default 3600.
          z_endpos: Z-Position at end of a command [0.1 mm] (refers to all channels independent of tip
            pattern parameter 'tm'). Must be between 0 and 3600. Default 0.
        """

        # assert 0 <= x_positions <= 25000, "x_positions must be between 0 and 25000"
        # assert 0 <= y_positions <= 6500, "y_positions must be between 0 and 6500"
        # assert all(0 <= xp <= 25000 for xp in x_positions), "x_positions must be between 0 and 25000"
        # assert all(0 <= yp <= 6500 for yp in y_positions), "y_positions must be between 0 and 6500"
        assert (
            0 <= minimum_traverse_height_at_beginning_of_command <= 3600
        ), "minimum_traverse_height_at_beginning_of_command must be between 0 and 3600"
        # assert 0 <= z_endpos <= 3600, "z_endpos must be between 0 and 3600"
        assert all(0 <= zp <= 3600 for zp in z_endpos)
        print([f"{tm:01}" for tm in tip_pattern])
        print([f"{xp:05}" for xp in x_positions])
        print([f"{yp:04}" for yp in y_positions])
        print([f"{zp:04}" for zp in z_endpos])

        return await self.send_command(
            module="C0",
            command="JM",
            tm=[f"{tm:01}" for tm in tip_pattern],
            # tm=tip_pattern,
            xp=[f"{xp:05}" for xp in x_positions],
            # xp=x_positions,
            yp=[f"{yp:04}" for yp in y_positions],
            # yp=y_positions,
            th=minimum_traverse_height_at_beginning_of_command,
            zp=[f"{zp:04}" for zp in z_endpos],
            # zp=z_endpos,
        )

    # TODO:(command:JR): teach rack using pipetting channel n

    async def position_max_free_y_for_n(self, pipetting_channel_index: int = 1):
        """Position all pipetting channels so that there is maximum free Y range for channel n

        Args:
          pipetting_channel_index: Index of pipetting channel. Must be between 1 and 16. Default 1.
        """

        assert (
            1 <= pipetting_channel_index <= self.num_channels
        ), "pipetting_channel_index must be between 1 and self.num_channels"

        return await self.send_command(
            module="C0",
            command="JP",
            pn=f"{pipetting_channel_index:02}",
        )

    async def move_all_channels_in_z_safety(self):
        """Move all pipetting channels in Z-safety position"""

        return await self.send_command(module="C0", command="ZA")

    # -------------- 3.5.7 PIP query --------------

    # TODO:(command:RY): Request Y-Positions of all pipetting channels

    async def request_y_pos_channel_n(self, pipetting_channel_index: int = 1):
        """Request Y-Position of Pipetting channel n

        Args:
          pipetting_channel_index: Index of pipetting channel. Must be between 1 and 16. Default 1.
        """

        assert 1 <= pipetting_channel_index <= 16, "pipetting_channel_index must be between 1 and 16"

        return await self.send_command(
            module="C0",
            command="RB",
            fmt="rb####",
            pn=pipetting_channel_index,
        )

    # TODO:(command:RZ): Request Z-Positions of all pipetting channels

    async def request_z_pos_channel_n(self, pipetting_channel_index: int = 1):
        """Request Z-Position of Pipetting channel n

        Args:
          pipetting_channel_index: Index of pipetting channel. Must be between 1 and 16. Default 1.

        Returns:
          Z-Position of channel n [0.1mm]. Taking into account tip presence and length.
        """

        assert 1 <= pipetting_channel_index <= 16, "pipetting_channel_index must be between 1 and 16"

        return await self.send_command(
            module="C0",
            command="RD",
            fmt="rd####",
            pn=pipetting_channel_index,
        )

    async def request_tip_presence(self) -> List[int]:
        """Request query tip presence on each channel

        Returns:
          0 = no tip, 1 = Tip in gripper (for each channel)
        """

        resp = await self.send_command(module="C0", command="RT", fmt="rt# (n)")
        return cast(List[int], resp.get("rt"))

    async def request_pip_height_last_lld(self):
        """Request PIP height of last LLD

        Returns:
          LLD height of all channels
        """

        return await self.send_command(module="C0", command="RL", fmt="lh#### (n)")

    async def request_tadm_status(self):
        """Request PIP height of last LLD

        Returns:
          TADM channel status 0 = off, 1 = on
        """

        return await self.send_command(module="C0", command="QS", fmt="qs# (n)")

    # TODO:(command:FS) Request PIP channel dispense on fly status
    # TODO:(command:VE) Request PIP channel 2nd section aspiration data

    # -------------- 3.6 XL channel commands --------------

    # TODO: all XL channel commands

    # -------------- 3.6.1 Initialization XL --------------

    # TODO:(command:LI)

    # -------------- 3.6.2 Tip handling commands using XL --------------

    # TODO:(command:LP)
    # TODO:(command:LR)

    # -------------- 3.6.3 Liquid handling commands using XL --------------

    # TODO:(command:LA)
    # TODO:(command:LD)
    # TODO:(command:LB)
    # TODO:(command:LC)

    # -------------- 3.6.4 Wash commands using XL channel --------------

    # TODO:(command:LE)
    # TODO:(command:LF)

    # -------------- 3.6.5 XL CoRe gripper commands --------------

    # TODO:(command:LT)
    # TODO:(command:LS)
    # TODO:(command:LU)
    # TODO:(command:LV)
    # TODO:(command:LM)
    # TODO:(command:LO)
    # TODO:(command:LG)

    # -------------- 3.6.6 Adjustment & movement commands CP --------------

    # TODO:(command:LY)
    # TODO:(command:LZ)
    # TODO:(command:LH)
    # TODO:(command:LJ)
    # TODO:(command:XM)
    # TODO:(command:LL)
    # TODO:(command:LQ)
    # TODO:(command:LK)
    # TODO:(command:UE)

    # -------------- 3.6.7 XL channel query --------------

    # TODO:(command:UY)
    # TODO:(command:UB)
    # TODO:(command:UZ)
    # TODO:(command:UD)
    # TODO:(command:UT)
    # TODO:(command:UL)
    # TODO:(command:US)
    # TODO:(command:UF)

    # -------------- 3.7 Tube gripper commands --------------

    # TODO: all tube gripper commands

    # -------------- 3.7.1 Movements --------------

    # TODO:(command:FC)
    # TODO:(command:FD)
    # TODO:(command:FO)
    # TODO:(command:FT)
    # TODO:(command:FU)
    # TODO:(command:FJ)
    # TODO:(command:FM)
    # TODO:(command:FW)

    # -------------- 3.7.2 Tube gripper query --------------

    # TODO:(command:FQ)
    # TODO:(command:FN)

    # -------------- 3.8 Imaging channel commands --------------

    # TODO: all imaging commands

    # -------------- 3.8.1 Movements --------------

    # TODO:(command:IC)
    # TODO:(command:ID)
    # TODO:(command:IM)
    # TODO:(command:IJ)

    # -------------- 3.8.2 Imaging channel query --------------

    # TODO:(command:IN)

    # -------------- 3.9 Robotic channel commands --------------

    # -------------- 3.9.1 Initialization --------------

    # TODO:(command:OI)

    # -------------- 3.9.2 Cap handling commands --------------

    # TODO:(command:OP)
    # TODO:(command:OQ)

    # -------------- 3.9.3 Adjustment & movement commands --------------

    # TODO:(command:OY)
    # TODO:(command:OZ)
    # TODO:(command:OH)
    # TODO:(command:OJ)
    # TODO:(command:OX)
    # TODO:(command:OM)
    # TODO:(command:OF)
    # TODO:(command:OG)

    # -------------- 3.9.4 Robotic channel query --------------

    # TODO:(command:OA)
    # TODO:(command:OB)
    # TODO:(command:OC)
    # TODO:(command:OD)
    # TODO:(command:OT)

    # -------------- 3.10 CoRe 96 Head commands --------------

    # -------------- 3.10.1 Initialization --------------

    async def initialize_core_96_head(
        self,
        x_position: int = 2321,
        x_direction: int = 1,
        y_position: int = 1103,
        z_deposit_position: int = 1890,
        z_position_at_the_command_end: int = 2450,
    ):
        """Initialize CoRe 96 Head

        Initialize CoRe 96 Head. Dependent to configuration initialization change.

        Args:
          x_position: X-Position [0.1mm] (discard position of tip A1). Must be between 0 and 30000.
            Default 0.
          x_direction: X-direction. 0 = positive 1 = negative. Must be between 0 and 1. Default 0.
          y_position: Y-Position [0.1mm] (discard position of tip A1 ). Must be between 1054 and 5743.
            Default 5743.
          z_deposit_position_[0.1mm]: Z- deposit position [0.1mm] (collar bearing position). Must be
            between 0 and 3425. Default 3425.
          z_position_at_the_command_end: Z-Position at the command end [0.1mm]. Must be between 0 and
            3425. Default 3425.
        """

        assert 0 <= x_position <= 30000, "x_position must be between 0 and 30000"
        assert 0 <= x_direction <= 1, "x_direction must be between 0 and 1"
        assert 1054 <= y_position <= 5743, "y_position must be between 1054 and 5743"
        assert 0 <= z_deposit_position <= 3425, "z_deposit_position must be between 0 and 3425"
        assert 0 <= z_position_at_the_command_end <= 3425, "z_position_at_the_command_end must be between 0 and 3425"

        return await self.send_command(
            module="C0",
            command="EI",
            xs=f"{x_position:05}",
            xd=x_direction,
            yh=f"{y_position}",
            za=f"{z_deposit_position}",
            ze=f"{z_position_at_the_command_end}",
        )

    async def move_core_96_to_safe_position(self):
        """Move CoRe 96 Head to Z save position"""

        return await self.send_command(module="C0", command="EV")

    # -------------- 3.10.2 Tip handling using CoRe 96 Head --------------

    async def pick_up_tips_core96(
        self,
        x_position: int,
        x_direction: int,
        y_position: int,
        tip_type_idx: int,
        tip_pickup_method: int = 2,
        z_deposit_position: int = 3425,
        minimum_traverse_height_at_beginning_of_a_command: int = 3425,
        minimum_height_command_end: int = 3425,
    ):
        """Pick up tips with CoRe 96 head

        Args:
          x_position: x position [0.1mm]. Must be between 0 and 30000. Default 0.
          x_direction: X-direction. 0 = positive 1 = negative. Must be between 0 and 1. Default 0.
          y_position: y position [0.1mm]. Must be between 1080 and 5600. Default 5600.
          tip_size: Tip type.
          tip_pickup_method: Tip pick up method. 0 = pick up from rack. 1 = pick up from C0Re 96 tip
            wash station. 2 = pick up with " full volume blow out"
          z_deposit_position: Z- deposit position [0.1mm] (collar bearing position) Must bet between
            0 and 3425. Default 3425.
          minimum_traverse_height_at_beginning_of_a_command: Minimum traverse height at beginning
            of a command [0.1mm]. Must be between 0 and 3425.
          minimum_height_command_end: Minimal height at command end [0.1 mm] Must be between 0 and 3425.
        """

        assert 0 <= x_position <= 30000, "x_position must be between 0 and 30000"
        assert 0 <= x_direction <= 1, "x_direction must be between 0 and 1"
        assert 1080 <= y_position <= 5600, "y_position must be between 1080 and 5600"
        assert 0 <= z_deposit_position <= 3425, "z_deposit_position must be between 0 and 3425"
        assert (
            0 <= minimum_traverse_height_at_beginning_of_a_command <= 3425
        ), "minimum_traverse_height_at_beginning_of_a_command must be between 0 and 3425"
        assert 0 <= minimum_height_command_end <= 3425, "minimum_height_command_end must be between 0 and 3425"

        return await self.send_command(
            module="C0",
            command="EP",
            xs=f"{x_position:05}",
            xd=x_direction,
            yh=f"{y_position:04}",
            tt=f"{tip_type_idx:02}",
            wu=tip_pickup_method,
            za=f"{z_deposit_position:04}",
            zh=f"{minimum_traverse_height_at_beginning_of_a_command:04}",
            ze=f"{minimum_height_command_end:04}",
        )

    async def discard_tips_core96(
        self,
        x_position: int,
        x_direction: int,
        y_position: int,
        z_deposit_position: int = 3425,
        minimum_traverse_height_at_beginning_of_a_command: int = 3425,
        minimum_height_command_end: int = 3425,
    ):
        """Drop tips with CoRe 96 head

        Args:
          x_position: x position [0.1mm]. Must be between 0 and 30000. Default 0.
          x_direction: X-direction. 0 = positive 1 = negative. Must be between 0 and 1. Default 0.
          y_position: y position [0.1mm]. Must be between 1080 and 5600. Default 5600.
          tip_type: Tip type.
          tip_pickup_method: Tip pick up method. 0 = pick up from rack. 1 = pick up from C0Re 96
            tip wash station. 2 = pick up with " full volume blow out"
          z_deposit_position: Z- deposit position [0.1mm] (collar bearing position) Must bet between
            0 and 3425. Default 3425.
          minimum_traverse_height_at_beginning_of_a_command: Minimum traverse height at beginning
            of a command [0.1mm]. Must be between 0 and 3425.
          minimum_height_command_end: Minimal height at command end [0.1 mm] Must be between 0 and 3425
        """

        assert 0 <= x_position <= 30000, "x_position must be between 0 and 30000"
        assert 0 <= x_direction <= 1, "x_direction must be between 0 and 1"
        assert 1080 <= y_position <= 5600, "y_position must be between 1080 and 5600"
        assert 0 <= z_deposit_position <= 3425, "z_deposit_position must be between 0 and 3425"
        assert (
            0 <= minimum_traverse_height_at_beginning_of_a_command <= 3425
        ), "minimum_traverse_height_at_beginning_of_a_command must be between 0 and 3425"
        assert 0 <= minimum_height_command_end <= 3425, "minimum_height_command_end must be between 0 and 3425"

        return await self.send_command(
            module="C0",
            command="ER",
            xs=f"{x_position:05}",
            xd=x_direction,
            yh=f"{y_position:04}",
            za=f"{z_deposit_position:04}",
            zh=f"{minimum_traverse_height_at_beginning_of_a_command:04}",
            ze=f"{minimum_height_command_end:04}",
        )

    # -------------- 3.10.3 Liquid handling using CoRe 96 Head --------------

    async def aspirate_core_96(
        self,
        aspiration_type: int = 0,
        x_position: int = 0,
        x_direction: int = 0,
        y_positions: int = 0,
        minimum_traverse_height_at_beginning_of_a_command: int = 3425,
        minimal_end_height: int = 3425,
        lld_search_height: int = 3425,
        liquid_surface_at_function_without_lld: int = 3425,
        pull_out_distance_to_take_transport_air_in_function_without_lld: int = 50,
        maximum_immersion_depth: int = 3425,
        tube_2nd_section_height_measured_from_zm: int = 0,
        tube_2nd_section_ratio: int = 3425,
        immersion_depth: int = 0,
        immersion_depth_direction: int = 0,
        liquid_surface_sink_distance_at_the_end_of_aspiration: int = 0,
        aspiration_volumes: int = 0,
        aspiration_speed: int = 1000,
        transport_air_volume: int = 0,
        blow_out_air_volume: int = 200,
        pre_wetting_volume: int = 0,
        lld_mode: int = 1,
        gamma_lld_sensitivity: int = 1,
        swap_speed: int = 100,
        settling_time: int = 5,
        homogenization_volume: int = 0,
        homogenization_cycles: int = 0,
        homogenization_position_from_liquid_surface: int = 250,
        surface_following_distance_during_homogenization: int = 0,
        speed_of_homogenization: int = 1000,
        channel_pattern: List[bool] = [True] * 96,
        limit_curve_index: int = 0,
        tadm_algorithm: bool = False,
        recording_mode: int = 0,
    ):
        """aspirate CoRe 96

        Aspiration of liquid using CoRe 96

        Args:
          aspiration_type: Type of aspiration (0 = simple; 1 = sequence; 2 = cup emptied). Must be
              between 0 and 2. Default 0.
          x_position: X-Position [0.1mm] of well A1. Must be between 0 and 30000. Default 0.
          x_direction: X-direction. 0 = positive 1 = negative. Must be between 0 and 1. Default 0.
          y_positions: Y-Position [0.1mm] of well A1. Must be between 1080 and 5600. Default 0.
          minimum_traverse_height_at_beginning_of_a_command: Minimum traverse height at beginning of
              a command 0.1mm] (refers to all channels independent of tip pattern parameter 'tm').
              Must be between 0 and 3425. Default 3425.
          minimal_end_height: Minimal height at command end [0.1mm]. Must be between 0 and 3425.
              Default 3425.
          lld_search_height: LLD search height [0.1mm]. Must be between 0 and 3425. Default 3425.
          liquid_surface_at_function_without_lld: Liquid surface at function without LLD [0.1mm].
              Must be between 0 and 3425. Default 3425.
          pull_out_distance_to_take_transport_air_in_function_without_lld: pull out distance to take
              transport air in function without LLD [0.1mm]. Must be between 0 and 3425. Default 50.
          maximum_immersion_depth: Minimum height (maximum immersion depth) [0.1mm]. Must be between
              0 and 3425. Default 3425.
          tube_2nd_section_height_measured_from_zm: Tube 2nd section height measured from "zm" [0.1mm]
               Must be between 0 and 3425. Default 0.
          tube_2nd_section_ratio: Tube 2nd section ratio (See Fig 2.). Must be between 0 and 10000.
              Default 3425.
          immersion_depth: Immersion depth [0.1mm]. Must be between 0 and 3600. Default 0.
          immersion_depth_direction: Direction of immersion depth (0 = go deeper, 1 = go up out of
              liquid). Must be between 0 and 1. Default 0.
          liquid_surface_sink_distance_at_the_end_of_aspiration: Liquid surface sink distance at
              the end of aspiration [0.1mm]. Must be between 0 and 990. Default 0.
          aspiration_volumes: Aspiration volume [0.1ul]. Must be between 0 and 11500. Default 0.
          aspiration_speed: Aspiration speed [0.1ul/s]. Must be between 3 and 5000. Default 1000.
          transport_air_volume: Transport air volume [0.1ul]. Must be between 0 and 500. Default 0.
          blow_out_air_volume: Blow-out air volume [0.1ul]. Must be between 0 and 11500. Default 200.
          pre_wetting_volume: Pre-wetting volume. Must be between 0 and 11500. Default 0.
          lld_mode: LLD mode (0 = off, 1 = gamma, 2 = dP, 3 = dual, 4 = Z touch off). Must be between
              0 and 4. Default 1.
          gamma_lld_sensitivity: gamma LLD sensitivity (1= high, 4=low). Must be between 1 and 4.
              Default 1.
          swap_speed: Swap speed (on leaving liquid) [0.1mm/s]. Must be between 3 and 1000. Default 100.
          settling_time: Settling time [0.1s]. Must be between 0 and 99. Default 5.
          homogenization_volume: Homogenization volume [0.1ul]. Must be between 0 and 11500. Default 0.
          homogenization_cycles: Number of homogenization cycles. Must be between 0 and 99. Default 0.
          homogenization_position_from_liquid_surface: Homogenization position in Z- direction from
              liquid surface (LLD or absolute terms) [0.1mm]. Must be between 0 and 990. Default 250.
          surface_following_distance_during_homogenization: surface following distance during
              homogenization [0.1mm]. Must be between 0 and 990. Default 0.
          speed_of_homogenization: Speed of homogenization [0.1ul/s]. Must be between 3 and 5000.
              Default 1000.
          todo: TODO: 24 hex chars. Must be between 4 and 5000.
          limit_curve_index: limit curve index. Must be between 0 and 999. Default 0.
          tadm_algorithm: TADM algorithm. Default False.
          recording_mode: Recording mode 0 : no 1 : TADM errors only 2 : all TADM measurement.
              Must be between 0 and 2. Default 0.
        """

        assert 0 <= aspiration_type <= 2, "aspiration_type must be between 0 and 2"
        assert 0 <= x_position <= 30000, "x_position must be between 0 and 30000"
        assert 0 <= x_direction <= 1, "x_direction must be between 0 and 1"
        assert 1080 <= y_positions <= 5600, "y_positions must be between 1080 and 5600"
        assert (
            0 <= minimum_traverse_height_at_beginning_of_a_command <= 3425
        ), "minimum_traverse_height_at_beginning_of_a_command must be between 0 and 3425"
        assert 0 <= minimal_end_height <= 3425, "minimal_end_height must be between 0 and 3425"
        assert 0 <= lld_search_height <= 3425, "lld_search_height must be between 0 and 3425"
        assert (
            0 <= liquid_surface_at_function_without_lld <= 3425
        ), "liquid_surface_at_function_without_lld must be between 0 and 3425"
        assert (
            0 <= pull_out_distance_to_take_transport_air_in_function_without_lld <= 3425
        ), "pull_out_distance_to_take_transport_air_in_function_without_lld must be between 0 and 3425"
        assert 0 <= maximum_immersion_depth <= 3425, "maximum_immersion_depth must be between 0 and 3425"
        assert (
            0 <= tube_2nd_section_height_measured_from_zm <= 3425
        ), "tube_2nd_section_height_measured_from_zm must be between 0 and 3425"
        assert 0 <= tube_2nd_section_ratio <= 10000, "tube_2nd_section_ratio must be between 0 and 10000"
        assert 0 <= immersion_depth <= 3600, "immersion_depth must be between 0 and 3600"
        assert 0 <= immersion_depth_direction <= 1, "immersion_depth_direction must be between 0 and 1"
        assert (
            0 <= liquid_surface_sink_distance_at_the_end_of_aspiration <= 990
        ), "liquid_surface_sink_distance_at_the_end_of_aspiration must be between 0 and 990"
        assert 0 <= aspiration_volumes <= 11500, "aspiration_volumes must be between 0 and 11500"
        assert 3 <= aspiration_speed <= 5000, "aspiration_speed must be between 3 and 5000"
        assert 0 <= transport_air_volume <= 500, "transport_air_volume must be between 0 and 500"
        assert 0 <= blow_out_air_volume <= 11500, "blow_out_air_volume must be between 0 and 11500"
        assert 0 <= pre_wetting_volume <= 11500, "pre_wetting_volume must be between 0 and 11500"
        assert 0 <= lld_mode <= 4, "lld_mode must be between 0 and 4"
        assert 1 <= gamma_lld_sensitivity <= 4, "gamma_lld_sensitivity must be between 1 and 4"
        assert 3 <= swap_speed <= 1000, "swap_speed must be between 3 and 1000"
        assert 0 <= settling_time <= 99, "settling_time must be between 0 and 99"
        assert 0 <= homogenization_volume <= 11500, "homogenization_volume must be between 0 and 11500"
        assert 0 <= homogenization_cycles <= 99, "homogenization_cycles must be between 0 and 99"
        assert (
            0 <= homogenization_position_from_liquid_surface <= 990
        ), "homogenization_position_from_liquid_surface must be between 0 and 990"
        assert (
            0 <= surface_following_distance_during_homogenization <= 990
        ), "surface_following_distance_during_homogenization must be between 0 and 990"
        assert 3 <= speed_of_homogenization <= 5000, "speed_of_homogenization must be between 3 and 5000"
        assert 0 <= limit_curve_index <= 999, "limit_curve_index must be between 0 and 999"

        assert 0 <= recording_mode <= 2, "recording_mode must be between 0 and 2"

        # Convert bool list to hex string
        assert len(channel_pattern) == 96, "channel_pattern must be a list of 96 boolean values"
        channel_pattern_bin_str = reversed(["1" if x else "0" for x in channel_pattern])
        channel_pattern_hex = hex(int("".join(channel_pattern_bin_str), 2)).upper()[2:]

        return await self.send_command(
            module="C0",
            command="EA",
            aa=aspiration_type,
            xs=f"{x_position:05}",
            xd=x_direction,
            yh=f"{y_positions:04}",
            zh=f"{minimum_traverse_height_at_beginning_of_a_command:04}",
            ze=f"{minimal_end_height:04}",
            lz=f"{lld_search_height:04}",
            zt=f"{liquid_surface_at_function_without_lld:04}",
            pp=f"{pull_out_distance_to_take_transport_air_in_function_without_lld:04}",
            zm=f"{maximum_immersion_depth:04}",
            zv=f"{tube_2nd_section_height_measured_from_zm:04}",
            zq=f"{tube_2nd_section_ratio:05}",
            iw=f"{immersion_depth:03}",
            ix=immersion_depth_direction,
            fh=f"{liquid_surface_sink_distance_at_the_end_of_aspiration:03}",
            af=f"{aspiration_volumes:05}",
            ag=f"{aspiration_speed:04}",
            vt=f"{transport_air_volume:03}",
            bv=f"{blow_out_air_volume:05}",
            wv=f"{pre_wetting_volume:05}",
            cm=lld_mode,
            cs=gamma_lld_sensitivity,
            bs=f"{swap_speed:04}",
            wh=f"{settling_time:02}",
            hv=f"{homogenization_volume:05}",
            hc=f"{homogenization_cycles:02}",
            hp=f"{homogenization_position_from_liquid_surface:03}",
            mj=f"{surface_following_distance_during_homogenization:03}",
            hs=f"{speed_of_homogenization:04}",
            cw=channel_pattern_hex,
            cr=f"{limit_curve_index:03}",
            cj=tadm_algorithm,
            cx=recording_mode,
        )

    async def dispense_core_96(
        self,
        dispensing_mode: int = 0,
        x_position: int = 0,
        x_direction: int = 0,
        y_position: int = 0,
        tube_2nd_section_height_measured_from_zm: int = 0,
        tube_2nd_section_ratio: int = 3425,
        lld_search_height: int = 3425,
        liquid_surface_at_function_without_lld: int = 3425,
        pull_out_distance_to_take_transport_air_in_function_without_lld: int = 50,
        maximum_immersion_depth: int = 3425,
        immersion_depth: int = 0,
        immersion_depth_direction: int = 0,
        liquid_surface_sink_distance_at_the_end_of_dispense: int = 0,
        minimum_traverse_height_at_beginning_of_a_command: int = 3425,
        minimal_end_height: int = 3425,
        dispense_volume: int = 0,
        dispense_speed: int = 5000,
        cut_off_speed: int = 250,
        stop_back_volume: int = 0,
        transport_air_volume: int = 0,
        blow_out_air_volume: int = 200,
        lld_mode: int = 1,
        gamma_lld_sensitivity: int = 1,
        side_touch_off_distance: int = 0,
        swap_speed: int = 100,
        settling_time: int = 5,
        mixing_volume: int = 0,
        mixing_cycles: int = 0,
        mixing_position_from_liquid_surface: int = 250,
        surface_following_distance_during_mixing: int = 0,
        speed_of_mixing: int = 1000,
        channel_pattern: List[bool] = [True] * 12 * 8,
        limit_curve_index: int = 0,
        tadm_algorithm: bool = False,
        recording_mode: int = 0,
    ):
        """dispense CoRe 96

        Dispensing of liquid using CoRe 96

        Args:
          dispensing_mode: Type of dispensing mode 0 = Partial volume in jet mode 1 = Blow out
              in jet mode 2 = Partial volume at surface 3 = Blow out at surface 4 = Empty tip at fix
              position. Must be between 0 and 4. Default 0.
          x_position: X-Position [0.1mm] of well A1. Must be between 0 and 30000. Default 0.
          x_direction: X-direction. 0 = positive 1 = negative. Must be between 0 and 1. Default 0.
          y_position: Y-Position [0.1mm] of well A1. Must be between 1080 and 5600. Default 0.
          maximum_immersion_depth: Minimum height (maximum immersion depth) [0.1mm]. Must be between
              0 and 3425. Default 3425.
          tube_2nd_section_height_measured_from_zm: Tube 2nd section height measured from
              "zm" [0.1mm]. Must be between 0 and 3425. Default 0.
          tube_2nd_section_ratio: Tube 2nd section ratio (See Fig 2.). Must be between 0 and 10000.
              Default 3425.
          lld_search_height: LLD search height [0.1mm]. Must be between 0 and 3425. Default 3425.
          liquid_surface_at_function_without_lld: Liquid surface at function without LLD [0.1mm].
              Must be between 0 and 3425. Default 3425.
          pull_out_distance_to_take_transport_air_in_function_without_lld: pull out distance to take
              transport air in function without LLD [0.1mm]. Must be between 0 and 3425. Default 50.
          immersion_depth: Immersion depth [0.1mm]. Must be between 0 and 3600. Default 0.
          immersion_depth_direction: Direction of immersion depth (0 = go deeper, 1 = go up out of
              liquid). Must be between 0 and 1. Default 0.
          liquid_surface_sink_distance_at_the_end_of_dispense: Liquid surface sink elevation at
              the end of aspiration [0.1mm]. Must be between 0 and 990. Default 0.
          minimum_traverse_height_at_beginning_of_a_command: Minimal traverse height at begin of
              command [0.1mm]. Must be between 0 and 3425. Default 3425.
          minimal_end_height: Minimal height at command end [0.1mm]. Must be between 0 and 3425.
              Default 3425.
          dispense_volume: Dispense volume [0.1ul]. Must be between 0 and 11500. Default 0.
          dispense_speed: Dispense speed [0.1ul/s]. Must be between 3 and 5000. Default 5000.
          cut_off_speed: Cut-off speed [0.1ul/s]. Must be between 3 and 5000. Default 250.
          stop_back_volume: Stop back volume [0.1ul/s]. Must be between 0 and 999. Default 0.
          transport_air_volume: Transport air volume [0.1ul]. Must be between 0 and 500. Default 0.
          blow_out_air_volume: Blow-out air volume [0.1ul]. Must be between 0 and 11500. Default 200.
          lld_mode: LLD mode (0 = off, 1 = gamma, 2 = dP, 3 = dual, 4 = Z touch off). Must be
              between 0 and 4. Default 1.
          gamma_lld_sensitivity: gamma LLD sensitivity (1= high, 4=low). Must be between 1 and 4.
              Default 1.
          side_touch_off_distance: side touch off distance [0.1 mm] 0 = OFF ( > 0 = ON & turns LLD off)
            Must be between 0 and 45. Default 1.
          swap_speed: Swap speed (on leaving liquid) [0.1mm/s]. Must be between 3 and 1000. Default 100.
          settling_time: Settling time [0.1s]. Must be between 0 and 99. Default 5.
          mixing_volume: Homogenization volume [0.1ul]. Must be between 0 and 11500. Default 0.
          mixing_cycles: Number of mixing cycles. Must be between 0 and 99. Default 0.
          mixing_position_from_liquid_surface: Homogenization position in Z- direction from liquid
              surface (LLD or absolute terms) [0.1mm]. Must be between 0 and 990. Default 250.
          surface_following_distance_during_mixing: surface following distance during mixing [0.1mm].
              Must be between 0 and 990. Default 0.
          speed_of_mixing: Speed of mixing [0.1ul/s]. Must be between 3 and 5000. Default 1000.
          channel_pattern: list of 96 boolean values
          limit_curve_index: limit curve index. Must be between 0 and 999. Default 0.
          tadm_algorithm: TADM algorithm. Default False.
          recording_mode: Recording mode 0 : no 1 : TADM errors only 2 : all TADM measurement. Must
              be between 0 and 2. Default 0.
        """

        assert 0 <= dispensing_mode <= 4, "dispensing_mode must be between 0 and 4"
        assert 0 <= x_position <= 30000, "x_position must be between 0 and 30000"
        assert 0 <= x_direction <= 1, "x_direction must be between 0 and 1"
        assert 1080 <= y_position <= 5600, "y_position must be between 1080 and 5600"
        assert 0 <= maximum_immersion_depth <= 3425, "maximum_immersion_depth must be between 0 and 3425"
        assert (
            0 <= tube_2nd_section_height_measured_from_zm <= 3425
        ), "tube_2nd_section_height_measured_from_zm must be between 0 and 3425"
        assert 0 <= tube_2nd_section_ratio <= 10000, "tube_2nd_section_ratio must be between 0 and 10000"
        assert 0 <= lld_search_height <= 3425, "lld_search_height must be between 0 and 3425"
        assert (
            0 <= liquid_surface_at_function_without_lld <= 3425
        ), "liquid_surface_at_function_without_lld must be between 0 and 3425"
        assert (
            0 <= pull_out_distance_to_take_transport_air_in_function_without_lld <= 3425
        ), "pull_out_distance_to_take_transport_air_in_function_without_lld must be between 0 and 3425"
        assert 0 <= immersion_depth <= 3600, "immersion_depth must be between 0 and 3600"
        assert 0 <= immersion_depth_direction <= 1, "immersion_depth_direction must be between 0 and 1"
        assert (
            0 <= liquid_surface_sink_distance_at_the_end_of_dispense <= 990
        ), "liquid_surface_sink_distance_at_the_end_of_dispense must be between 0 and 990"
        assert (
            0 <= minimum_traverse_height_at_beginning_of_a_command <= 3425
        ), "minimum_traverse_height_at_beginning_of_a_command must be between 0 and 3425"
        assert 0 <= minimal_end_height <= 3425, "minimal_end_height must be between 0 and 3425"
        assert 0 <= dispense_volume <= 11500, "dispense_volume must be between 0 and 11500"
        assert 3 <= dispense_speed <= 5000, "dispense_speed must be between 3 and 5000"
        assert 3 <= cut_off_speed <= 5000, "cut_off_speed must be between 3 and 5000"
        assert 0 <= stop_back_volume <= 999, "stop_back_volume must be between 0 and 999"
        assert 0 <= transport_air_volume <= 500, "transport_air_volume must be between 0 and 500"
        assert 0 <= blow_out_air_volume <= 11500, "blow_out_air_volume must be between 0 and 11500"
        assert 0 <= lld_mode <= 4, "lld_mode must be between 0 and 4"
        assert 1 <= gamma_lld_sensitivity <= 4, "gamma_lld_sensitivity must be between 1 and 4"
        assert 0 <= side_touch_off_distance <= 45, "side_touch_off_distance must be between 0 and 45"
        assert 3 <= swap_speed <= 1000, "swap_speed must be between 3 and 1000"
        assert 0 <= settling_time <= 99, "settling_time must be between 0 and 99"
        assert 0 <= mixing_volume <= 11500, "mixing_volume must be between 0 and 11500"
        assert 0 <= mixing_cycles <= 99, "mixing_cycles must be between 0 and 99"
        assert (
            0 <= mixing_position_from_liquid_surface <= 990
        ), "mixing_position_from_liquid_surface must be between 0 and 990"
        assert (
            0 <= surface_following_distance_during_mixing <= 990
        ), "surface_following_distance_during_mixing must be between 0 and 990"
        assert 3 <= speed_of_mixing <= 5000, "speed_of_mixing must be between 3 and 5000"
        assert 0 <= limit_curve_index <= 999, "limit_curve_index must be between 0 and 999"
        assert 0 <= recording_mode <= 2, "recording_mode must be between 0 and 2"

        # Convert bool list to hex string
        assert len(channel_pattern) == 96, "channel_pattern must be a list of 96 boolean values"
        channel_pattern_bin_str = reversed(["1" if x else "0" for x in channel_pattern])
        channel_pattern_hex = hex(int("".join(channel_pattern_bin_str), 2)).upper()[2:]

        return await self.send_command(
            module="C0",
            command="ED",
            da=dispensing_mode,
            xs=f"{x_position:05}",
            xd=x_direction,
            yh=f"{y_position:04}",
            zm=f"{maximum_immersion_depth:04}",
            zv=f"{tube_2nd_section_height_measured_from_zm:04}",
            zq=f"{tube_2nd_section_ratio:05}",
            lz=f"{lld_search_height:04}",
            zt=f"{liquid_surface_at_function_without_lld:04}",
            pp=f"{pull_out_distance_to_take_transport_air_in_function_without_lld:04}",
            iw=f"{immersion_depth:03}",
            ix=immersion_depth_direction,
            fh=f"{liquid_surface_sink_distance_at_the_end_of_dispense:03}",
            zh=f"{minimum_traverse_height_at_beginning_of_a_command:04}",
            ze=f"{minimal_end_height:04}",
            df=f"{dispense_volume:05}",
            dg=f"{dispense_speed:04}",
            es=f"{cut_off_speed:04}",
            ev=f"{stop_back_volume:03}",
            vt=f"{transport_air_volume:03}",
            bv=f"{blow_out_air_volume:05}",
            cm=lld_mode,
            cs=gamma_lld_sensitivity,
            ej=f"{side_touch_off_distance:02}",
            bs=f"{swap_speed:04}",
            wh=f"{settling_time:02}",
            hv=f"{mixing_volume:05}",
            hc=f"{mixing_cycles:02}",
            hp=f"{mixing_position_from_liquid_surface:03}",
            mj=f"{surface_following_distance_during_mixing:03}",
            hs=f"{speed_of_mixing:04}",
            cw=channel_pattern_hex,
            cr=f"{limit_curve_index:03}",
            cj=tadm_algorithm,
            cx=recording_mode,
        )

    # -------------- 3.10.4 Adjustment & movement commands --------------

    async def move_core_96_head_to_defined_position(
        self,
        dispensing_mode: int = 0,
        x_position: int = 0,
        x_direction: int = 0,
        y_position: int = 0,
        z_position: int = 0,
        minimum_height_at_beginning_of_a_command: int = 3425,
    ):
        """Move CoRe 96 Head to defined position

        Args:
          dispensing_mode: Type of dispensing mode 0 = Partial volume in jet mode 1 = Blow out
            in jet mode 2 = Partial volume at surface 3 = Blow out at surface 4 = Empty tip at fix
            position. Must be between 0 and 4. Default 0.
          x_position: X-Position [0.1mm] of well A1. Must be between 0 and 30000. Default 0.
          x_direction: X-direction. 0 = positive 1 = negative. Must be between 0 and 1. Default 0.
          y_position: Y-Position [0.1mm]. Must be between 1080 and 5600. Default 0.
          z_position: Z-Position [0.1mm]. Must be between 0 and 5600. Default 0.
          minimum_height_at_beginning_of_a_command: Minimum height at beginning of a command 0.1mm]
            (refers to all channels independent of tip pattern parameter 'tm'). Must be between 0 and
            3425. Default 3425.
        """

        assert 0 <= dispensing_mode <= 4, "dispensing_mode must be between 0 and 4"
        assert 0 <= x_position <= 30000, "x_position must be between 0 and 30000"
        assert 0 <= x_direction <= 1, "x_direction must be between 0 and 1"
        assert 1080 <= y_position <= 5600, "y_position must be between 1080 and 5600"
        assert 0 <= y_position <= 5600, "z_position must be between 0 and 5600"
        assert (
            0 <= minimum_height_at_beginning_of_a_command <= 3425
        ), "minimum_height_at_beginning_of_a_command must be between 0 and 3425"

        return await self.send_command(
            module="C0",
            command="EM",
            dm=dispensing_mode,
            xs=x_position,
            xd=x_direction,
            yh=y_position,
            za=z_position,
            zh=minimum_height_at_beginning_of_a_command,
        )

    # -------------- 3.10.5 Wash procedure commands using CoRe 96 Head --------------

    # TODO:(command:EG) Washing tips using CoRe 96 Head
    # TODO:(command:EU) Empty washed tips (end of wash procedure only)

    # -------------- 3.10.6 Query CoRe 96 Head --------------

    async def request_tip_presence_in_core_96_head(self):
        """Request Tip presence in CoRe 96 Head

        Returns:
          qh: 0 = no tips, 1 = TipRack are picked up
        """

        return await self.send_command(module="C0", command="QH", fmt="qh#")

    async def request_position_of_core_96_head(self):
        """Request position of CoRe 96 Head (A1 considered to tip length)

        Returns:
          xs: A1 X direction [0.1mm]
          xd: X direction 0 = positive 1 = negative
          yh: A1 Y direction [0.1mm]
          za: Z height [0.1mm]
        """

        return await self.send_command(module="C0", command="QI", fmt="xs#####xd#hy####za####")

    async def request_core_96_head_channel_tadm_status(self):
        """Request CoRe 96 Head channel TADM Status

        Returns:
          qx: TADM channel status 0 = off 1 = on
        """

        return await self.send_command(module="C0", command="VC", fmt="qx#")

    async def request_core_96_head_channel_tadm_error_status(self):
        """Request CoRe 96 Head channel TADM error status

        Returns:
          vb: error pattern 0 = no error
        """

        return await self.send_command(module="C0", command="VB", fmt="vb" + "&" * 24)

    # -------------- 3.11 384 Head commands --------------

    # -------------- 3.11.1 Initialization --------------

    # -------------- 3.11.2 Tip handling using 384 Head --------------

    # -------------- 3.11.3 Liquid handling using 384 Head --------------

    # -------------- 3.11.4 Adjustment & movement commands --------------

    # -------------- 3.11.5 Wash procedure commands using 384 Head --------------

    # -------------- 3.11.6 Query 384 Head --------------

    # -------------- 3.12 Nano pipettor commands --------------

    # TODO: all nano pipettor commands

    # -------------- 3.12.1 Initialization --------------

    # TODO:(command:NI)
    # TODO:(command:NV)
    # TODO:(command:NP)

    # -------------- 3.12.2 Nano pipettor liquid handling commands --------------

    # TODO:(command:NA)
    # TODO:(command:ND)
    # TODO:(command:NF)

    # -------------- 3.12.3 Nano pipettor wash & clean commands --------------

    # TODO:(command:NW)
    # TODO:(command:NU)

    # -------------- 3.12.4 Nano pipettor adjustment & movements --------------

    # TODO:(command:NM)
    # TODO:(command:NT)

    # -------------- 3.12.5 Nano pipettor query --------------

    # TODO:(command:QL)
    # TODO:(command:QN)
    # TODO:(command:RN)
    # TODO:(command:QQ)
    # TODO:(command:QR)
    # TODO:(command:QO)
    # TODO:(command:RR)
    # TODO:(command:QU)

    # -------------- 3.13 Auto load commands --------------

    # -------------- 3.13.1 Initialization --------------

    async def initialize_auto_load(self):
        """Initialize Auto load module"""

        return await self.send_command(module="C0", command="II")

    async def move_auto_load_to_z_save_position(self):
        """Move auto load to Z save position"""

        return await self.send_command(module="C0", command="IV")

    # -------------- 3.13.2 Carrier handling --------------

    # TODO:(command:CI) Identify carrier (determine carrier type)

    async def request_single_carrier_presence(self, carrier_position: int):
        """Request single carrier presence

        Args:
          carrier_position: Carrier position (slot number)

        Returns:
          True if present, False otherwise
        """

        assert 1 <= carrier_position <= 54, "carrier_position must be between 1 and 54"

        resp = await self.send_command(
            module="C0",
            command="CT",
            fmt="ct#",
            cp=carrier_position,
        )
        assert resp is not None
        return resp["ct"] == 1

    # TODO:(command:CA) Push out carrier to loading tray (after identification CI)

    # TODO:(command:CR) Unload carrier

    # TODO:(command:CL) Load carrier

    async def set_loading_indicators(self, bit_pattern: List[bool], blink_pattern: List[bool]):
        """Set loading indicators (LEDs)

        The docs here are a little weird because 2^54 < 7FFFFFFFFFFFFF.

<<<<<<< HEAD
        Args:
          bit_pattern: On if True, off otherwise
          blink_pattern: Blinking if True, steady otherwise
        """

        assert len(bit_pattern) == 54, "bit pattern must be length 54"
        assert len(blink_pattern) == 54, "bit pattern must be length 54"

        bit_pattern_hex = hex(int("".join(["1" if x else "0" for x in bit_pattern]), base=2))
        blink_pattern_hex = hex(int("".join(["1" if x else "0" for x in blink_pattern]), base=2))

        return await self.send_command(module="C0", command="CP", cl=bit_pattern_hex, cb=blink_pattern_hex)

    # TODO:(command:CS) Check for presence of carriers on loading tray
=======
    assert 1 <= carrier_position <= 54, "carrier_position must be between 1 and 54"
    carrier_position_str = str(carrier_position).zfill(2)
    resp = await self.send_command(
      module="C0",
      command="CT",
      fmt="ct#",
      cp=carrier_position_str,
    )
    assert resp is not None
    return resp["ct"] == 1

  # Move autoload/scanner X-drive into slot number
  async def move_autoload_to_slot(self, slot_number: int):
    """ Move autoload to specific slot/track position """

    assert 1 <= slot_number <= 54, "slot_number must be between 1 and 54"
    slot_no_as_safe_str = str(slot_number).zfill(2)

    return await self.send_command(
      module="I0",
      command="XP",
      xp=slot_no_as_safe_str
    )

  # Park autoload
  async def park_autoload(self):
    """ Park autoload """

    # Identify max number of x positions for your liquid handler
    max_x_pos = str(self.extended_conf["xt"]).zfill(2)

    # Park autoload to max x position available
    return await self.send_command(
      module="I0",
      command="XP",
      xp=max_x_pos
    )

  # TODO:(command:CA) Push out carrier to loading tray (after identification CI)

  async def unload_carrier(self, carrier: Carrier):
    """ Use autoload to unload carrier. """
    # Identify carrier end rail
    track_width = 22.5
    carrier_width = carrier.get_absolute_location().x - 100  + carrier.get_size_x()
    carrier_end_rail = int(carrier_width / track_width)
    assert 1 <= carrier_end_rail <= 54, "carrier loading rail must be between 1 and 54"

    carrier_end_rail_str = str(carrier_end_rail).zfill(2)

    # Unload and read out barcodes
    resp = await self.send_command(
      module="C0",
      command="CR",
      cp=carrier_end_rail_str,
    )
    # Park autoload
    await self.park_autoload()
    return resp

  async def load_carrier(
    self,
    carrier: Carrier,
    barcode_reading: bool = False,
    barcode_reading_direction: Literal["horizontal", "vertical"] = "horizontal",
    barcode_symbology:
      Literal[
        "ISBT Standard",
        "Code 128 (Subset B and C)",
        "Code 39",
        "Codebar",
        "Code 2of5 Interleaved",
        "UPC A/E",
        "YESN/EAN 8",
        "Code 93"
      ] = "Code 128 (Subset B and C)",
    no_container_per_carrier: int = 5,
    park_autoload_after: bool = True
  ):
    """
    Use autoload to load carrier.

    Args:
      carrier: Carrier to load
      barcode_reading: Whether to read barcodes. Default False.
      barcode_reading_direction: Barcode reading direction. Either "vertical" or "horizontal",
        default "horizontal".
      barcode_symbology: Barcode symbology. Default "Code 128 (Subset B and C)".
      no_container_per_carrier: Number of containers per carrier. Default 5.
      park_autoload_after: Whether to park autoload after loading. Default True.
    """

    barcode_reading_direction_dict = {
      "vertical": "0",
      "horizontal": "1"
    }
    barcode_symbology_dict = {
      "ISBT Standard": "70",
      "Code 128 (Subset B and C)": "71",
      "Code 39": "72",
      "Codebar": "73",
      "Code 2of5 Interleaved": "74",
      "UPC A/E": "75",
      "YESN/EAN 8": "76",
      "Code 93": "",
    }
    # Identify carrier end rail
    track_width = 22.5
    carrier_width = carrier.get_absolute_location().x - 100  + carrier.get_size_x()
    carrier_end_rail = int(carrier_width / track_width)
    assert 1 <= carrier_end_rail <= 54, "carrier loading rail must be between 1 and 54"

    # Determine presence of carrier at defined position
    presence_check = await self.request_single_carrier_presence(carrier_end_rail)
    carrier_end_rail_str = str(carrier_end_rail).zfill(2)

    if presence_check != 1:
      raise ValueError(f"""No carrier found at position {carrier_end_rail},
                       have you placed the carrier onto the correct autoload tray position?""")

    # Set carrier type for identification purposes
    await self.send_command(module="C0", command="CI", cp=carrier_end_rail_str)

    # Load carrier
    # with barcoding
    if barcode_reading:
      # Choose barcode symbology
      await self.send_command(
        module="C0",
        command="CB",
        bt=barcode_symbology_dict[barcode_symbology]
      )
      # Load and read out barcodes
      resp = await self.send_command(
        module="C0",
        command="CL",
        bd=barcode_reading_direction_dict[barcode_reading_direction],
        bp="0616", # Barcode reading direction (0 = vertical 1 = horizontal)
        co="0960", # Distance between containers (pattern) [0.1 mm]
        cf="380", # Width of reading window [0.1 mm]
        cv="1281", # Carrier reading speed [0.1 mm]/s
        cn=str(no_container_per_carrier).zfill(2), # No of containers (cups, plates) in a carrier
      )
    else: # without barcoding
      resp = await self.send_command(
        module="C0",
        command="CL",
        cn="00"
      )

    if park_autoload_after:
      await self.park_autoload()
    return resp
>>>>>>> 6a526719

    async def set_barcode_type(
        self,
        ISBT_Standard: bool = True,
        code128: bool = True,
        code39: bool = True,
        codebar: bool = True,
        code2_5: bool = True,
        UPC_AE: bool = True,
        EAN8: bool = True,
    ):
        """Set bar code type: which types of barcodes will be scanned for.

        Args:
          ISBT_Standard: ISBT_Standard. Default True.
          code128: Code128. Default True.
          code39: Code39. Default True.
          codebar: Codebar. Default True.
          code2_5: Code2_5. Default True.
          UPC_AE: UPC_AE. Default True.
          EAN8: EAN8. Default True.
        """

        # pylint: disable=invalid-name

<<<<<<< HEAD
        # Encode values into bit pattern. Last bit is always one.
        bt = ""
        for t in [ISBT_Standard, code128, code39, codebar, code2_5, UPC_AE, EAN8, True]:
            bt += "1" if t else "0"
=======
    assert len(bit_pattern) == 54, "bit pattern must be length 54"
    assert len(blink_pattern) == 54, "bit pattern must be length 54"

    def pattern2hex(pattern: List[bool]) -> str:
      bit_string = "".join(["1" if x else "0" for x in pattern])
      return hex(int(bit_string, base=2))[2:].upper().zfill(14)

    bit_pattern_hex   = pattern2hex(bit_pattern)
    blink_pattern_hex = pattern2hex(blink_pattern)

    return await self.send_command(
      module="C0",
      command="CP",
      cl=bit_pattern_hex,
      cb=blink_pattern_hex
    )

  # TODO:(command:CS) Check for presence of carriers on loading tray

  async def set_barcode_type(
    self,
    ISBT_Standard: bool = True,
    code128: bool = True,
    code39: bool = True,
    codebar: bool = True,
    code2_5: bool = True,
    UPC_AE: bool = True,
    EAN8: bool = True
  ):
    """ Set bar code type: which types of barcodes will be scanned for.
>>>>>>> 6a526719

        # Convert bit pattern to hex.
        bt_hex = hex(int(bt, base=2))

        return await self.send_command(module="C0", command="CB", bt=bt_hex)

    # TODO:(command:CW) Unload carrier finally

    async def set_carrier_monitoring(self, should_monitor: bool = False):
        """Set carrier monitoring

        Args:
          should_monitor: whether carrier should be monitored.

        Returns:
          True if present, False otherwise
        """

        return await self.send_command(module="C0", command="CU", cu=should_monitor)

    # TODO:(command:CN) Take out the carrier to identification position

    # -------------- 3.13.3 Auto load query --------------

    # TODO:(command:RC) Query presence of carrier on deck

    async def request_auto_load_slot_position(self):
        """Request auto load slot position.

        Returns:
          slot position (0..54)
        """

        return await self.send_command(module="C0", command="QA", fmt="qa##")

    # TODO:(command:CQ) Request auto load module type

    # -------------- 3.14 G1-3/ CR Needle Washer commands --------------

    # TODO: All needle washer commands

    # TODO:(command:WI)
    # TODO:(command:WI)
    # TODO:(command:WS)
    # TODO:(command:WW)
    # TODO:(command:WR)
    # TODO:(command:WC)
    # TODO:(command:QF)

    # -------------- 3.15 Pump unit commands --------------

    async def request_pump_settings(self, pump_station: int = 1):
        """Set carrier monitoring

        Args:
          carrier_position: pump station number (1..3)

        Returns:
          0 = CoRe 96 wash station (single chamber)
          1 = DC wash station (single chamber rev 02 ) 2 = ReReRe (single chamber)
          3 = CoRe 96 wash station (dual chamber)
          4 = DC wash station (dual chamber)
          5 = ReReRe (dual chamber)
        """

        assert 1 <= pump_station <= 3, "pump_station must be between 1 and 3"

        return await self.send_command(module="C0", command="ET", fmt="et#", ep=pump_station)

    # -------------- 3.15.1 DC Wash commands (only for revision up to 01) --------------

    # TODO:(command:FA) Start DC wash procedure
    # TODO:(command:FB) Stop DC wash procedure
    # TODO:(command:FP) Prime DC wash station

    # -------------- 3.15.2 Single chamber pump unit only --------------

    # TODO:(command:EW) Start circulation (single chamber only)
    # TODO:(command:EC) Check circulation (single chamber only)
    # TODO:(command:ES) Stop circulation (single chamber only)
    # TODO:(command:EF) Prime (single chamber only)
    # TODO:(command:EE) Drain & refill (single chamber only)
    # TODO:(command:EB) Fill (single chamber only)
    # TODO:(command:QE) Request single chamber pump station prime status

    # -------------- 3.15.3 Dual chamber pump unit only --------------

    async def initialize_dual_pump_station_valves(self, pump_station: int = 1):
        """Initialize pump station valves (dual chamber only)

        Args:
          carrier_position: pump station number (1..3)
        """

        assert 1 <= pump_station <= 3, "pump_station must be between 1 and 3"

        return await self.send_command(module="C0", command="EJ", ep=pump_station)

    async def fill_selected_dual_chamber(
        self,
        pump_station: int = 1,
        drain_before_refill: bool = False,
        wash_fluid: int = 1,
        chamber: int = 2,
        waste_chamber_suck_time_after_sensor_change: int = 0,
    ):
        """Initialize pump station valves (dual chamber only)

        Args:
          carrier_position: pump station number (1..3)
          drain_before_refill: drain chamber before refill. Default False.
          wash_fluid: wash fluid (1 or 2)
          chamber: chamber (1 or 2)
          drain_before_refill: waste chamber suck time after sensor change [s] (for error handling only)
        """

        assert 1 <= pump_station <= 3, "pump_station must be between 1 and 3"
        assert 1 <= wash_fluid <= 2, "wash_fluid must be between 1 and 2"
        assert 1 <= chamber <= 2, "chamber must be between 1 and 2"

        # wash fluid <-> chamber connection
        # 0 = wash fluid 1 <-> chamber 2
        # 1 = wash fluid 1 <-> chamber 1
        # 2 = wash fluid 2 <-> chamber 1
        # 3 = wash fluid 2 <-> chamber 2
        connection = {(1, 2): 0, (1, 1): 1, (2, 1): 2, (2, 2): 3}[wash_fluid, chamber]

        return await self.send_command(
            module="C0",
            command="EH",
            ep=pump_station,
            ed=drain_before_refill,
            ek=connection,
            eu=f"{waste_chamber_suck_time_after_sensor_change:02}",
            wait=False,
        )

    # TODO:(command:EK) Drain selected chamber

    async def drain_dual_chamber_system(self, pump_station: int = 1):
        """Drain system (dual chamber only)

        Args:
          carrier_position: pump station number (1..3)
        """

        assert 1 <= pump_station <= 3, "pump_station must be between 1 and 3"

        return await self.send_command(module="C0", command="EL", ep=pump_station)

    # TODO:(command:QD) Request dual chamber pump station prime status

    # -------------- 3.16 Incubator commands --------------

    # TODO: all incubator commands
    # TODO:(command:HC)
    # TODO:(command:HI)
    # TODO:(command:HF)
    # TODO:(command:RP)

    # -------------- 3.17 iSWAP commands --------------

    # -------------- 3.17.1 Pre & Initialization commands --------------

    async def initialize_iswap(self):
        """Initialize iSWAP (for standalone configuration only)"""

        return await self.send_command(module="C0", command="FI")

<<<<<<< HEAD
    async def position_components_for_free_iswap_y_range(self):
        """Position all components so that there is maximum free Y range for iSWAP"""
=======
  async def initialize_autoload(self):
    """ Initialize autoload (for standalone configuration only) """

    return await self.send_command(module="C0", command="II")

  async def position_components_for_free_iswap_y_range(self):
    """ Position all components so that there is maximum free Y range for iSWAP """
>>>>>>> 6a526719

        return await self.send_command(module="C0", command="FY")

    async def move_iswap_x_direction(self, step_size: int = 0, direction: int = 0):
        """Move iSWAP in X-direction

        Args:
          step_size: X Step size [0.1mm] Between 0 and 999. Default 0.
          direction: X direction. 0 = positive 1 = negative
        """

        return await self.send_command(module="C0", command="GX", gx=step_size, xd=direction)

    async def move_iswap_y_direction(self, step_size: int = 0, direction: int = 0):
        """Move iSWAP in Y-direction

        Args:
          step_size: Y Step size [0.1mm] Between 0 and 999. Default 0.
          direction: Y direction. 0 = positive 1 = negative
        """

        return await self.send_command(module="C0", command="GY", gx=step_size, xd=direction)

    async def move_iswap_z_direction(self, step_size: int = 0, direction: int = 0):
        """Move iSWAP in Z-direction

        Args:
          step_size: Z Step size [0.1mm] Between 0 and 999. Default 0.
          direction: Z direction. 0 = positive 1 = negative
        """

        return await self.send_command(module="C0", command="GZ", gx=step_size, xd=direction)

    async def open_not_initialized_gripper(self):
        """Open not initialized gripper"""

        return await self.send_command(module="C0", command="GI")

    async def iswap_open_gripper(self, open_position: int = 1320):
        """Open gripper

        Args:
          open_position: Open position [0.1mm] (0.1 mm = 16 increments) The gripper moves to pos + 20.
                         Must be between 0 and 9999. Default 860.
        """

        assert 0 <= open_position <= 9999, "open_position must be between 0 and 9999"

        return await self.send_command(module="C0", command="GF", go=f"{open_position:04}")

    async def iswap_close_gripper(self, grip_strength: int = 5, plate_width: int = 0, plate_width_tolerance: int = 0):
        """Close gripper

        The gripper should be at the position gb+gt+20 before sending this command.

        Args:
          grip_strength: Grip strength. 0 = low . 9 = high. Default 5.
          plate_width: Plate width [0.1mm]
                       (gb should be > min. Pos. + stop ramp + gt -> gb > 760 + 5 + g )
          plate_width_tolerance: Plate width tolerance [0.1mm]. Must be between 0 and 99. Default 20.
        """

        return await self.send_command(
            module="C0", command="GC", gw=grip_strength, gb=plate_width, gt=plate_width_tolerance
        )

    # -------------- 3.17.2 Stack handling commands CP --------------

    async def park_iswap(self, minimum_traverse_height_at_beginning_of_a_command: int = 2840):
        """Close gripper

        The gripper should be at the position gb+gt+20 before sending this command.

        Args:
          minimum_traverse_height_at_beginning_of_a_command: Minimum traverse height at beginning
                    of a command [0.1mm]. Must be between 0 and 3600. Default 3600.
        """

        assert (
            0 <= minimum_traverse_height_at_beginning_of_a_command <= 3600
        ), "minimum_traverse_height_at_beginning_of_a_command must be between 0 and 3600"

        command_output = await self.send_command(
            module="C0", command="PG", th=minimum_traverse_height_at_beginning_of_a_command
        )

        # Once the command has completed successfully, set _iswap_parked to True
        self._iswap_parked = True
        return command_output

    async def iswap_get_plate(
        self,
        x_position: int = 0,
        x_direction: int = 0,
        y_position: int = 0,
        y_direction: int = 0,
        z_position: int = 0,
        z_direction: int = 0,
        grip_direction: int = 1,
        minimum_traverse_height_at_beginning_of_a_command: int = 3600,
        z_position_at_the_command_end: int = 3600,
        grip_strength: int = 5,
        open_gripper_position: int = 860,
        plate_width: int = 860,
        plate_width_tolerance: int = 860,
        collision_control_level: int = 1,
        acceleration_index_high_acc: int = 4,
        acceleration_index_low_acc: int = 1,
        fold_up_sequence_at_the_end_of_process: bool = True,
    ):
        """Get plate using iswap.

        Args:
          x_position: Plate center in X direction  [0.1mm]. Must be between 0 and 30000. Default 0.
          x_direction: X-direction. 0 = positive 1 = negative. Must be between 0 and 1. Default 0.
          y_position: Plate center in Y direction [0.1mm]. Must be between 0 and 6500. Default 0.
          y_direction: Y-direction. 0 = positive 1 = negative. Must be between 0 and 1. Default 0.
          z_position: Plate gripping height in Z direction. Must be between 0 and 3600. Default 0.
          z_direction: Z-direction. 0 = positive 1 = negative. Must be between 0 and 1. Default 0.
          grip_direction: Grip direction. 1 = negative Y, 2 = positive X, 3 = positive Y,
                4 =negative X. Must be between 1 and 4. Default 1.
          minimum_traverse_height_at_beginning_of_a_command: Minimum traverse height at beginning of
                a command 0.1mm]. Must be between 0 and 3600. Default 3600.
          z_position_at_the_command_end: Z-Position at the command end [0.1mm]. Must be between 0
                and 3600. Default 3600.
          grip_strength: Grip strength 0 = low .. 9 = high. Must be between 1 and 9. Default 5.
          open_gripper_position: Open gripper position [0.1mm]. Must be between 0 and 9999.
                Default 860.
          plate_width: plate width [0.1mm]. Must be between 0 and 9999. Default 860.
          plate_width_tolerance: plate width tolerance [0.1mm]. Must be between 0 and 99. Default 860.
          collision_control_level: collision control level 1 = high 0 = low. Must be between 0 and 1.
                                   Default 1.
          acceleration_index_high_acc: acceleration index high acc. Must be between 0 and 4. Default 4.
          acceleration_index_low_acc: acceleration index high acc. Must be between 0 and 4. Default 1.
          fold_up_sequence_at_the_end_of_process: fold up sequence at the end of process. Default True.
        """

        assert 0 <= x_position <= 30000, "x_position must be between 0 and 30000"
        assert 0 <= x_direction <= 1, "x_direction must be between 0 and 1"
        assert 0 <= y_position <= 6500, "y_position must be between 0 and 6500"
        assert 0 <= y_direction <= 1, "y_direction must be between 0 and 1"
        assert 0 <= z_position <= 3600, "z_position must be between 0 and 3600"
        assert 0 <= z_direction <= 1, "z_direction must be between 0 and 1"
        assert 1 <= grip_direction <= 4, "grip_direction must be between 1 and 4"
        assert (
            0 <= minimum_traverse_height_at_beginning_of_a_command <= 3600
        ), "minimum_traverse_height_at_beginning_of_a_command must be between 0 and 3600"
        assert 0 <= z_position_at_the_command_end <= 3600, "z_position_at_the_command_end must be between 0 and 3600"
        assert 1 <= grip_strength <= 9, "grip_strength must be between 1 and 9"
        assert 0 <= open_gripper_position <= 9999, "open_gripper_position must be between 0 and 9999"
        assert 0 <= plate_width <= 9999, "plate_width must be between 0 and 9999"
        assert 0 <= plate_width_tolerance <= 99, "plate_width_tolerance must be between 0 and 99"
        assert 0 <= collision_control_level <= 1, "collision_control_level must be between 0 and 1"
        assert 0 <= acceleration_index_high_acc <= 4, "acceleration_index_high_acc must be between 0 and 4"
        assert 0 <= acceleration_index_low_acc <= 4, "acceleration_index_low_acc must be between 0 and 4"

        command_output = await self.send_command(
            module="C0",
            command="PP",
            xs=f"{x_position:05}",
            xd=x_direction,
            yj=f"{y_position:04}",
            yd=y_direction,
            zj=f"{z_position:04}",
            zd=z_direction,
            gr=grip_direction,
            th=f"{minimum_traverse_height_at_beginning_of_a_command:04}",
            te=f"{z_position_at_the_command_end:04}",
            gw=grip_strength,
            go=f"{open_gripper_position:04}",
            gb=f"{plate_width:04}",
            gt=f"{plate_width_tolerance:02}",
            ga=collision_control_level,
            # xe=f"{acceleration_index_high_acc} {acceleration_index_low_acc}",
            gc=fold_up_sequence_at_the_end_of_process,
        )

        # Once the command has completed successfully, set _iswap_parked to false
        self._iswap_parked = False
        return command_output

    async def iswap_put_plate(
        self,
        x_position: int = 0,
        x_direction: int = 0,
        y_position: int = 0,
        y_direction: int = 0,
        z_position: int = 0,
        z_direction: int = 0,
        grip_direction: int = 1,
        minimum_traverse_height_at_beginning_of_a_command: int = 3600,
        z_position_at_the_command_end: int = 3600,
        open_gripper_position: int = 860,
        collision_control_level: int = 1,
        acceleration_index_high_acc: int = 4,
        acceleration_index_low_acc: int = 1,
    ):
        """put plate

        Args:
          x_position: Plate center in X direction  [0.1mm]. Must be between 0 and 30000. Default 0.
          x_direction: X-direction. 0 = positive 1 = negative. Must be between 0 and 1. Default 0.
          y_position: Plate center in Y direction [0.1mm]. Must be between 0 and 6500. Default 0.
          y_direction: Y-direction. 0 = positive 1 = negative. Must be between 0 and 1. Default 0.
          z_position: Plate gripping height in Z direction. Must be between 0 and 3600. Default 0.
          z_direction: Z-direction. 0 = positive 1 = negative. Must be between 0 and 1. Default 0.
          grip_direction: Grip direction. 1 = negative Y, 2 = positive X, 3 = positive Y, 4 = negative
                X. Must be between 1 and 4. Default 1.
          minimum_traverse_height_at_beginning_of_a_command: Minimum traverse height at beginning of a
                command 0.1mm]. Must be between 0 and 3600. Default 3600.
          z_position_at_the_command_end: Z-Position at the command end [0.1mm]. Must be between 0 and
                3600. Default 3600.
          open_gripper_position: Open gripper position [0.1mm]. Must be between 0 and 9999. Default
                860.
          collision_control_level: collision control level 1 = high 0 = low. Must be between 0 and 1.
                Default 1.
          acceleration_index_high_acc: acceleration index high acc. Must be between 0 and 4.
                Default 4.
          acceleration_index_low_acc: acceleration index high acc. Must be between 0 and 4.
                Default 1.
        """

        assert 0 <= x_position <= 30000, "x_position must be between 0 and 30000"
        assert 0 <= x_direction <= 1, "x_direction must be between 0 and 1"
        assert 0 <= y_position <= 6500, "y_position must be between 0 and 6500"
        assert 0 <= y_direction <= 1, "y_direction must be between 0 and 1"
        assert 0 <= z_position <= 3600, "z_position must be between 0 and 3600"
        assert 0 <= z_direction <= 1, "z_direction must be between 0 and 1"
        assert 1 <= grip_direction <= 4, "grip_direction must be between 1 and 4"
        assert (
            0 <= minimum_traverse_height_at_beginning_of_a_command <= 3600
        ), "minimum_traverse_height_at_beginning_of_a_command must be between 0 and 3600"
        assert 0 <= z_position_at_the_command_end <= 3600, "z_position_at_the_command_end must be between 0 and 3600"
        assert 0 <= open_gripper_position <= 9999, "open_gripper_position must be between 0 and 9999"
        assert 0 <= collision_control_level <= 1, "collision_control_level must be between 0 and 1"
        assert 0 <= acceleration_index_high_acc <= 4, "acceleration_index_high_acc must be between 0 and 4"
        assert 0 <= acceleration_index_low_acc <= 4, "acceleration_index_low_acc must be between 0 and 4"

        command_output = await self.send_command(
            module="C0",
            command="PR",
            xs=f"{x_position:05}",
            xd=x_direction,
            yj=f"{y_position:04}",
            yd=y_direction,
            zj=f"{z_position:04}",
            zd=z_direction,
            th=f"{minimum_traverse_height_at_beginning_of_a_command:04}",
            te=f"{z_position_at_the_command_end:04}",
            gr=grip_direction,
            go=f"{open_gripper_position:04}",
            ga=collision_control_level,
            # xe=f"{acceleration_index_high_acc} {acceleration_index_low_acc}"
        )

        # Once the command has completed successfully, set _iswap_parked to false
        self._iswap_parked = False
        return command_output

    async def move_plate_to_position(
        self,
        x_position: int = 0,
        x_direction: int = 0,
        y_position: int = 0,
        y_direction: int = 0,
        z_position: int = 0,
        z_direction: int = 0,
        grip_direction: int = 1,
        minimum_traverse_height_at_beginning_of_a_command: int = 3600,
        collision_control_level: int = 1,
        acceleration_index_high_acc: int = 4,
        acceleration_index_low_acc: int = 1,
    ):
        """Move plate to position.

        Args:
          x_position: Plate center in X direction  [0.1mm]. Must be between 0 and 30000. Default 0.
          x_direction: X-direction. 0 = positive 1 = negative. Must be between 0 and 1. Default 0.
          y_position: Plate center in Y direction [0.1mm]. Must be between 0 and 6500. Default 0.
          y_direction: Y-direction. 0 = positive 1 = negative. Must be between 0 and 1. Default 0.
          z_position: Plate gripping height in Z direction. Must be between 0 and 3600. Default 0.
          z_direction: Z-direction. 0 = positive 1 = negative. Must be between 0 and 1. Default 0.
          grip_direction: Grip direction. 1 = negative Y, 2 = positive X, 3 = positive Y, 4 = negative
                X. Must be between 1 and 4. Default 1.
          minimum_traverse_height_at_beginning_of_a_command: Minimum traverse height at beginning of a
                command 0.1mm]. Must be between 0 and 3600. Default 3600.
          collision_control_level: collision control level 1 = high 0 = low. Must be between 0 and 1.
                Default 1.
          acceleration_index_high_acc: acceleration index high acc. Must be between 0 and 4. Default 4.
          acceleration_index_low_acc: acceleration index high acc. Must be between 0 and 4. Default 1.
        """

        assert 0 <= x_position <= 30000, "x_position must be between 0 and 30000"
        assert 0 <= x_direction <= 1, "x_direction must be between 0 and 1"
        assert 0 <= y_position <= 6500, "y_position must be between 0 and 6500"
        assert 0 <= y_direction <= 1, "y_direction must be between 0 and 1"
        assert 0 <= z_position <= 3600, "z_position must be between 0 and 3600"
        assert 0 <= z_direction <= 1, "z_direction must be between 0 and 1"
        assert 1 <= grip_direction <= 4, "grip_direction must be between 1 and 4"
        assert (
            0 <= minimum_traverse_height_at_beginning_of_a_command <= 3600
        ), "minimum_traverse_height_at_beginning_of_a_command must be between 0 and 3600"
        assert 0 <= collision_control_level <= 1, "collision_control_level must be between 0 and 1"
        assert 0 <= acceleration_index_high_acc <= 4, "acceleration_index_high_acc must be between 0 and 4"
        assert 0 <= acceleration_index_low_acc <= 4, "acceleration_index_low_acc must be between 0 and 4"

        command_output = await self.send_command(
            module="C0",
            command="PM",
            xs=f"{x_position:05}",
            xd=x_direction,
            yj=f"{y_position:04}",
            yd=y_direction,
            zj=f"{z_position:04}",
            zd=z_direction,
            gr=grip_direction,
            th=f"{minimum_traverse_height_at_beginning_of_a_command:04}",
            ga=collision_control_level,
            xe=f"{acceleration_index_high_acc} {acceleration_index_low_acc}",
        )
        # Once the command has completed successfuly, set _iswap_parked to false
        self._iswap_parked = False
        return command_output

    async def collapse_gripper_arm(
        self,
        minimum_traverse_height_at_beginning_of_a_command: int = 3600,
        fold_up_sequence_at_the_end_of_process: bool = True,
    ):
        """Collapse gripper arm

        Args:
          minimum_traverse_height_at_beginning_of_a_command: Minimum traverse height at beginning of a
                                                             command 0.1mm]. Must be between 0 and 3600.
                                                             Default 3600.
          fold_up_sequence_at_the_end_of_process: fold up sequence at the end of process. Default True.
        """

        assert (
            0 <= minimum_traverse_height_at_beginning_of_a_command <= 3600
        ), "minimum_traverse_height_at_beginning_of_a_command must be between 0 and 3600"

        return await self.send_command(
            module="C0",
            command="PN",
            th=minimum_traverse_height_at_beginning_of_a_command,
            gc=fold_up_sequence_at_the_end_of_process,
        )

    # -------------- 3.17.3 Hotel handling commands --------------

    # TODO:(command:PO) Get plate from hotel
    # TODO:(command:PI) Put plate to hotel

    # -------------- 3.17.4 Barcode commands --------------

    # TODO:(command:PB) Read barcode using iSWAP

    # -------------- 3.17.5 Teach in commands --------------

    async def prepare_iswap_teaching(
        self,
        x_position: int = 0,
        x_direction: int = 0,
        y_position: int = 0,
        y_direction: int = 0,
        z_position: int = 0,
        z_direction: int = 0,
        location: int = 0,
        hotel_depth: int = 0,
        minimum_traverse_height_at_beginning_of_a_command: int = 3600,
        collision_control_level: int = 1,
        acceleration_index_high_acc: int = 4,
        acceleration_index_low_acc: int = 1,
    ):
        """Prepare iSWAP teaching

        Prepare for teaching with iSWAP

        Args:
          x_position: Plate center in X direction  [0.1mm]. Must be between 0 and 30000. Default 0.
          x_direction: X-direction. 0 = positive 1 = negative. Must be between 0 and 1. Default 0.
          y_position: Plate center in Y direction [0.1mm]. Must be between 0 and 6500. Default 0.
          y_direction: Y-direction. 0 = positive 1 = negative. Must be between 0 and 1. Default 0.
          z_position: Plate gripping height in Z direction. Must be between 0 and 3600. Default 0.
          z_direction: Z-direction. 0 = positive 1 = negative. Must be between 0 and 1. Default 0.
          location: location. 0 = Stack 1 = Hotel. Must be between 0 and 1. Default 0.
          hotel_depth: Hotel depth [0.1mm]. Must be between 0 and 3000. Default 13000.
          minimum_traverse_height_at_beginning_of_a_command: Minimum traverse height at beginning of
            a command 0.1mm]. Must be between 0 and 3600. Default 3600.
          collision_control_level: collision control level 1 = high 0 = low. Must be between 0 and 1.
            Default 1.
          acceleration_index_high_acc: acceleration index high acc. Must be between 0 and 4. Default 4.
          acceleration_index_low_acc: acceleration index high acc. Must be between 0 and 4. Default 1.
        """

        assert 0 <= x_position <= 30000, "x_position must be between 0 and 30000"
        assert 0 <= x_direction <= 1, "x_direction must be between 0 and 1"
        assert 0 <= y_position <= 6500, "y_position must be between 0 and 6500"
        assert 0 <= y_direction <= 1, "y_direction must be between 0 and 1"
        assert 0 <= z_position <= 3600, "z_position must be between 0 and 3600"
        assert 0 <= z_direction <= 1, "z_direction must be between 0 and 1"
        assert 0 <= location <= 1, "location must be between 0 and 1"
        assert 0 <= hotel_depth <= 3000, "hotel_depth must be between 0 and 3000"
        assert (
            0 <= minimum_traverse_height_at_beginning_of_a_command <= 3600
        ), "minimum_traverse_height_at_beginning_of_a_command must be between 0 and 3600"
        assert 0 <= collision_control_level <= 1, "collision_control_level must be between 0 and 1"
        assert 0 <= acceleration_index_high_acc <= 4, "acceleration_index_high_acc must be between 0 and 4"
        assert 0 <= acceleration_index_low_acc <= 4, "acceleration_index_low_acc must be between 0 and 4"

        return await self.send_command(
            module="C0",
            command="PT",
            xs=x_position,
            xd=x_direction,
            yj=y_position,
            yd=y_direction,
            zj=z_position,
            zd=z_direction,
            hh=location,
            hd=hotel_depth,
            th=minimum_traverse_height_at_beginning_of_a_command,
            ga=collision_control_level,
            xe=f"{acceleration_index_high_acc} {acceleration_index_low_acc}",
        )

    async def get_logic_iswap_position(
        self,
        x_position: int = 0,
        x_direction: int = 0,
        y_position: int = 0,
        y_direction: int = 0,
        z_position: int = 0,
        z_direction: int = 0,
        location: int = 0,
        hotel_depth: int = 1300,
        grip_direction: int = 1,
        collision_control_level: int = 1,
    ):
        """Get logic iSWAP position

        Args:
          x_position: Plate center in X direction  [0.1mm]. Must be between 0 and 30000. Default 0.
          x_direction: X-direction. 0 = positive 1 = negative. Must be between 0 and 1. Default 0.
          y_position: Plate center in Y direction [0.1mm]. Must be between 0 and 6500. Default 0.
          y_direction: Y-direction. 0 = positive 1 = negative. Must be between 0 and 1. Default 0.
          z_position: Plate gripping height in Z direction. Must be between 0 and 3600. Default 0.
          z_direction: Z-direction. 0 = positive 1 = negative. Must be between 0 and 1. Default 0.
          location: location. 0 = Stack 1 = Hotel. Must be between 0 and 1. Default 0.
          hotel_depth: Hotel depth [0.1mm]. Must be between 0 and 3000. Default 1300.
          grip_direction: Grip direction. 1 = negative Y, 2 = positive X, 3 = positive Y,
                          4 = negative X. Must be between 1 and 4. Default 1.
          collision_control_level: collision control level 1 = high 0 = low. Must be between 0 and 1.
                                   Default 1.
        """

        assert 0 <= x_position <= 30000, "x_position must be between 0 and 30000"
        assert 0 <= x_direction <= 1, "x_direction must be between 0 and 1"
        assert 0 <= y_position <= 6500, "y_position must be between 0 and 6500"
        assert 0 <= y_direction <= 1, "y_direction must be between 0 and 1"
        assert 0 <= z_position <= 3600, "z_position must be between 0 and 3600"
        assert 0 <= z_direction <= 1, "z_direction must be between 0 and 1"
        assert 0 <= location <= 1, "location must be between 0 and 1"
        assert 0 <= hotel_depth <= 3000, "hotel_depth must be between 0 and 3000"
        assert 1 <= grip_direction <= 4, "grip_direction must be between 1 and 4"
        assert 0 <= collision_control_level <= 1, "collision_control_level must be between 0 and 1"

        return await self.send_command(
            module="C0",
            command="PC",
            xs=x_position,
            xd=x_direction,
            yj=y_position,
            yd=y_direction,
            zj=z_position,
            zd=z_direction,
            hh=location,
            hd=hotel_depth,
            gr=grip_direction,
            ga=collision_control_level,
        )

    # -------------- 3.17.6 iSWAP query --------------

    async def request_iswap_in_parking_position(self):
        """Request iSWAP in parking position

        Returns:
          0 = gripper is not in parking position
          1 = gripper is in parking position
        """

        return await self.send_command(module="C0", command="RG", fmt="rg#")

    async def request_plate_in_iswap(self) -> bool:
        """Request plate in iSWAP

        Returns:
          True if holding a plate, False otherwise.
        """

        resp = await self.send_command(module="C0", command="QP", fmt="ph#")
        return resp is not None and resp["ph"] == 1

    async def request_iswap_position(self):
        """Request iSWAP position ( grip center )

        Returns:
          xs: Hotel center in X direction [0.1mm]
          xd: X direction 0 = positive 1 = negative
          yj: Gripper center in Y direction [0.1mm]
          yd: Y direction 0 = positive 1 = negative
          zj: Gripper Z height (gripping height) [0.1mm]
          zd: Z direction 0 = positive 1 = negative
        """

        return await self.send_command(module="C0", command="QG", fmt="xs#####xd#yj####yd#zj####zd#")

    async def request_iswap_initialization_status(self) -> bool:
        """Request iSWAP initialization status

        Returns:
          True if iSWAP is fully initialized
        """

        resp = await self.send_command(module="R0", command="QW", fmt="qw#")
        return cast(int, resp["qw"]) == 1

    # -------------- 3.18 Cover and port control --------------

    async def lock_cover(self):
        """Lock cover"""

        return await self.send_command(module="C0", command="CO", fmt="")

    async def unlock_cover(self):
        """Unlock cover"""

        return await self.send_command(module="C0", command="HO", fmt="")

    async def disable_cover_control(self):
        """Disable cover control"""

        return await self.send_command(module="C0", command="CD", fmt="")

    async def enable_cover_control(self):
        """Enable cover control"""

        return await self.send_command(module="C0", command="CE", fmt="")

    async def set_cover_output(self, output: int = 0):
        """Set cover output

        Args:
          output: 1 = cover lock; 2 = reserve out; 3 = reserve out.
        """

        assert 1 <= output <= 3, "output must be between 1 and 3"
        return await self.send_command(module="C0", command="OS", on=output, fmt="")

    async def reset_output(self, output: int = 0):
        """Reset output

        Returns:
          output: 1 = cover lock; 2 = reserve out; 3 = reserve out.
        """

        assert 1 <= output <= 3, "output must be between 1 and 3"
        return await self.send_command(module="C0", command="QS", on=output, fmt="#")

    async def request_cover_open(self) -> bool:
        """Request cover open

        Returns: True if the cover is open
        """

        resp = await self.send_command(module="C0", command="QC", fmt="qc#")
        return bool(resp["qc"])<|MERGE_RESOLUTION|>--- conflicted
+++ resolved
@@ -25,18 +25,8 @@
     GripDirection,
     Move,
 )
-<<<<<<< HEAD
-from pylabrobot.resources import Coordinate, Plate, Resource, TipSpot
+from pylabrobot.resources import Coordinate, Plate, Resource, TipSpot, Carrier
 from pylabrobot.resources.errors import TooLittleVolumeError, TooLittleLiquidError, HasTipError, NoTipError
-=======
-from pylabrobot.resources import Coordinate, Plate, Resource, TipSpot, Carrier
-from pylabrobot.resources.errors import (
-  TooLittleVolumeError,
-  TooLittleLiquidError,
-  HasTipError,
-  NoTipError
-)
->>>>>>> 6a526719
 from pylabrobot.resources.liquid import Liquid
 from pylabrobot.resources.well import Well
 from pylabrobot.resources.ml_star import HamiltonTip, TipDropMethod, TipPickupMethod, TipSize
@@ -1018,7 +1008,6 @@
     error_code_dict: Dict[str, str],
     raw_response: Optional[str] = None,
 ) -> STARFirmwareError:
-<<<<<<< HEAD
     """Convert a firmware string to a STARFirmwareError."""
 
     errors = {}
@@ -1042,437 +1031,15 @@
         errors[module_name] = error_class(
             message=error_description, trace_information=trace_information, raw_response=error, raw_module=module_id
         )
-=======
-  """ Convert a firmware string to a STARFirmwareError. """
-
-  errors = {}
-
-  for module_id, error in error_code_dict.items():
-    module_name = _module_id_to_module_name(module_id)
-    if "/" in error:
-      # C0 module: error code / trace information
-      error_code_str, trace_information_str = error.split("/")
-      error_code, trace_information = int(error_code_str), int(trace_information_str)
-      if error_code == 0: # No error
-        continue
-      error_class = error_code_to_exception(error_code)
-    else:
-      # Slave modules: er## (just trace information)
-      error_class = UnknownHamiltonError
-      trace_information = int(error)
-    error_description = trace_information_to_string(
-      module_identifier=module_id, trace_information=trace_information)
-    errors[module_name] = error_class(message=error_description,
-                                      trace_information=trace_information,
-                                      raw_response=error,
-                                      raw_module=module_id)
-
-  # If the master error is a SlaveError, remove it from the errors dict.
-  if isinstance(errors.get("Master"), SlaveError):
-    errors.pop("Master")
-
-  return STARFirmwareError(errors=errors, raw_response=raw_response)
-
-
-class STAR(HamiltonLiquidHandler):
-  """
-  Interface for the Hamilton STAR.
-  """
-
-  def __init__(
-    self,
-    device_address: Optional[int] = None,
-    packet_read_timeout: int = 3,
-    read_timeout: int = 30,
-    write_timeout: int = 30,
-  ):
-    """ Create a new STAR interface.
-
-    Args:
-      device_address: the USB device address of the Hamilton STAR. Only useful if using more than
-        one Hamilton machine over USB.
-      packet_read_timeout: timeout in seconds for reading a single packet.
-      read_timeout: timeout in seconds for reading a full response.
-      write_timeout: timeout in seconds for writing a command.
-      num_channels: the number of pipette channels present on the robot.
-    """
-
-    super().__init__(
-      device_address=device_address,
-      packet_read_timeout=packet_read_timeout,
-      read_timeout=read_timeout,
-      write_timeout=write_timeout,
-      id_product=0x8000)
-
-    self._iswap_parked: Optional[bool] = None
-    self._num_channels: Optional[int] = None
-    self._core_parked: Optional[bool] = None
-    self._extended_conf: Optional[dict] = None
-
-  @property
-  def num_channels(self) -> int:
-    """ The number of pipette channels present on the robot. """
-    if self._num_channels is None:
-      raise RuntimeError("has not loaded num_channels, forgot to call `setup`?")
-    return self._num_channels
-
-  @property
-  def module_id_length(self):
-    return 2
-
-  @property
-  def extended_conf(self) -> dict:
-    """ Extended configuration. """
-    if self._extended_conf is None:
-      raise RuntimeError("has not loaded extended_conf, forgot to call `setup`?")
-    return self._extended_conf
-
-  def serialize(self) -> dict:
-    return {
-      **super().serialize(),
-      "packet_read_timeout": self.packet_read_timeout,
-      "read_timeout": self.read_timeout,
-      "write_timeout": self.write_timeout,
-    }
-
-  @property
-  def iswap_parked(self) -> bool:
-    return self._iswap_parked is True
-
-  @property
-  def core_parked(self) -> bool:
-    return self._core_parked is True
-
-  def get_id_from_fw_response(self, resp: str) -> Optional[int]:
-    """ Get the id from a firmware response. """
-    parsed = parse_star_fw_string(resp, "id####")
-    if "id" in parsed and parsed["id"] is not None:
-      return int(parsed["id"])
-    return None
-
-  def check_fw_string_error(self, resp: str):
-    """ Raise an error if the firmware response is an error response.
-
-    Raises:
-      ValueError: if the format string is incompatible with the response.
-      HamiltonException: if the response contains an error.
-    """
->>>>>>> 6a526719
 
     # If the master error is a SlaveError, remove it from the errors dict.
     if isinstance(errors.get("Master"), SlaveError):
         errors.pop("Master")
 
-<<<<<<< HEAD
     return STARFirmwareError(errors=errors, raw_response=raw_response)
-=======
-    await super().setup()
-
-    tip_presences = await self.request_tip_presence()
-    self._num_channels = len(tip_presences)
-
-    # Request machine information
-    conf = await self.request_machine_configuration()
-    self._extended_conf = await self.request_extended_configuration()
-
-    left_x_drive_configuration_byte_1 = bin(self.extended_conf["xl"])
-    left_x_drive_configuration_byte_1 = left_x_drive_configuration_byte_1 + \
-      "0" * (16 - len(left_x_drive_configuration_byte_1))
-    left_x_drive_configuration_byte_1 = left_x_drive_configuration_byte_1[2:]
-    autoload_configuration_byte = bin(conf["kb"]).split("b")[-1][-3]
-    # Identify installations
-    self.autoload_installed = autoload_configuration_byte == "1"
-    self.core96_head_installed = left_x_drive_configuration_byte_1[2] == "1"
-    self.iswap_installed = left_x_drive_configuration_byte_1[1] == "1"
-
-    initialized = await self.request_instrument_initialization_status()
-
-    if not initialized:
-      logger.info("Running backend initialization procedure.")
-
-      await self.pre_initialize_instrument()
-
-      # if self.core96_head_installed:
-      #   self.initialize_core_96_head()
-
-    if not initialized or any(tip_presences):
-      dy = (4050 - 2175) // (self.num_channels - 1)
-      y_positions = [4050 - i * dy for i in range(self.num_channels)]
-
-      await self.initialize_pipetting_channels(
-        x_positions=[self.extended_conf["xw"]],  # Tip eject waste X position.
-        y_positions=y_positions,
-        begin_of_tip_deposit_process=2450,
-        end_of_tip_deposit_process=1220,
-        z_position_at_end_of_a_command=3600,
-        tip_pattern=[True], # [True] * 8
-        tip_type=4, # TODO: get from tip types
-        discarding_method=0
-      )
-    if self.autoload_installed:
-      autoload_initialized = await self.request_autoload_initialization_status()
-      if not autoload_initialized:
-        await self.initialize_autoload()
-
-      await self.park_autoload()
-
-    if self.iswap_installed:
-      iswap_initialized = await self.request_iswap_initialization_status()
-      if not iswap_initialized:
-        await self.initialize_iswap()
-
-      await self.park_iswap()
-      self._iswap_parked = True
-
-    # After setup, STAR will have thrown out anything mounted on the pipetting channels, including
-    # the core grippers.
-    self._core_parked = True
-
-  # ============== LiquidHandlerBackend methods ==============
-
-  @need_iswap_parked
-  async def pick_up_tips(
-    self,
-    ops: List[Pickup],
-    use_channels: List[int],
-  ):
-    """ Pick up tips from a resource. """
-
-    x_positions, y_positions, channels_involved = \
-      self._ops_to_fw_positions(ops, use_channels)
-
-    tip_spots = [op.resource for op in ops]
-    tips = set(cast(HamiltonTip, tip_spot.get_tip()) for tip_spot in tip_spots)
-    if len(tips) > 1:
-      raise ValueError("Cannot mix tips with different tip types.")
-    ttti = (await self.get_ttti(list(tips)))[0]
-
-    max_z = max(op.resource.get_absolute_location().z + \
-                 (op.offset.z if op.offset is not None else 0) for op in ops)
-    max_total_tip_length = max(op.tip.total_tip_length for op in ops)
-    max_tip_length = max((op.tip.total_tip_length-op.tip.fitting_depth) for op in ops)
-
-    if self._get_hamilton_tip([op.resource for op in ops]).tip_size != TipSize.STANDARD_VOLUME:
-      # not sure why this is necessary, but it is according to log files and experiments
-      max_tip_length -= 2
-
-    try:
-      tip = ops[0].tip
-      assert isinstance(tip, HamiltonTip), "Tip type must be HamiltonTip."
-      return await self.pick_up_tip(
-        x_positions=x_positions,
-        y_positions=y_positions,
-        tip_pattern=channels_involved,
-        tip_type_idx=ttti,
-        begin_tip_pick_up_process=int((max_z + max_total_tip_length)*10),
-        end_tip_pick_up_process=int((max_z + max_tip_length)*10),
-        minimum_traverse_height_at_beginning_of_a_command=2450,
-        pickup_method=tip.pickup_method,
-      )
-    except STARFirmwareError as e:
-      tip_already_fitted_errors: List[int] = []
-      no_tip_present_errors: List[int] = []
-      for i in range(1, self.num_channels+1):
-        channel_error = e.error_for_channel(i)
-        if channel_error is None:
-          continue
-        if isinstance(channel_error, TipAlreadyFittedError):
-          tip_already_fitted_errors.append(i-1)
-        elif channel_error.trace_information in [75]:
-          no_tip_present_errors.append(i-1)
-      if len(tip_already_fitted_errors) > 0:
-        raise HasTipError(f"Tip already fitted on channels {tip_already_fitted_errors}") \
-          from e
-      elif len(no_tip_present_errors) > 0:
-        raise NoTipError("No tip present in locations for channels "
-                                  f"{no_tip_present_errors}") from e
-
-      raise e
-
-  @need_iswap_parked
-  async def drop_tips(
-    self,
-    ops: List[Drop],
-    use_channels: List[int],
-    drop_method: Optional[TipDropMethod] = None,
-  ):
-    """ Drop tips to a resource.
->>>>>>> 6a526719
-
-
-<<<<<<< HEAD
+
+
 class STAR(HamiltonLiquidHandler):
-=======
-    if drop_method is None:
-      if any(not isinstance(op.resource, TipSpot) for op in ops):
-        drop_method = TipDropMethod.PLACE_SHIFT
-      else:
-        drop_method = TipDropMethod.DROP
-
-    x_positions, y_positions, channels_involved = \
-      self._ops_to_fw_positions(ops, use_channels)
-
-    # get highest z position
-    max_z = max(op.resource.get_absolute_location().z + \
-                (op.offset.z if op.offset is not None else 0) for op in ops)
-    if drop_method == TipDropMethod.PLACE_SHIFT:
-      # magic values empirically found in https://github.com/PyLabRobot/pylabrobot/pull/63
-      begin_tip_deposit_process  = int((max_z+59.9)*10)
-      end_tip_deposit_process  = int((max_z+49.9)*10)
-    else:
-      max_total_tip_length = max(op.tip.total_tip_length for op in ops)
-      max_tip_length = max((op.tip.total_tip_length-op.tip.fitting_depth) for op in ops)
-      begin_tip_deposit_process=int((max_z + max_total_tip_length)*10)
-      end_tip_deposit_process=int((max_z + max_tip_length)*10)
-
-    try:
-      return await self.discard_tip(
-        x_positions=x_positions,
-        y_positions=y_positions,
-        tip_pattern=channels_involved,
-        begin_tip_deposit_process= begin_tip_deposit_process,
-        end_tip_deposit_process= end_tip_deposit_process,
-        minimum_traverse_height_at_beginning_of_a_command=2450,
-        z_position_at_end_of_a_command=2450,
-        discarding_method=drop_method
-      )
-    except STARFirmwareError as e:
-      tip_errors: List[int] = []
-      for i in range(1, self.num_channels+1):
-        channel_error = e.error_for_channel(i)
-        if isinstance(channel_error, HamiltonNoTipError):
-          tip_errors.append(i-1)
-
-      if len(tip_errors) > 0:
-        raise NoTipError(f"No tip present on channels {tip_errors}") from e
-
-      raise e
-
-  def _assert_valid_resources(self, resources: Sequence[Resource]) -> None:
-    """ Assert that resources are in a valid location for pipetting. """
-    for resource in resources:
-      if resource.get_absolute_location().z < 100:
-        raise ValueError(
-          f"Resource {resource} is too low: {resource.get_absolute_location().z} < 100")
-
-  class LLDMode(enum.Enum):
-    """ Liquid level detection mode. """
-
-    OFF = 0
-    GAMMA = 1
-    PRESSURE = 2
-    DUAL = 3
-    Z_TOUCH_OFF = 4
-
-  @need_iswap_parked
-  async def aspirate(
-    self,
-    ops: List[Aspiration],
-    use_channels: List[int],
-
-    lld_search_height: Optional[List[int]] = None,
-    clot_detection_height: Optional[List[int]] = None,
-    pull_out_distance_transport_air: Optional[List[int]] = None,
-    second_section_height: Optional[List[int]] = None,
-    second_section_ratio: Optional[List[int]] = None,
-    minimum_height: Optional[List[int]] = None,
-    immersion_depth: Optional[List[int]] = None,
-    immersion_depth_direction: Optional[List[int]] = None,
-    surface_following_distance: Optional[List[int]] = None,
-    transport_air_volume: Optional[List[int]] = None,
-    pre_wetting_volume: Optional[List[int]] = None,
-    lld_mode: Optional[List[LLDMode]] = None,
-    gamma_lld_sensitivity: Optional[List[int]] = None,
-    dp_lld_sensitivity: Optional[List[int]] = None,
-    aspirate_position_above_z_touch_off: Optional[List[int]] = None,
-    detection_height_difference_for_dual_lld: Optional[List[int]] = None,
-    swap_speed: Optional[List[int]] = None,
-    settling_time: Optional[List[int]] = None,
-    homogenization_volume: Optional[List[int]] = None,
-    homogenization_cycles: Optional[List[int]] = None,
-    homogenization_position_from_liquid_surface: Optional[List[int]] = None,
-    homogenization_speed: Optional[List[int]] = None,
-    homogenization_surface_following_distance: Optional[List[int]] = None,
-    limit_curve_index: Optional[List[int]] = None,
-
-    use_2nd_section_aspiration: Optional[List[bool]] = None,
-    retract_height_over_2nd_section_to_empty_tip: Optional[List[int]] = None,
-    dispensation_speed_during_emptying_tip: Optional[List[int]] = None,
-    dosing_drive_speed_during_2nd_section_search: Optional[List[int]] = None,
-    z_drive_speed_during_2nd_section_search: Optional[List[int]] = None,
-    cup_upper_edge: Optional[List[int]] = None,
-    ratio_liquid_rise_to_tip_deep_in: Optional[List[int]] = None,
-    immersion_depth_2nd_section: Optional[List[int]] = None,
-
-    minimum_traverse_height_at_beginning_of_a_command: int = 2450,
-    min_z_endpos: int = 2450,
-
-    hamilton_liquid_classes: Optional[List[Optional[HamiltonLiquidClass]]] = None
-  ):
-    """ Aspirate liquid from the specified channels.
-
-    For all parameters where `None` is the default value, STAR will use the default value, based on
-    the aspirations. For all list parameters, the length of the list must be equal to the number of
-    operations.
-
-    .. warning:: The parameters in this method, with the exception of `ops` and `use_channels`,
-      expect units of tenths of 'millimeters' (i.e. 10 = 1 mm), or tenths of 'microliters' (i.e. 10
-      = 1 ul), or tenths of seconds. Speeds are in 0.1ul/s. This is a deviation from the rest of the
-      API, which uses SI units. This is because the Hamilton API uses these units.
-
-    Args:
-      ops: The aspiration operations to perform.
-      use_channels: The channels to use for the operations.
-      blow_out_air_volumes: The amount of air to be blown out over all matching dispense operations.
-      lld_search_height: The height to start searching for the liquid level when using LLD.
-      clot_detection_height: Unknown, but probably the height to search for clots when doing LLD.
-      pull_out_distance_transport_air: The distance to pull out when aspirating air, if LLD is
-        disabled.
-      second_section_height: The height to start the second section of aspiration.
-      second_section_ratio: Unknown.
-      minimum_height: The minimum height to move to, this is the end of aspiration. The channel
-       will move linearly from the liquid surface to this height over the course of the aspiration.
-      immersion_depth: Unknown exactly, probably the depth to move into the liquid. Possibly below
-        the liquid surface.
-      immersion_depth_direction: Unknown.
-      surface_following_distance: The distance to follow the liquid surface.
-      transport_air_volume: The volume of air to aspirate after the liquid.
-      pre_wetting_volume: The volume of liquid to use for pre-wetting.
-      lld_mode: The liquid level detection mode to use.
-      gamma_lld_sensitivity: The sensitivity of the gamma LLD.
-      dp_lld_sensitivity: The sensitivity of the DP LLD.
-      aspirate_position_above_z_touch_off: If the LLD mode is Z_TOUCH_OFF, this is the height above
-        the bottom of the well (presumably) to aspirate from.
-      detection_height_difference_for_dual_lld: Difference between the gamma and DP LLD heights if
-        the LLD mode is DUAL.
-      swap_speed: Unknown.
-      settling_time: The time to wait after homogenization.
-      homogenization_volume: The volume to aspirate for homogenization.
-      homogenization_cycles: The number of cycles to perform for homogenization.
-      homogenization_position_from_liquid_surface: The height to aspirate from for homogenization
-        (LLD or absolute terms).
-      homogenization_speed: The speed to aspirate at for homogenization.
-      homogenization_surface_following_distance: The distance to follow the liquid surface for
-        homogenization.
-      limit_curve_index: The index of the limit curve to use.
-
-      use_2nd_section_aspiration: Whether to use the second section of aspiration.
-      retract_height_over_2nd_section_to_empty_tip: Unknown.
-      dispensation_speed_during_emptying_tip: Unknown.
-      dosing_drive_speed_during_2nd_section_search: Unknown.
-      z_drive_speed_during_2nd_section_search: Unknown.
-      cup_upper_edge: Unknown.
-      ratio_liquid_rise_to_tip_deep_in: Unknown.
-      immersion_depth_2nd_section: The depth to move into the liquid for the second section of
-        aspiration.
-
-      minimum_traverse_height_at_beginning_of_a_command: The minimum height to move to before
-        starting an aspiration.
-      min_z_endpos: The minimum height to move to, this is the end of aspiration.
-
-      hamilton_liquid_classes: Override the default liquid classes. See
-        pylabrobot/liquid_handling/liquid_classes/hamilton/star.py
->>>>>>> 6a526719
     """
     Interface for the Hamilton STAR.
     """
@@ -1506,6 +1073,7 @@
         self._iswap_parked: Optional[bool] = None
         self._num_channels: Optional[int] = None
         self._core_parked: Optional[bool] = None
+        self._extended_conf: Optional[dict] = None
 
     @property
     def num_channels(self) -> int:
@@ -1517,6 +1085,13 @@
     @property
     def module_id_length(self):
         return 2
+
+    @property
+    def extended_conf(self) -> dict:
+        """Extended configuration."""
+        if self._extended_conf is None:
+            raise RuntimeError("has not loaded extended_conf, forgot to call `setup`?")
+        return self._extended_conf
 
     def serialize(self) -> dict:
         return {
@@ -1681,12 +1256,18 @@
         tip_presences = await self.request_tip_presence()
         self._num_channels = len(tip_presences)
 
-        extended_conf = await self.request_extended_configuration()
-        left_x_drive_configuration_byte_1 = bin(extended_conf["xl"])
+        # Request machine information
+        conf = await self.request_machine_configuration()
+        self._extended_conf = await self.request_extended_configuration()
+
+        left_x_drive_configuration_byte_1 = bin(self.extended_conf["xl"])
         left_x_drive_configuration_byte_1 = left_x_drive_configuration_byte_1 + "0" * (
             16 - len(left_x_drive_configuration_byte_1)
         )
         left_x_drive_configuration_byte_1 = left_x_drive_configuration_byte_1[2:]
+        autoload_configuration_byte = bin(conf["kb"]).split("b")[-1][-3]
+        # Identify installations
+        self.autoload_installed = autoload_configuration_byte == "1"
         self.core96_head_installed = left_x_drive_configuration_byte_1[2] == "1"
         self.iswap_installed = left_x_drive_configuration_byte_1[1] == "1"
 
@@ -1704,16 +1285,22 @@
             dy = (4050 - 2175) // (self.num_channels - 1)
             y_positions = [4050 - i * dy for i in range(self.num_channels)]
 
-            await self.initialize_pipetting_channels(
-                x_positions=[extended_conf["xw"]],  # Tip eject waste X position.
-                y_positions=y_positions,
-                begin_of_tip_deposit_process=2450,
-                end_of_tip_deposit_process=1220,
-                z_position_at_end_of_a_command=3600,
-                tip_pattern=[True],  # [True] * 8
-                tip_type=4,  # TODO: get from tip types
-                discarding_method=0,
-            )
+        await self.initialize_pipetting_channels(
+            x_positions=[self.extended_conf["xw"]],  # Tip eject waste X position.
+            y_positions=y_positions,
+            begin_of_tip_deposit_process=2450,
+            end_of_tip_deposit_process=1220,
+            z_position_at_end_of_a_command=3600,
+            tip_pattern=[True],  # [True] * 8
+            tip_type=4,  # TODO: get from tip types
+            discarding_method=0,
+        )
+        if self.autoload_installed:
+            autoload_initialized = await self.request_autoload_initialization_status()
+            if not autoload_initialized:
+                await self.initialize_autoload()
+
+            await self.park_autoload()
 
         if self.iswap_installed:
             iswap_initialized = await self.request_iswap_initialization_status()
@@ -1809,16 +1396,23 @@
 
         # get highest z position
         max_z = max(op.resource.get_absolute_location().z + (op.offset.z if op.offset is not None else 0) for op in ops)
-        max_total_tip_length = max(op.tip.total_tip_length for op in ops)
-        max_tip_length = max((op.tip.total_tip_length - op.tip.fitting_depth) for op in ops)
+        if drop_method == TipDropMethod.PLACE_SHIFT:
+            # magic values empirically found in https://github.com/PyLabRobot/pylabrobot/pull/63
+            begin_tip_deposit_process = int((max_z + 59.9) * 10)
+            end_tip_deposit_process = int((max_z + 49.9) * 10)
+        else:
+            max_total_tip_length = max(op.tip.total_tip_length for op in ops)
+            max_tip_length = max((op.tip.total_tip_length - op.tip.fitting_depth) for op in ops)
+            begin_tip_deposit_process = int((max_z + max_total_tip_length) * 10)
+            end_tip_deposit_process = int((max_z + max_tip_length) * 10)
 
         try:
             return await self.discard_tip(
                 x_positions=x_positions,
                 y_positions=y_positions,
                 tip_pattern=channels_involved,
-                begin_tip_deposit_process=int((max_z + max_total_tip_length) * 10),
-                end_tip_deposit_process=int((max_z + max_tip_length) * 10),
+                begin_tip_deposit_process=begin_tip_deposit_process,
+                end_tip_deposit_process=end_tip_deposit_process,
                 minimum_traverse_height_at_beginning_of_a_command=2450,
                 z_position_at_end_of_a_command=2450,
                 discarding_method=drop_method,
@@ -1830,10 +1424,10 @@
                 if isinstance(channel_error, HamiltonNoTipError):
                     tip_errors.append(i - 1)
 
-            if len(tip_errors) > 0:
-                raise NoTipError(f"No tip present on channels {tip_errors}") from e
-
-            raise e
+                if len(tip_errors) > 0:
+                    raise NoTipError(f"No tip present on channels {tip_errors}") from e
+
+                raise e
 
     def _assert_valid_resources(self, resources: Sequence[Resource]) -> None:
         """Assert that resources are in a valid location for pipetting."""
@@ -3075,20 +2669,9 @@
         except ValueError:
             return STAR.BoardType.UNKNOWN
 
-<<<<<<< HEAD
     # TODO: parse response.
     async def request_supply_voltage(self):
         """Request supply voltage
-=======
-  async def request_autoload_initialization_status(self) -> bool:
-    """ Request autoload initialization status """
-
-    resp = await self.send_command(module="I0", command="QW", fmt="qw#")
-    return resp is not None and resp["qw"] == 1
-
-  async def request_name_of_last_faulty_parameter(self):
-    """ Request name of last faulty parameter
->>>>>>> 6a526719
 
         Request supply voltage (for LDPB only)
         """
@@ -3099,6 +2682,12 @@
         """Request instrument initialization status"""
 
         resp = await self.send_command(module="C0", command="QW", fmt="qw#")
+        return resp is not None and resp["qw"] == 1
+
+    async def request_autoload_initialization_status(self) -> bool:
+        """Request autoload initialization status"""
+
+        resp = await self.send_command(module="I0", command="QW", fmt="qw#")
         return resp is not None and resp["qw"] == 1
 
     async def request_name_of_last_faulty_parameter(self):
@@ -3507,13 +3096,8 @@
     async def request_pip_channel_validation_status(self):
         """Request PIP channel validation status"""
 
-<<<<<<< HEAD
         # TODO: parse res
         return await self.send_command(module="C0", command="RJ")
-=======
-    # TODO: parse res
-    return await self.send_command(module="C0", command="RM", fmt="kb**kp**")
->>>>>>> 6a526719
 
     async def request_xl_channel_validation_status(self):
         """Request XL channel validation status"""
@@ -3525,7 +3109,7 @@
         """Request machine configuration"""
 
         # TODO: parse res
-        return await self.send_command(module="C0", command="RM")
+        return await self.send_command(module="C0", command="RM", fmt="kb**kp**")
 
     async def request_extended_configuration(self):
         """Request extended configuration"""
@@ -5705,28 +5289,146 @@
         """
 
         assert 1 <= carrier_position <= 54, "carrier_position must be between 1 and 54"
-
+        carrier_position_str = str(carrier_position).zfill(2)
         resp = await self.send_command(
             module="C0",
             command="CT",
             fmt="ct#",
-            cp=carrier_position,
+            cp=carrier_position_str,
         )
         assert resp is not None
         return resp["ct"] == 1
 
+    # Move autoload/scanner X-drive into slot number
+    async def move_autoload_to_slot(self, slot_number: int):
+        """Move autoload to specific slot/track position"""
+
+        assert 1 <= slot_number <= 54, "slot_number must be between 1 and 54"
+        slot_no_as_safe_str = str(slot_number).zfill(2)
+
+        return await self.send_command(module="I0", command="XP", xp=slot_no_as_safe_str)
+
+    # Park autoload
+    async def park_autoload(self):
+        """Park autoload"""
+
+        # Identify max number of x positions for your liquid handler
+        max_x_pos = str(self.extended_conf["xt"]).zfill(2)
+
+        # Park autoload to max x position available
+        return await self.send_command(module="I0", command="XP", xp=max_x_pos)
+
     # TODO:(command:CA) Push out carrier to loading tray (after identification CI)
 
-    # TODO:(command:CR) Unload carrier
-
-    # TODO:(command:CL) Load carrier
+    async def unload_carrier(self, carrier: Carrier):
+        """Use autoload to unload carrier."""
+        # Identify carrier end rail
+        track_width = 22.5
+        carrier_width = carrier.get_absolute_location().x - 100 + carrier.get_size_x()
+        carrier_end_rail = int(carrier_width / track_width)
+        assert 1 <= carrier_end_rail <= 54, "carrier loading rail must be between 1 and 54"
+
+        carrier_end_rail_str = str(carrier_end_rail).zfill(2)
+
+        # Unload and read out barcodes
+        resp = await self.send_command(
+            module="C0",
+            command="CR",
+            cp=carrier_end_rail_str,
+        )
+        # Park autoload
+        await self.park_autoload()
+        return resp
+
+    async def load_carrier(
+        self,
+        carrier: Carrier,
+        barcode_reading: bool = False,
+        barcode_reading_direction: Literal["horizontal", "vertical"] = "horizontal",
+        barcode_symbology: Literal[
+            "ISBT Standard",
+            "Code 128 (Subset B and C)",
+            "Code 39",
+            "Codebar",
+            "Code 2of5 Interleaved",
+            "UPC A/E",
+            "YESN/EAN 8",
+            "Code 93",
+        ] = "Code 128 (Subset B and C)",
+        no_container_per_carrier: int = 5,
+        park_autoload_after: bool = True,
+    ):
+        """
+        Use autoload to load carrier.
+
+        Args:
+          carrier: Carrier to load
+          barcode_reading: Whether to read barcodes. Default False.
+          barcode_reading_direction: Barcode reading direction. Either "vertical" or "horizontal",
+            default "horizontal".
+          barcode_symbology: Barcode symbology. Default "Code 128 (Subset B and C)".
+          no_container_per_carrier: Number of containers per carrier. Default 5.
+          park_autoload_after: Whether to park autoload after loading. Default True.
+        """
+
+        barcode_reading_direction_dict = {"vertical": "0", "horizontal": "1"}
+        barcode_symbology_dict = {
+            "ISBT Standard": "70",
+            "Code 128 (Subset B and C)": "71",
+            "Code 39": "72",
+            "Codebar": "73",
+            "Code 2of5 Interleaved": "74",
+            "UPC A/E": "75",
+            "YESN/EAN 8": "76",
+            "Code 93": "",
+        }
+        # Identify carrier end rail
+        track_width = 22.5
+        carrier_width = carrier.get_absolute_location().x - 100 + carrier.get_size_x()
+        carrier_end_rail = int(carrier_width / track_width)
+        assert 1 <= carrier_end_rail <= 54, "carrier loading rail must be between 1 and 54"
+
+        # Determine presence of carrier at defined position
+        presence_check = await self.request_single_carrier_presence(carrier_end_rail)
+        carrier_end_rail_str = str(carrier_end_rail).zfill(2)
+
+        if presence_check != 1:
+            raise ValueError(
+                f"""No carrier found at position {carrier_end_rail},
+                        have you placed the carrier onto the correct autoload tray position?"""
+            )
+
+        # Set carrier type for identification purposes
+        await self.send_command(module="C0", command="CI", cp=carrier_end_rail_str)
+
+        # Load carrier
+        # with barcoding
+        if barcode_reading:
+            # Choose barcode symbology
+            await self.send_command(module="C0", command="CB", bt=barcode_symbology_dict[barcode_symbology])
+            # Load and read out barcodes
+            resp = await self.send_command(
+                module="C0",
+                command="CL",
+                bd=barcode_reading_direction_dict[barcode_reading_direction],
+                bp="0616",  # Barcode reading direction (0 = vertical 1 = horizontal)
+                co="0960",  # Distance between containers (pattern) [0.1 mm]
+                cf="380",  # Width of reading window [0.1 mm]
+                cv="1281",  # Carrier reading speed [0.1 mm]/s
+                cn=str(no_container_per_carrier).zfill(2),  # No of containers (cups, plates) in a carrier
+            )
+        else:  # without barcoding
+            resp = await self.send_command(module="C0", command="CL", cn="00")
+
+        if park_autoload_after:
+            await self.park_autoload()
+        return resp
 
     async def set_loading_indicators(self, bit_pattern: List[bool], blink_pattern: List[bool]):
         """Set loading indicators (LEDs)
 
         The docs here are a little weird because 2^54 < 7FFFFFFFFFFFFF.
 
-<<<<<<< HEAD
         Args:
           bit_pattern: On if True, off otherwise
           blink_pattern: Blinking if True, steady otherwise
@@ -5735,167 +5437,16 @@
         assert len(bit_pattern) == 54, "bit pattern must be length 54"
         assert len(blink_pattern) == 54, "bit pattern must be length 54"
 
-        bit_pattern_hex = hex(int("".join(["1" if x else "0" for x in bit_pattern]), base=2))
-        blink_pattern_hex = hex(int("".join(["1" if x else "0" for x in blink_pattern]), base=2))
+        def pattern2hex(pattern: List[bool]) -> str:
+            bit_string = "".join(["1" if x else "0" for x in pattern])
+            return hex(int(bit_string, base=2))[2:].upper().zfill(14)
+
+        bit_pattern_hex = pattern2hex(bit_pattern)
+        blink_pattern_hex = pattern2hex(blink_pattern)
 
         return await self.send_command(module="C0", command="CP", cl=bit_pattern_hex, cb=blink_pattern_hex)
 
     # TODO:(command:CS) Check for presence of carriers on loading tray
-=======
-    assert 1 <= carrier_position <= 54, "carrier_position must be between 1 and 54"
-    carrier_position_str = str(carrier_position).zfill(2)
-    resp = await self.send_command(
-      module="C0",
-      command="CT",
-      fmt="ct#",
-      cp=carrier_position_str,
-    )
-    assert resp is not None
-    return resp["ct"] == 1
-
-  # Move autoload/scanner X-drive into slot number
-  async def move_autoload_to_slot(self, slot_number: int):
-    """ Move autoload to specific slot/track position """
-
-    assert 1 <= slot_number <= 54, "slot_number must be between 1 and 54"
-    slot_no_as_safe_str = str(slot_number).zfill(2)
-
-    return await self.send_command(
-      module="I0",
-      command="XP",
-      xp=slot_no_as_safe_str
-    )
-
-  # Park autoload
-  async def park_autoload(self):
-    """ Park autoload """
-
-    # Identify max number of x positions for your liquid handler
-    max_x_pos = str(self.extended_conf["xt"]).zfill(2)
-
-    # Park autoload to max x position available
-    return await self.send_command(
-      module="I0",
-      command="XP",
-      xp=max_x_pos
-    )
-
-  # TODO:(command:CA) Push out carrier to loading tray (after identification CI)
-
-  async def unload_carrier(self, carrier: Carrier):
-    """ Use autoload to unload carrier. """
-    # Identify carrier end rail
-    track_width = 22.5
-    carrier_width = carrier.get_absolute_location().x - 100  + carrier.get_size_x()
-    carrier_end_rail = int(carrier_width / track_width)
-    assert 1 <= carrier_end_rail <= 54, "carrier loading rail must be between 1 and 54"
-
-    carrier_end_rail_str = str(carrier_end_rail).zfill(2)
-
-    # Unload and read out barcodes
-    resp = await self.send_command(
-      module="C0",
-      command="CR",
-      cp=carrier_end_rail_str,
-    )
-    # Park autoload
-    await self.park_autoload()
-    return resp
-
-  async def load_carrier(
-    self,
-    carrier: Carrier,
-    barcode_reading: bool = False,
-    barcode_reading_direction: Literal["horizontal", "vertical"] = "horizontal",
-    barcode_symbology:
-      Literal[
-        "ISBT Standard",
-        "Code 128 (Subset B and C)",
-        "Code 39",
-        "Codebar",
-        "Code 2of5 Interleaved",
-        "UPC A/E",
-        "YESN/EAN 8",
-        "Code 93"
-      ] = "Code 128 (Subset B and C)",
-    no_container_per_carrier: int = 5,
-    park_autoload_after: bool = True
-  ):
-    """
-    Use autoload to load carrier.
-
-    Args:
-      carrier: Carrier to load
-      barcode_reading: Whether to read barcodes. Default False.
-      barcode_reading_direction: Barcode reading direction. Either "vertical" or "horizontal",
-        default "horizontal".
-      barcode_symbology: Barcode symbology. Default "Code 128 (Subset B and C)".
-      no_container_per_carrier: Number of containers per carrier. Default 5.
-      park_autoload_after: Whether to park autoload after loading. Default True.
-    """
-
-    barcode_reading_direction_dict = {
-      "vertical": "0",
-      "horizontal": "1"
-    }
-    barcode_symbology_dict = {
-      "ISBT Standard": "70",
-      "Code 128 (Subset B and C)": "71",
-      "Code 39": "72",
-      "Codebar": "73",
-      "Code 2of5 Interleaved": "74",
-      "UPC A/E": "75",
-      "YESN/EAN 8": "76",
-      "Code 93": "",
-    }
-    # Identify carrier end rail
-    track_width = 22.5
-    carrier_width = carrier.get_absolute_location().x - 100  + carrier.get_size_x()
-    carrier_end_rail = int(carrier_width / track_width)
-    assert 1 <= carrier_end_rail <= 54, "carrier loading rail must be between 1 and 54"
-
-    # Determine presence of carrier at defined position
-    presence_check = await self.request_single_carrier_presence(carrier_end_rail)
-    carrier_end_rail_str = str(carrier_end_rail).zfill(2)
-
-    if presence_check != 1:
-      raise ValueError(f"""No carrier found at position {carrier_end_rail},
-                       have you placed the carrier onto the correct autoload tray position?""")
-
-    # Set carrier type for identification purposes
-    await self.send_command(module="C0", command="CI", cp=carrier_end_rail_str)
-
-    # Load carrier
-    # with barcoding
-    if barcode_reading:
-      # Choose barcode symbology
-      await self.send_command(
-        module="C0",
-        command="CB",
-        bt=barcode_symbology_dict[barcode_symbology]
-      )
-      # Load and read out barcodes
-      resp = await self.send_command(
-        module="C0",
-        command="CL",
-        bd=barcode_reading_direction_dict[barcode_reading_direction],
-        bp="0616", # Barcode reading direction (0 = vertical 1 = horizontal)
-        co="0960", # Distance between containers (pattern) [0.1 mm]
-        cf="380", # Width of reading window [0.1 mm]
-        cv="1281", # Carrier reading speed [0.1 mm]/s
-        cn=str(no_container_per_carrier).zfill(2), # No of containers (cups, plates) in a carrier
-      )
-    else: # without barcoding
-      resp = await self.send_command(
-        module="C0",
-        command="CL",
-        cn="00"
-      )
-
-    if park_autoload_after:
-      await self.park_autoload()
-    return resp
->>>>>>> 6a526719
 
     async def set_barcode_type(
         self,
@@ -5921,43 +5472,10 @@
 
         # pylint: disable=invalid-name
 
-<<<<<<< HEAD
         # Encode values into bit pattern. Last bit is always one.
         bt = ""
         for t in [ISBT_Standard, code128, code39, codebar, code2_5, UPC_AE, EAN8, True]:
             bt += "1" if t else "0"
-=======
-    assert len(bit_pattern) == 54, "bit pattern must be length 54"
-    assert len(blink_pattern) == 54, "bit pattern must be length 54"
-
-    def pattern2hex(pattern: List[bool]) -> str:
-      bit_string = "".join(["1" if x else "0" for x in pattern])
-      return hex(int(bit_string, base=2))[2:].upper().zfill(14)
-
-    bit_pattern_hex   = pattern2hex(bit_pattern)
-    blink_pattern_hex = pattern2hex(blink_pattern)
-
-    return await self.send_command(
-      module="C0",
-      command="CP",
-      cl=bit_pattern_hex,
-      cb=blink_pattern_hex
-    )
-
-  # TODO:(command:CS) Check for presence of carriers on loading tray
-
-  async def set_barcode_type(
-    self,
-    ISBT_Standard: bool = True,
-    code128: bool = True,
-    code39: bool = True,
-    codebar: bool = True,
-    code2_5: bool = True,
-    UPC_AE: bool = True,
-    EAN8: bool = True
-  ):
-    """ Set bar code type: which types of barcodes will be scanned for.
->>>>>>> 6a526719
 
         # Convert bit pattern to hex.
         bt_hex = hex(int(bt, base=2))
@@ -6127,18 +5645,13 @@
 
         return await self.send_command(module="C0", command="FI")
 
-<<<<<<< HEAD
+    async def initialize_autoload(self):
+        """Initialize autoload (for standalone configuration only)"""
+
+        return await self.send_command(module="C0", command="II")
+
     async def position_components_for_free_iswap_y_range(self):
         """Position all components so that there is maximum free Y range for iSWAP"""
-=======
-  async def initialize_autoload(self):
-    """ Initialize autoload (for standalone configuration only) """
-
-    return await self.send_command(module="C0", command="II")
-
-  async def position_components_for_free_iswap_y_range(self):
-    """ Position all components so that there is maximum free Y range for iSWAP """
->>>>>>> 6a526719
 
         return await self.send_command(module="C0", command="FY")
 
