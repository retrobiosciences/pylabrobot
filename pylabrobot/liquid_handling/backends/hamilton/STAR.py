"""
This file defines interfaces for all supported Hamilton liquid handling robots.
"""
# pylint: disable=invalid-sequence-index, dangerous-default-value

from abc import ABC
import datetime
import enum
import functools
import logging
import re
from typing import Callable, Dict, ItemsView, List, Literal, Optional, Sequence, Type, TypeVar, cast

from pylabrobot.liquid_handling.backends.hamilton.base import HamiltonLiquidHandler, HamiltonFirmwareError
from pylabrobot.liquid_handling.liquid_classes.hamilton import HamiltonLiquidClass, get_star_liquid_class
from pylabrobot.liquid_handling.standard import (
    Pickup,
    PickupTipRack,
    Drop,
    DropTipRack,
    Aspiration,
    AspirationPlate,
    Dispense,
    DispensePlate,
    GripDirection,
    Move,
)
from pylabrobot.resources import Coordinate, Plate, Resource, TipSpot, Carrier
from pylabrobot.resources.errors import TooLittleVolumeError, TooLittleLiquidError, HasTipError, NoTipError
from pylabrobot.resources.liquid import Liquid
from pylabrobot.resources.well import Well
from pylabrobot.resources.ml_star import HamiltonTip, TipDropMethod, TipPickupMethod, TipSize


T = TypeVar("T")


logger = logging.getLogger("pylabrobot")


def need_iswap_parked(method: Callable):
    """Ensure that the iSWAP is in parked position before running command.

    If the iSWAP is not parked, it get's parked before running the command.
    """

    @functools.wraps(method)
    async def wrapper(self: "STAR", *args, **kwargs):
        if self.iswap_installed and not self.iswap_parked:
            await self.park_iswap()

        result = await method(self, *args, **kwargs)  # pylint: disable=not-callable

        return result

    return wrapper


def _fill_in_defaults(val: Optional[List[T]], default: List[T]) -> List[T]:
    """Util for converting an argument to the appropriate format for low level star methods."""
    t = type(default[0])
    # if the val is None, use the default.
    if val is None:
        return default
    # repeat val if it is not a list.
    if not isinstance(val, list):
        return [val] * len(default)
    # if the val is a list, it must be of the correct length.
    if len(val) != len(default):
        raise ValueError(f"Value length must equal num operations ({len(default)}), but is {val}")
    # if the val is a list of the correct length, the values must be of the right type.
    if not all(isinstance(v, t) for v in val):
        raise ValueError(f"Value must be a list of {t}, but is {val}")
    # the value is ready to be used.
    return val


def parse_star_fw_string(resp: str, fmt: str = "") -> dict:
    """Parse a machine command or response string according to a format string.

    The format contains names of parameters (always length 2),
    followed by an arbitrary number of the following, but always
    the same:
    - '&': char
    - '#': decimal
    - '*': hex

    The order of parameters in the format and response string do not
    have to (and often do not) match.

    The identifier parameter (id####) is added automatically.

    TODO: string parsing
    The firmware docs mention strings in the following format: '...'
    However, the length of these is always known (except when reading
    barcodes), so it is easier to convert strings to the right number
    of '&'. With barcode reading the length of the barcode is included
    with the response string. We'll probably do a custom implementation
    for that.

    TODO: spaces
    We should also parse responses where integers are separated by spaces,
    like this: `ua#### #### ###### ###### ###### ######`

    Args:
      resp: The response string to parse.
      fmt: The format string.

    Raises:
      ValueError: if the format string is incompatible with the response.

    Returns:
      A dictionary containing the parsed values.

    Examples:
      Parsing a string containing decimals (`1111`), hex (`0xB0B`) and chars (`'rw'`):

      ```
      >>> parse_fw_string("aa1111bbrwccB0B", "aa####bb&&cc***")
      {'aa': 1111, 'bb': 'rw', 'cc': 2827}
      ```
    """

    # Remove device and cmd identifier from response.
    resp = resp[4:]

    # Parse the parameters in the fmt string.
    info = {}

    def find_param(param):
        name, data = param[0:2], param[2:]
        type_ = {"#": "int", "*": "hex", "&": "str"}[data[0]]

        # Build a regex to match this parameter.
        exp = {
            "int": r"[-+]?[\d ]",
            "hex": r"[\da-fA-F ]",
            "str": ".",
        }[type_]
        len_ = len(data.split(" ")[0])  # Get length of first block.
        regex = f"{name}((?:{exp}{ {len_} }"

        if param.endswith(" (n)"):
            regex += " ?)+)"
            is_list = True
        else:
            regex += "))"
            is_list = False

        # Match response against regex, save results in right datatype.
        r = re.search(regex, resp)
        if r is None:
            raise ValueError(f"could not find matches for parameter {name}")

        g = r.groups()
        if len(g) == 0:
            raise ValueError(f"could not find value for parameter {name}")
        m = g[0]

        if is_list:
            m = m.split(" ")

            if type_ == "str":
                info[name] = m
            elif type_ == "int":
                info[name] = [int(m_) for m_ in m if m_ != ""]
            elif type_ == "hex":
                info[name] = [int(m_, base=16) for m_ in m if m_ != ""]
        else:
            if type_ == "str":
                info[name] = m
            elif type_ == "int":
                info[name] = int(m)
            elif type_ == "hex":
                info[name] = int(m, base=16)

    # Find params in string. All params are identified by 2 lowercase chars.
    param = ""
    prevchar = None
    for char in fmt:
        if char.islower() and prevchar != "(":
            if len(param) > 2:
                find_param(param)
                param = ""
        param += char
        prevchar = char
    if param != "":
        find_param(param)  # last parameter is not closed by loop.

    # If id not in fmt, add it.
    if "id" not in info:
        find_param("id####")

    return info


class STARModuleError(ABC):
    """Base class for all Hamilton backend errors, raised by a single module."""

    def __init__(
        self,
        message: str,
        trace_information: int,
        raw_response: str,
        raw_module: str,
    ):
        self.message = message
        self.trace_information = trace_information
        self.raw_response = raw_response
        self.raw_module = raw_module

    def __repr__(self) -> str:
        return f"{self.__class__.__name__}('{self.message}')"


class CommandSyntaxError(STARModuleError):
    """Command syntax error

    Code: 01
    """


class HardwareError(STARModuleError):
    """Hardware error

    Possible cause(s):
      drive blocked, low power etc.

    Code: 02
    """


class CommandNotCompletedError(STARModuleError):
    """Command not completed

    Possible cause(s):
      error in previous sequence (not executed)

    Code: 03
    """


class ClotDetectedError(STARModuleError):
    """Clot detected

    Possible cause(s):
      LLD not interrupted

    Code: 04
    """


class BarcodeUnreadableError(STARModuleError):
    """Barcode unreadable

    Possible cause(s):
      bad or missing barcode

    Code: 05
    """


class TipTooLittleVolumeError(STARModuleError):
    """Too little liquid

    Possible cause(s):
      1. liquid surface is not detected,
      2. Aspirate / Dispense conditions could not be fulfilled.

    Code: 06
    """


class TipAlreadyFittedError(STARModuleError):
    """Tip already fitted

    Possible cause(s):
      Repeated attempts to fit a tip or iSwap movement with tips

    Code: 07
    """


class HamiltonNoTipError(STARModuleError):
    """No tips

    Possible cause(s):
      command was started without fitting tip (tip was not fitted or fell off again)

    Code: 08
    """


class NoCarrierError(STARModuleError):
    """No carrier

    Possible cause(s):
      load command without carrier

    Code: 09
    """


class NotCompletedError(STARModuleError):
    """Not completed

    Possible cause(s):
      Command in command buffer was aborted due to an error in a previous command, or command stack
      was deleted.

    Code: 10
    """


class DispenseWithPressureLLDError(STARModuleError):
    """Dispense with  pressure LLD

    Possible cause(s):
      dispense with pressure LLD is not permitted

    Code: 11
    """


class NoTeachInSignalError(STARModuleError):
    """No Teach  In Signal

    Possible cause(s):
      X-Movement to LLD reached maximum allowable position with- out detecting Teach in signal

    Code: 12
    """


class LoadingTrayError(STARModuleError):
    """Loading  Tray error

    Possible cause(s):
      position already occupied

    Code: 13
    """


class SequencedAspirationWithPressureLLDError(STARModuleError):
    """Sequenced aspiration with  pressure LLD

    Possible cause(s):
      sequenced aspiration with pressure LLD is not permitted

    Code: 14
    """


class NotAllowedParameterCombinationError(STARModuleError):
    """Not allowed  parameter combination

    Possible cause(s):
      i.e. PLLD and dispense or wrong X-drive assignment

    Code: 15
    """


class CoverCloseError(STARModuleError):
    """Cover close error

    Possible cause(s):
      cover is not closed and couldn't be locked

    Code: 16
    """


class AspirationError(STARModuleError):
    """Aspiration error

    Possible cause(s):
      aspiration liquid stream error detected

    Code: 17
    """


class WashFluidOrWasteError(STARModuleError):
    """Wash fluid or trash error

    Possible cause(s):
      1. missing wash fluid
      2. trash of particular washer is full

    Code: 18
    """


class IncubationError(STARModuleError):
    """Incubation error

    Possible cause(s):
      incubator temperature out of limit

    Code: 19
    """


class TADMMeasurementError(STARModuleError):
    """TADM measurement error

    Possible cause(s):
      overshoot of limits during aspiration or dispensation

    Code: 20, 26
    """


class NoElementError(STARModuleError):
    """No element

    Possible cause(s):
      expected element not detected

    Code: 21
    """


class ElementStillHoldingError(STARModuleError):
    """Element still holding

    Possible cause(s):
      "Get command" is sent twice or element is not droped expected element is missing (lost)

    Code: 22
    """


class ElementLostError(STARModuleError):
    """Element lost

    Possible cause(s):
      expected element is missing (lost)

    Code: 23
    """


class IllegalTargetPlatePositionError(STARModuleError):
    """Illegal target plate position

    Possible cause(s):
      1. over or underflow of iSWAP positions
      2. iSWAP is not in park position during pipetting activities

    Code: 24
    """


class IllegalUserAccessError(STARModuleError):
    """Illegal user access

    Possible cause(s):
      carrier was manually removed or cover is open (immediate stop is executed)

    Code: 25
    """


class PositionNotReachableError(STARModuleError):
    """Position not reachable

    Possible cause(s):
      position out of mechanical limits using iSWAP, CoRe gripper or PIP-channels

    Code: 27
    """


class UnexpectedLLDError(STARModuleError):
    """unexpected LLD

    Possible cause(s):
      liquid level is reached before LLD scanning is started (using PIP or XL channels)

    Code: 28
    """


class AreaAlreadyOccupiedError(STARModuleError):
    """area already occupied

    Possible cause(s):
      Its impossible to occupy area because this area is already in use

    Code: 29
    """


class ImpossibleToOccupyAreaError(STARModuleError):
    """impossible to occupy area

    Possible cause(s):
      Area cant be occupied because is no solution for arm prepositioning

    Code: 30
    """


class AntiDropControlError(STARModuleError):
    """
    Anti drop controlling out of tolerance. (VENUS only)

    Code: 31
    """


class DecapperError(STARModuleError):
    """
    Decapper lock error while screw / unscrew a cap by twister channels. (VENUS only)

    Code: 32
    """


class DecapperHandlingError(STARModuleError):
    """
    Decapper station error while lock / unlock a cap. (VENUS only)

    Code: 33
    """


class SlaveError(STARModuleError):
    """Slave error

    Possible cause(s):
      This error code indicates an error in one of slaves. (for error handling purpose using service
      software macro code)

    Code: 99
    """


class WrongCarrierError(STARModuleError):
    """
    Wrong carrier barcode detected. (VENUS only)

    Code: 100
    """


class NoCarrierBarcodeError(STARModuleError):
    """
    Carrier barcode could not be read or is missing. (VENUS only)

    Code: 101
    """


class LiquidLevelError(STARModuleError):
    """
    Liquid surface not detected. (VENUS only)

    This error is created from main / slave error 06/70, 06/73 and 06/87.

    Code: 102
    """


class NotDetectedError(STARModuleError):
    """
    Carrier not detected at deck end position. (VENUS only)

    Code: 103
    """


class NotAspiratedError(STARModuleError):
    """
    Dispense volume exceeds the aspirated volume. (VENUS only)

    This error is created from main / slave error 02/54.

    Code: 104
    """


class ImproperDispensationError(STARModuleError):
    """
    The dispensed volume is out of tolerance (may only occur for Nano Pipettor Dispense steps).
    (VENUS only)

    This error is created from main / slave error 02/52 and 02/54.

    Code: 105
    """


class NoLabwareError(STARModuleError):
    """
    The labware to be loaded was not detected by autoload module. (VENUS only)

    Note:

    May only occur on a Reload Carrier step if the labware property 'MlStarCarPosAreRecognizable' is
    set to 1.

    Code: 106
    """


class UnexpectedLabwareError(STARModuleError):
    """
    The labware contains unexpected barcode ( may only occur on a Reload Carrier step ). (VENUS only)

    Code: 107
    """


class WrongLabwareError(STARModuleError):
    """
    The labware to be reloaded contains wrong barcode ( may only occur on a Reload Carrier step ).
    (VENUS only)

    Code: 108
    """


class BarcodeMaskError(STARModuleError):
    """
    The barcode read doesn't match the barcode mask defined. (VENUS only)

    Code: 109
    """


class BarcodeNotUniqueError(STARModuleError):
    """
    The barcode read is not unique. Previously loaded labware with same barcode was loaded without
    unique barcode check. (VENUS only)

    Code: 110
    """


class BarcodeAlreadyUsedError(STARModuleError):
    """
    The barcode read is already loaded as unique barcode ( it's not possible to load the same barcode
    twice ). (VENUS only)

    Code: 111
    """


class KitLotExpiredError(STARModuleError):
    """
    Kit Lot expired. (VENUS only)

    Code: 112
    """


class DelimiterError(STARModuleError):
    """
    Barcode contains character which is used as delimiter in result string. (VENUS only)

    Code: 113
    """


class UnknownHamiltonError(STARModuleError):
    """Unknown error"""


def _module_id_to_module_name(id_):
    """Convert a module ID to a module name."""
    return {
        "C0": "Master",
        "X0": "X-drives",
        "I0": "Auto Load",
        "W1": "Wash station 1-3",
        "W2": "Wash station 4-6",
        "T1": "Temperature carrier 1",
        "T2": "Temperature carrier 2",
        "R0": "ISWAP",
        "P1": "Pipetting channel 1",
        "P2": "Pipetting channel 2",
        "P3": "Pipetting channel 3",
        "P4": "Pipetting channel 4",
        "P5": "Pipetting channel 5",
        "P6": "Pipetting channel 6",
        "P7": "Pipetting channel 7",
        "P8": "Pipetting channel 8",
        "P9": "Pipetting channel 9",
        "PA": "Pipetting channel 10",
        "PB": "Pipetting channel 11",
        "PC": "Pipetting channel 12",
        "PD": "Pipetting channel 13",
        "PE": "Pipetting channel 14",
        "PF": "Pipetting channel 15",
        "PG": "Pipetting channel 16",
        "H0": "CoRe 96 Head",
        "HW": "Pump station 1 station",
        "HU": "Pump station 2 station",
        "HV": "Pump station 3 station",
        "N0": "Nano dispenser",
        "D0": "384 dispensing head",
        "NP": "Nano disp. pressure controller",
        "M1": "Reserved for module 1",
    }.get(id_, "Unknown Module")


def error_code_to_exception(code: int) -> Type[STARModuleError]:
    """Convert an error code to an exception."""
    codes = {
        1: CommandSyntaxError,
        2: HardwareError,
        3: CommandNotCompletedError,
        4: ClotDetectedError,
        5: BarcodeUnreadableError,
        6: TipTooLittleVolumeError,
        7: TipAlreadyFittedError,
        8: HamiltonNoTipError,
        9: NoCarrierError,
        10: NotCompletedError,
        11: DispenseWithPressureLLDError,
        12: NoTeachInSignalError,
        13: LoadingTrayError,
        14: SequencedAspirationWithPressureLLDError,
        15: NotAllowedParameterCombinationError,
        16: CoverCloseError,
        17: AspirationError,
        18: WashFluidOrWasteError,
        19: IncubationError,
        20: TADMMeasurementError,
        21: NoElementError,
        22: ElementStillHoldingError,
        23: ElementLostError,
        24: IllegalTargetPlatePositionError,
        25: IllegalUserAccessError,
        26: TADMMeasurementError,
        27: PositionNotReachableError,
        28: UnexpectedLLDError,
        29: AreaAlreadyOccupiedError,
        30: ImpossibleToOccupyAreaError,
        31: AntiDropControlError,
        32: DecapperError,
        33: DecapperHandlingError,
        99: SlaveError,
        100: WrongCarrierError,
        101: NoCarrierBarcodeError,
        102: LiquidLevelError,
        103: NotDetectedError,
        104: NotAspiratedError,
        105: ImproperDispensationError,
        106: NoLabwareError,
        107: UnexpectedLabwareError,
        108: WrongLabwareError,
        109: BarcodeMaskError,
        110: BarcodeNotUniqueError,
        111: BarcodeAlreadyUsedError,
        112: KitLotExpiredError,
        113: DelimiterError,
    }
    if code in codes:
        return codes[code]
    return UnknownHamiltonError


def trace_information_to_string(module_identifier: str, trace_information: int) -> str:
    """Convert a trace identifier to an error message."""
    table = None

    if module_identifier == "C0":
        table = {
            10: "CAN error",
            11: "Slave command time out",
            20: "E2PROM error",
            30: "Unknown command",
            31: "Unknown parameter",
            32: "Parameter out of range",
            33: "Parameter does not belong to command, or not all parameters were sent",
            34: "Node name unknown",
            35: "id parameter error",
            37: "node name defined twice",
            38: "faulty XL channel settings",
            39: "faulty robotic channel settings",
            40: "PIP task busy",
            41: "Auto load task busy",
            42: "Miscellaneous task busy",
            43: "Incubator task busy",
            44: "Washer task busy",
            45: "iSWAP task busy",
            46: "CoRe 96 head task busy",
            47: "Carrier sensor doesn't work properly",
            48: "CoRe 384 head task busy",
            49: "Nano pipettor task busy",
            50: "XL channel task busy",
            51: "Tube gripper task busy",
            52: "Imaging channel task busy",
            53: "Robotic channel task busy",
        }
    elif module_identifier in [
        "PX",
        "P1",
        "P2",
        "P3",
        "P4",
        "P5",
        "P6",
        "P7",
        "P8",
        "P9",
        "PA",
        "PB",
        "PC",
        "PD",
        "PE",
        "PF",
        "PG",
    ]:
        table = {
            0: "No error",
            20: "No communication to EEPROM",
            30: "Unknown command",
            31: "Unknown parameter",
            32: "Parameter out of range",
            35: "Voltages outside permitted range",
            36: "Stop during execution of command",
            37: "Stop during execution of command",
            40: "No parallel processes permitted (Two or more commands sent for the same control" "process)",
            50: "Dispensing drive init. position not found",
            51: "Dispensing drive not initialized",
            52: "Dispensing drive movement error",
            53: "Maximum volume in tip reached",
            54: "Position outside of permitted area",
            55: "Y-drive blocked",
            56: "Y-drive not initialized",
            57: "Y-drive movement error",
            60: "X-drive blocked",
            61: "X-drive not initialized",
            62: "X-drive movement error",
            63: "X-drive limit stop not found",
            70: "No liquid level found (possibly because no liquid was present)",
            71: "Not enough liquid present (Immersion depth or surface following position possiby"
            "below minimal access range)",
            72: "Auto calibration at pressure (Sensor not possible)",
            73: "No liquid level found with dual LLD",
            74: "Liquid at a not allowed position detected",
            75: "No tip picked up, possibly because no was present at specified position",
            76: "Tip already picked up",
            77: "Tip not droped",
            78: "Wrong tip picked up",
            80: "Liquid not correctly aspirated",
            81: "Clot detected",
            82: "TADM measurement out of lower limit curve",
            83: "TADM measurement out of upper limit curve",
            84: "Not enough memory for TADM measurement",
            85: "No communication to digital potentiometer",
            86: "ADC algorithm error",
            87: "2nd phase of liquid nt found",
            88: "Not enough liquid present (Immersion depth or surface following position possiby"
            "below minimal access range)",
            90: "Limit curve not resetable",
            91: "Limit curve not programmable",
            92: "Limit curve not found",
            93: "Limit curve data incorrect",
            94: "Not enough memory for limit curve",
            95: "Invalid limit curve index",
            96: "Limit curve already stored",
        }
    elif module_identifier == "H0":  # Core 96 head
        table = {
            20: "No communication to EEPROM",
            30: "Unknown command",
            31: "Unknown parameter",
            32: "Parameter out of range",
            35: "Voltage outside permitted range",
            36: "Stop during execution of command",
            37: "The adjustment sensor did not switch",
            40: "No parallel processes permitted",
            50: "Dispensing drive initialization failed",
            51: "Dispensing drive not initialized",
            52: "Dispensing drive movement error",
            53: "Maximum volume in tip reached",
            54: "Position out of permitted area",
            55: "Y drive initialization failed",
            56: "Y drive not initialized",
            57: "Y drive movement error",
            58: "Y drive position outside of permitted area",
            60: "Z drive initialization failed",
            61: "Z drive not initialized",
            62: "Z drive movement error",
            63: "Z drive position outside of permitted area",
            65: "Squeezer drive initialization failed",
            66: "Squeezer drive not initialized",
            67: "Squeezer drive movement error: drive blocked or incremental sensor fault",
            68: "Squeezer drive position outside of permitted area",
            70: "No liquid level found",
            71: "Not enough liquid present",
            75: "No tip picked up",
            76: "Tip already picked up",
            81: "Clot detected",
        }
    elif module_identifier == "R0":  # iswap
        table = {
            20: "No communication to EEPROM",
            30: "Unknown command",
            31: "Unknown parameter",
            32: "Parameter out of range",
            33: "FW doesn't match to HW",
            36: "Stop during execution of command",
            37: "The adjustment sensor did not switch",
            38: "The adjustment sensor cannot be searched",
            40: "No parallel processes permitted",
            41: "No parallel processes permitted",
            42: "No parallel processes permitted",
            50: "Y-drive Initialization failed",
            51: "Y-drive not initialized",
            52: "Y-drive movement error: drive locked or incremental sensor fault",
            53: "Y-drive movement error: position counter over/underflow",
            60: "Z-drive initialization failed",
            61: "Z-drive not initialized",
            62: "Z-drive movement error: drive locked or incremental sensor fault",
            63: "Z-drive movement error: position counter over/underflow",
            70: "Rotation-drive initialization failed",
            71: "Rotation-drive not initialized",
            72: "Rotation-drive movement error: drive locked or incremental sensor fault",
            73: "Rotation-drive movement error: position counter over/underflow",
            80: "Wrist twist drive initialization failed",
            81: "Wrist twist drive not initialized",
            82: "Wrist twist drive movement error: drive locked or incremental sensor fault",
            83: "Wrist twist drive movement error: position counter over/underflow",
            85: "Gripper drive: communication error to gripper DMS digital potentiometer",
            86: "Gripper drive: Auto adjustment of DMS digital potentiometer not possible",
            89: "Gripper drive movement error: drive locked or incremental sensor fault during gripping",
            90: "Gripper drive initialized failed",
            91: "iSWAP not initialized. Call star.initialize_iswap().",
            92: "Gripper drive movement error: drive locked or incremental sensor fault during release",
            93: "Gripper drive movement error: position counter over/underflow",
            94: "Plate not found",
            96: "Plate not available",
            97: "Unexpected object found",
        }

    if table is not None and trace_information in table:
        return table[trace_information]

    return f"Unknown trace information code {trace_information:02}"


class STARFirmwareError(HamiltonFirmwareError):
    """
    All Hamilton machine errors.

    Example:
      >>> try:
      ...   lh.pick_up_tips([True, True, True])
      ... except STARFirmwareError as e:
      ...   print(e)
      STARFirmwareError({
        'Pipetting channel 1': NoTipError('Tip already picked up'),
        'Pipetting channel 3': NoTipError('Tip already picked up'),
      })

      >>> try:
      ...   lh.pick_up_tips([True, False, True])
      ... except STARFirmwareError as e:
      ...   if 'Pipetting channel 1' in e:
      ...     print('Pipetting channel 1 error: ', e['Pipetting channel 1'], e.error_code)
      Pipetting channel 1 error:  NoTipError('Tip already picked up'), '08/76'
    """

    def __init__(self, errors: Dict[str, STARModuleError], raw_response: Optional[str] = None):
        self.raw_response = raw_response
        self.errors = errors

    def __str__(self) -> str:
        return f"STARFirmwareError(errors={self.errors}, raw_response={self.raw_response})"

    def __repr__(self) -> str:
        return str(self)

    def __len__(self) -> int:
        return len(self.errors)

    def __getitem__(self, key: str):
        return self.errors[key]

    def __setitem__(self, key: str, value: STARModuleError):
        self.errors[key] = value

    def __contains__(self, key: str) -> bool:
        return key in self.errors

    def items(self) -> ItemsView[str, STARModuleError]:
        return self.errors.items()

    def error_for_channel(self, channel: int) -> Optional[STARModuleError]:
        """Return the error for a given channel.

        .. warning::
          Channel here is 1-indexed, like the firmware API, but STAR uses 0-indexed channels.
        """

        return self.errors.get(f"Pipetting channel {channel}")


def star_firmware_string_to_error(
    error_code_dict: Dict[str, str],
    raw_response: Optional[str] = None,
) -> STARFirmwareError:
    """Convert a firmware string to a STARFirmwareError."""

    errors = {}

    for module_id, error in error_code_dict.items():
        module_name = _module_id_to_module_name(module_id)
        if "/" in error:
            # C0 module: error code / trace information
            error_code_str, trace_information_str = error.split("/")
            error_code, trace_information = int(error_code_str), int(trace_information_str)
            if error_code == 0:  # No error
                continue
            error_class = error_code_to_exception(error_code)
        else:
            # Slave modules: er## (just trace information)
            error_class = UnknownHamiltonError
            trace_information = int(error)
        error_description = trace_information_to_string(
            module_identifier=module_id, trace_information=trace_information
        )
        errors[module_name] = error_class(
            message=error_description, trace_information=trace_information, raw_response=error, raw_module=module_id
        )

    # If the master error is a SlaveError, remove it from the errors dict.
    if isinstance(errors.get("Master"), SlaveError):
        errors.pop("Master")

<<<<<<< HEAD
    return STARFirmwareError(errors=errors, raw_response=raw_response)
=======
    # Parse errors.
    module = resp[:2]
    if module == "C0":
      # C0 sends errors as er##/##. P1 raises errors as er## where the first group is the error
      # code, and the second group is the trace information.
      # Beyond that, specific errors may be added for individual channels and modules. These
      # are formatted as P1##/## H0##/##, etc. These items are added programmatically as
      # named capturing groups to the regex.

      exp = r"er(?P<C0>[0-9]{2}/[0-9]{2})"
      for module in ["X0", "I0", "W1", "W2", "T1", "T2", "R0", "P1", "P2", "P3", "P4", "P5", "P6",
                    "P7", "P8", "P9", "PA", "PB", "PC", "PD", "PE", "PF", "PG", "H0", "HW", "HU",
                    "HV", "N0", "D0", "NP", "M1"]:
        exp += f" ?(?:{module}(?P<{module}>[0-9]{{2}}/[0-9]{{2}}))?"
      errors = re.search(exp, resp)
    else:
      # Other modules send errors as er##, and do not contain slave errors.
      exp = f"er(?P<{module}>[0-9]{{2}})"
      errors = re.search(exp, resp)

    if errors is not None:
      # filter None elements
      errors_dict = {k:v for k,v in errors.groupdict().items() if v is not None}
      # filter 00 and 00/00 elements, which mean no error.
      errors_dict = {k:v for k,v in errors_dict.items() if v not in ["00", "00/00"]}

    has_error = not (errors is None or len(errors_dict) == 0)
    if has_error:
      he = star_firmware_string_to_error(error_code_dict=errors_dict, raw_response=resp)

      # If there is a faulty parameter error, request which parameter that is.
      for module_name, error in he.items():
        if error.message == "Unknown parameter":
          # temp. disabled until we figure out how to handle async in parse response (the
          # background thread does not have an event loop, and I'm not sure if it should.)
          # vp = await self.send_command(module=error.raw_module, command="VP", fmt="vp&&")["vp"]
          # he[module_name].message += f" ({vp})" # pylint: disable=unnecessary-dict-index-lookup

          # pylint: disable=unnecessary-dict-index-lookup
          he[module_name].message += " (call lh.backend.request_name_of_last_faulty_parameter)"

      raise he

  def _parse_response(self, resp: str, fmt: str) -> dict:
    """ Parse a response from the machine. """
    return parse_star_fw_string(resp, fmt)

  async def send_raw_command(
    self,
    command: str,
    write_timeout: Optional[int] = None,
    read_timeout: Optional[int] = None,
    wait: bool = True
  ) -> Optional[str]:
    """ Send a raw command to the machine. """
    id_index = command.find("id")
    if id_index == -1:
      raise ValueError("Command must contain an id.")
    id_str = command[id_index + 2 : id_index + 6]
    if not id_str.isdigit():
      raise ValueError("Id must be a 4 digit int.")
    id_ = int(id_str)

    return await super()._write_and_read_command(
      id_=id_,
      cmd=command,
      write_timeout=write_timeout,
      read_timeout=read_timeout,
      wait=wait,
    )

  async def setup(self):
    """ setup

    Creates a USB connection and finds read/write interfaces.
    """
>>>>>>> 2bf7dc8e


class STAR(HamiltonLiquidHandler):
    """
    Interface for the Hamilton STAR.
    """

    def __init__(
        self,
        device_address: Optional[int] = None,
        packet_read_timeout: int = 3,
        read_timeout: int = 30,
        write_timeout: int = 30,
    ):
        """Create a new STAR interface.

        Args:
          device_address: the USB device address of the Hamilton STAR. Only useful if using more than
            one Hamilton machine over USB.
          packet_read_timeout: timeout in seconds for reading a single packet.
          read_timeout: timeout in seconds for reading a full response.
          write_timeout: timeout in seconds for writing a command.
          num_channels: the number of pipette channels present on the robot.
        """

        super().__init__(
            device_address=device_address,
            packet_read_timeout=packet_read_timeout,
            read_timeout=read_timeout,
            write_timeout=write_timeout,
            id_product=0x8000,
        )

        self._iswap_parked: Optional[bool] = None
        self._num_channels: Optional[int] = None
        self._core_parked: Optional[bool] = None
        self._extended_conf: Optional[dict] = None

    @property
    def num_channels(self) -> int:
        """The number of pipette channels present on the robot."""
        if self._num_channels is None:
            raise RuntimeError("has not loaded num_channels, forgot to call `setup`?")
        return self._num_channels

    @property
    def module_id_length(self):
        return 2

    @property
    def extended_conf(self) -> dict:
        """Extended configuration."""
        if self._extended_conf is None:
            raise RuntimeError("has not loaded extended_conf, forgot to call `setup`?")
        return self._extended_conf

    def serialize(self) -> dict:
        return {
            **super().serialize(),
            "packet_read_timeout": self.packet_read_timeout,
            "read_timeout": self.read_timeout,
            "write_timeout": self.write_timeout,
        }

    @property
    def iswap_parked(self) -> bool:
        return self._iswap_parked is True

    @property
    def core_parked(self) -> bool:
        return self._core_parked is True

    def get_id_from_fw_response(self, resp: str) -> Optional[int]:
        """Get the id from a firmware response."""
        parsed = parse_star_fw_string(resp, "id####")
        if "id" in parsed and parsed["id"] is not None:
            return int(parsed["id"])
        return None

    def check_fw_string_error(self, resp: str):
        """Raise an error if the firmware response is an error response.

        Raises:
          ValueError: if the format string is incompatible with the response.
          HamiltonException: if the response contains an error.
        """

        # Parse errors.
        module = resp[:2]
        if module == "C0":
            # C0 sends errors as er##/##. P1 raises errors as er## where the first group is the error
            # code, and the second group is the trace information.
            # Beyond that, specific errors may be added for individual channels and modules. These
            # are formatted as P1##/## H0##/##, etc. These items are added programmatically as
            # named capturing groups to the regex.

            exp = r"er(?P<C0>[0-9]{2}/[0-9]{2})"
            for module in [
                "X0",
                "I0",
                "W1",
                "W2",
                "T1",
                "T2",
                "R0",
                "P1",
                "P2",
                "P3",
                "P4",
                "P5",
                "P6",
                "P7",
                "P8",
                "P9",
                "PA",
                "PB",
                "PC",
                "PD",
                "PE",
                "PF",
                "PG",
                "H0",
                "HW",
                "HU",
                "HV",
                "N0",
                "D0",
                "NP",
                "M1",
            ]:
                exp += f" ?(?:{module}(?P<{module}>[0-9]{{2}}/[0-9]{{2}}))?"
            errors = re.search(exp, resp)
        else:
            # Other modules send errors as er##, and do not contain slave errors.
            exp = f"er(?P<{module}>[0-9]{{2}})"
            errors = re.search(exp, resp)

        if errors is not None:
            # filter None elements
            errors_dict = {k: v for k, v in errors.groupdict().items() if v is not None}
            # filter 00 and 00/00 elements, which mean no error.
            errors_dict = {k: v for k, v in errors_dict.items() if v not in ["00", "00/00"]}

        has_error = not (errors is None or len(errors_dict) == 0)
        if has_error:
            he = star_firmware_string_to_error(error_code_dict=errors_dict, raw_response=resp)

            # If there is a faulty parameter error, request which parameter that is.
            for module_name, error in he.items():
                if error.message == "Unknown parameter":
                    # temp. disabled until we figure out how to handle async in parse response (the
                    # background thread does not have an event loop, and I'm not sure if it should.)
                    # vp = await self.send_command(module=error.raw_module, command="VP", fmt="vp&&")["vp"]
                    # he[module_name].message += f" ({vp})" # pylint: disable=unnecessary-dict-index-lookup

                    # pylint: disable=unnecessary-dict-index-lookup
                    he[module_name].message += " (call lh.backend.request_name_of_last_faulty_parameter)"

            raise he

    async def send_command(
        self,
        module: str,
        command: str,
        tip_pattern: Optional[List[bool]] = None,
        write_timeout: Optional[int] = None,
        read_timeout: Optional[int] = None,
        wait=True,
        fmt: str = "",
        **kwargs,
    ):
        """Send a command to the machine. Parse the response if `fmt != ""`, else return the raw
        response."""

        resp = await super().send_command(
            module=module,
            command=command,
            tip_pattern=tip_pattern,
            write_timeout=write_timeout,
            read_timeout=read_timeout,
            wait=wait,
            **kwargs,
        )
        if fmt != "":
            parsed = parse_star_fw_string(resp, fmt)
            return parsed
        return resp

    async def send_raw_command(
        self, command: str, write_timeout: Optional[int] = None, read_timeout: Optional[int] = None, wait: bool = True
    ) -> Optional[dict]:
        """Send a raw command to the machine."""
        id_index = command.find("id")
        if id_index == -1:
            raise ValueError("Command must contain an id.")
        id_str = command[id_index + 2 : id_index + 6]
        if not id_str.isdigit():
            raise ValueError("Id must be a 4 digit int.")
        id_ = int(id_str)

        return await super()._write_and_read_command(
            id_=id_,
            cmd=command,
            write_timeout=write_timeout,
            read_timeout=read_timeout,
            wait=wait,
        )

    async def setup(self):
        """setup

        Creates a USB connection and finds read/write interfaces.
        """

        await super().setup()

        tip_presences = await self.request_tip_presence()
        self._num_channels = len(tip_presences)

        # Request machine information
        conf = await self.request_machine_configuration()
        self._extended_conf = await self.request_extended_configuration()

        left_x_drive_configuration_byte_1 = bin(self.extended_conf["xl"])
        left_x_drive_configuration_byte_1 = left_x_drive_configuration_byte_1 + "0" * (
            16 - len(left_x_drive_configuration_byte_1)
        )
        left_x_drive_configuration_byte_1 = left_x_drive_configuration_byte_1[2:]
        autoload_configuration_byte = bin(conf["kb"]).split("b")[-1][-3]
        # Identify installations
        self.autoload_installed = autoload_configuration_byte == "1"
        self.core96_head_installed = left_x_drive_configuration_byte_1[2] == "1"
        self.iswap_installed = left_x_drive_configuration_byte_1[1] == "1"

        initialized = await self.request_instrument_initialization_status()

        if not initialized:
            logger.info("Running backend initialization procedure.")

            await self.pre_initialize_instrument()

            # if self.core96_head_installed:
            #   self.initialize_core_96_head()

        if not initialized or any(tip_presences):
            dy = (4050 - 2175) // (self.num_channels - 1)
            y_positions = [4050 - i * dy for i in range(self.num_channels)]

        await self.initialize_pipetting_channels(
            x_positions=[self.extended_conf["xw"]],  # Tip eject waste X position.
            y_positions=y_positions,
            begin_of_tip_deposit_process=2450,
            end_of_tip_deposit_process=1220,
            z_position_at_end_of_a_command=3600,
            tip_pattern=[True],  # [True] * 8
            tip_type=4,  # TODO: get from tip types
            discarding_method=0,
        )
        if self.autoload_installed:
            autoload_initialized = await self.request_autoload_initialization_status()
            if not autoload_initialized:
                await self.initialize_autoload()

            await self.park_autoload()

        if self.iswap_installed:
            iswap_initialized = await self.request_iswap_initialization_status()
            if not iswap_initialized:
                await self.initialize_iswap()

            await self.park_iswap()
            self._iswap_parked = True

        # After setup, STAR will have thrown out anything mounted on the pipetting channels, including
        # the core grippers.
        self._core_parked = True

    # ============== LiquidHandlerBackend methods ==============

    @need_iswap_parked
    async def pick_up_tips(
        self,
        ops: List[Pickup],
        use_channels: List[int],
    ):
        """Pick up tips from a resource."""

        x_positions, y_positions, channels_involved = self._ops_to_fw_positions(ops, use_channels)

        tip_spots = [op.resource for op in ops]
        tips = set(cast(HamiltonTip, tip_spot.get_tip()) for tip_spot in tip_spots)
        if len(tips) > 1:
            raise ValueError("Cannot mix tips with different tip types.")
        ttti = (await self.get_ttti(list(tips)))[0]

        max_z = max(op.resource.get_absolute_location().z + (op.offset.z if op.offset is not None else 0) for op in ops)
        max_total_tip_length = max(op.tip.total_tip_length for op in ops)
        max_tip_length = max((op.tip.total_tip_length - op.tip.fitting_depth) for op in ops)

        if self._get_hamilton_tip([op.resource for op in ops]).tip_size != TipSize.STANDARD_VOLUME:
            # not sure why this is necessary, but it is according to log files and experiments
            max_tip_length -= 2

        try:
            tip = ops[0].tip
            assert isinstance(tip, HamiltonTip), "Tip type must be HamiltonTip."
            return await self.pick_up_tip(
                x_positions=x_positions,
                y_positions=y_positions,
                tip_pattern=channels_involved,
                tip_type_idx=ttti,
                begin_tip_pick_up_process=int((max_z + max_total_tip_length) * 10),
                end_tip_pick_up_process=int((max_z + max_tip_length) * 10),
                minimum_traverse_height_at_beginning_of_a_command=2450,
                pickup_method=tip.pickup_method,
            )
        except STARFirmwareError as e:
            tip_already_fitted_errors: List[int] = []
            no_tip_present_errors: List[int] = []
            for i in range(1, self.num_channels + 1):
                channel_error = e.error_for_channel(i)
                if channel_error is None:
                    continue
                if isinstance(channel_error, TipAlreadyFittedError):
                    tip_already_fitted_errors.append(i - 1)
                elif channel_error.trace_information in [75]:
                    no_tip_present_errors.append(i - 1)
            if len(tip_already_fitted_errors) > 0:
                raise HasTipError(f"Tip already fitted on channels {tip_already_fitted_errors}") from e
            elif len(no_tip_present_errors) > 0:
                raise NoTipError("No tip present in locations for channels " f"{no_tip_present_errors}") from e

            raise e

    @need_iswap_parked
    async def drop_tips(
        self,
        ops: List[Drop],
        use_channels: List[int],
        drop_method: Optional[TipDropMethod] = None,
    ):
        """Drop tips to a resource.

        Args:
          drop_method: The method to use for dropping tips. If None, the default method for dropping to
            tip spots is `DROP`, and everything else is `PLACE_SHIFT`. Note that `DROP` is only the
            default if *all* tips are being dropped to a tip spot.
        """

        if drop_method is None:
            if any(not isinstance(op.resource, TipSpot) for op in ops):
                drop_method = TipDropMethod.PLACE_SHIFT
            else:
                drop_method = TipDropMethod.DROP

        x_positions, y_positions, channels_involved = self._ops_to_fw_positions(ops, use_channels)

        # get highest z position
        max_z = max(op.resource.get_absolute_location().z + (op.offset.z if op.offset is not None else 0) for op in ops)
        if drop_method == TipDropMethod.PLACE_SHIFT:
            # magic values empirically found in https://github.com/PyLabRobot/pylabrobot/pull/63
            begin_tip_deposit_process = int((max_z + 59.9) * 10)
            end_tip_deposit_process = int((max_z + 49.9) * 10)
        else:
            max_total_tip_length = max(op.tip.total_tip_length for op in ops)
            max_tip_length = max((op.tip.total_tip_length - op.tip.fitting_depth) for op in ops)
            begin_tip_deposit_process = int((max_z + max_total_tip_length) * 10)
            end_tip_deposit_process = int((max_z + max_tip_length) * 10)

        try:
            return await self.discard_tip(
                x_positions=x_positions,
                y_positions=y_positions,
                tip_pattern=channels_involved,
                begin_tip_deposit_process=begin_tip_deposit_process,
                end_tip_deposit_process=end_tip_deposit_process,
                minimum_traverse_height_at_beginning_of_a_command=2450,
                z_position_at_end_of_a_command=2450,
                discarding_method=drop_method,
            )
        except STARFirmwareError as e:
            tip_errors: List[int] = []
            for i in range(1, self.num_channels + 1):
                channel_error = e.error_for_channel(i)
                if isinstance(channel_error, HamiltonNoTipError):
                    tip_errors.append(i - 1)

                if len(tip_errors) > 0:
                    raise NoTipError(f"No tip present on channels {tip_errors}") from e

                raise e

    def _assert_valid_resources(self, resources: Sequence[Resource]) -> None:
        """Assert that resources are in a valid location for pipetting."""
        for resource in resources:
            if resource.get_absolute_location().z < 100:
                raise ValueError(f"Resource {resource} is too low: {resource.get_absolute_location().z} < 100")

    class LLDMode(enum.Enum):
        """Liquid level detection mode."""

        OFF = 0
        GAMMA = 1
        PRESSURE = 2
        DUAL = 3
        Z_TOUCH_OFF = 4

    @need_iswap_parked
    async def aspirate(
        self,
        ops: List[Aspiration],
        use_channels: List[int],
        lld_search_height: Optional[List[int]] = None,
        clot_detection_height: Optional[List[int]] = None,
        pull_out_distance_transport_air: Optional[List[int]] = None,
        second_section_height: Optional[List[int]] = None,
        second_section_ratio: Optional[List[int]] = None,
        minimum_height: Optional[List[int]] = None,
        immersion_depth: Optional[List[int]] = None,
        immersion_depth_direction: Optional[List[int]] = None,
        surface_following_distance: Optional[List[int]] = None,
        transport_air_volume: Optional[List[int]] = None,
        pre_wetting_volume: Optional[List[int]] = None,
        lld_mode: Optional[List[LLDMode]] = None,
        gamma_lld_sensitivity: Optional[List[int]] = None,
        dp_lld_sensitivity: Optional[List[int]] = None,
        aspirate_position_above_z_touch_off: Optional[List[int]] = None,
        detection_height_difference_for_dual_lld: Optional[List[int]] = None,
        swap_speed: Optional[List[int]] = None,
        settling_time: Optional[List[int]] = None,
        homogenization_volume: Optional[List[int]] = None,
        homogenization_cycles: Optional[List[int]] = None,
        homogenization_position_from_liquid_surface: Optional[List[int]] = None,
        homogenization_speed: Optional[List[int]] = None,
        homogenization_surface_following_distance: Optional[List[int]] = None,
        limit_curve_index: Optional[List[int]] = None,
        use_2nd_section_aspiration: Optional[List[bool]] = None,
        retract_height_over_2nd_section_to_empty_tip: Optional[List[int]] = None,
        dispensation_speed_during_emptying_tip: Optional[List[int]] = None,
        dosing_drive_speed_during_2nd_section_search: Optional[List[int]] = None,
        z_drive_speed_during_2nd_section_search: Optional[List[int]] = None,
        cup_upper_edge: Optional[List[int]] = None,
        ratio_liquid_rise_to_tip_deep_in: Optional[List[int]] = None,
        immersion_depth_2nd_section: Optional[List[int]] = None,
        minimum_traverse_height_at_beginning_of_a_command: int = 2450,
        min_z_endpos: int = 2450,
        hamilton_liquid_classes: Optional[List[Optional[HamiltonLiquidClass]]] = None,
    ):
        """Aspirate liquid from the specified channels.

        For all parameters where `None` is the default value, STAR will use the default value, based on
        the aspirations. For all list parameters, the length of the list must be equal to the number of
        operations.

        .. warning:: The parameters in this method, with the exception of `ops` and `use_channels`,
          expect units of tenths of 'millimeters' (i.e. 10 = 1 mm), or tenths of 'microliters' (i.e. 10
          = 1 ul), or tenths of seconds. Speeds are in 0.1ul/s. This is a deviation from the rest of the
          API, which uses SI units. This is because the Hamilton API uses these units.

        Args:
          ops: The aspiration operations to perform.
          use_channels: The channels to use for the operations.
          blow_out_air_volumes: The amount of air to be blown out over all matching dispense operations.
          lld_search_height: The height to start searching for the liquid level when using LLD.
          clot_detection_height: Unknown, but probably the height to search for clots when doing LLD.
          pull_out_distance_transport_air: The distance to pull out when aspirating air, if LLD is
            disabled.
          second_section_height: The height to start the second section of aspiration.
          second_section_ratio: Unknown.
          minimum_height: The minimum height to move to, this is the end of aspiration. The channel
           will move linearly from the liquid surface to this height over the course of the aspiration.
          immersion_depth: Unknown exactly, probably the depth to move into the liquid. Possibly below
            the liquid surface.
          immersion_depth_direction: Unknown.
          surface_following_distance: The distance to follow the liquid surface.
          transport_air_volume: The volume of air to aspirate after the liquid.
          pre_wetting_volume: The volume of liquid to use for pre-wetting.
          lld_mode: The liquid level detection mode to use.
          gamma_lld_sensitivity: The sensitivity of the gamma LLD.
          dp_lld_sensitivity: The sensitivity of the DP LLD.
          aspirate_position_above_z_touch_off: If the LLD mode is Z_TOUCH_OFF, this is the height above
            the bottom of the well (presumably) to aspirate from.
          detection_height_difference_for_dual_lld: Difference between the gamma and DP LLD heights if
            the LLD mode is DUAL.
          swap_speed: Unknown.
          settling_time: The time to wait after homogenization.
          homogenization_volume: The volume to aspirate for homogenization.
          homogenization_cycles: The number of cycles to perform for homogenization.
          homogenization_position_from_liquid_surface: The height to aspirate from for homogenization
            (LLD or absolute terms).
          homogenization_speed: The speed to aspirate at for homogenization.
          homogenization_surface_following_distance: The distance to follow the liquid surface for
            homogenization.
          limit_curve_index: The index of the limit curve to use.

          use_2nd_section_aspiration: Whether to use the second section of aspiration.
          retract_height_over_2nd_section_to_empty_tip: Unknown.
          dispensation_speed_during_emptying_tip: Unknown.
          dosing_drive_speed_during_2nd_section_search: Unknown.
          z_drive_speed_during_2nd_section_search: Unknown.
          cup_upper_edge: Unknown.
          ratio_liquid_rise_to_tip_deep_in: Unknown.
          immersion_depth_2nd_section: The depth to move into the liquid for the second section of
            aspiration.

          minimum_traverse_height_at_beginning_of_a_command: The minimum height to move to before
            starting an aspiration.
          min_z_endpos: The minimum height to move to, this is the end of aspiration.

          hamilton_liquid_classes: Override the default liquid classes. See
            pylabrobot/liquid_handling/liquid_classes/hamilton/star.py
        """

        x_positions, y_positions, channels_involved = self._ops_to_fw_positions(ops, use_channels)

        n = len(ops)

        if hamilton_liquid_classes is None:
            hamilton_liquid_classes = [
                get_star_liquid_class(
                    tip_volume=op.tip.maximal_volume,
                    is_core=False,
                    is_tip=True,
                    has_filter=op.tip.has_filter,
                    liquid=op.liquids[-1][0] or Liquid.WATER,  # get last liquid in well, first to be aspirated
                    jet=False,  # for aspiration
                    empty=False,  # for aspiration
                )
                for op in ops
            ]

        self._assert_valid_resources([op.resource for op in ops])

        # correct volumes using the liquid class
        for op, hlc in zip(ops, hamilton_liquid_classes):
            op.volume = hlc.compute_corrected_volume(op.volume) if hlc is not None else op.volume

        well_bottoms = [
            op.resource.get_absolute_location().z + (op.offset.z if op.offset is not None else 0) for op in ops
        ]
        liquid_surfaces_no_lld = [wb + (op.liquid_height or 1) for wb, op in zip(well_bottoms, ops)]
        lld_search_heights = [
            wb + op.resource.get_size_z() + (2.7 if isinstance(op.resource, Well) else 5)  # ?
            for wb, op in zip(well_bottoms, ops)
        ]

        aspiration_volumes = [int(op.volume * 10) for op in ops]
        lld_search_height = [int(sh * 10) for sh in lld_search_heights]
        clot_detection_height = _fill_in_defaults(
            clot_detection_height,
            default=[
                int(hlc.aspiration_clot_retract_height * 10) if hlc is not None else 0
                for hlc in hamilton_liquid_classes
            ],
        )
        pull_out_distance_transport_air = _fill_in_defaults(pull_out_distance_transport_air, [100] * n)
        second_section_height = _fill_in_defaults(second_section_height, [32] * n)
        second_section_ratio = _fill_in_defaults(second_section_ratio, [6180] * n)
        minimum_height = _fill_in_defaults(minimum_height, [int((ls - 5) * 10) for ls in liquid_surfaces_no_lld])
        # TODO: I think minimum height should be the minimum height of the well
        immersion_depth = _fill_in_defaults(immersion_depth, [0] * n)
        immersion_depth_direction = _fill_in_defaults(immersion_depth_direction, [0] * n)
        surface_following_distance = _fill_in_defaults(surface_following_distance, [0] * n)
        flow_rates = [
            op.flow_rate or (hlc.aspiration_flow_rate if hlc is not None else 100)
            for op, hlc in zip(ops, hamilton_liquid_classes)
        ]
        aspiration_speed = [int(fr * 10) for fr in flow_rates]
        transport_air_volume = _fill_in_defaults(
            transport_air_volume,
            default=[
                int(hlc.aspiration_air_transport_volume * 10) if hlc is not None else 0
                for hlc in hamilton_liquid_classes
            ],
        )
        pre_wetting_volume = _fill_in_defaults(pre_wetting_volume, [0] * n)
        lld_mode = _fill_in_defaults(lld_mode, [self.__class__.LLDMode.OFF] * n)
        gamma_lld_sensitivity = _fill_in_defaults(gamma_lld_sensitivity, [1] * n)
        dp_lld_sensitivity = _fill_in_defaults(dp_lld_sensitivity, [1] * n)
        aspirate_position_above_z_touch_off = _fill_in_defaults(aspirate_position_above_z_touch_off, [0] * n)
        detection_height_difference_for_dual_lld = _fill_in_defaults(detection_height_difference_for_dual_lld, [0] * n)
        swap_speed = _fill_in_defaults(
            swap_speed,
            default=[int(hlc.aspiration_swap_speed * 10) if hlc is not None else 0 for hlc in hamilton_liquid_classes],
        )
        settling_time = _fill_in_defaults(
            settling_time,
            default=[
                int(hlc.aspiration_settling_time * 10) if hlc is not None else 0 for hlc in hamilton_liquid_classes
            ],
        )
        homogenization_volume = _fill_in_defaults(homogenization_volume, [0] * n)
        homogenization_cycles = _fill_in_defaults(homogenization_cycles, [0] * n)
        homogenization_position_from_liquid_surface = _fill_in_defaults(
            homogenization_position_from_liquid_surface, [0] * n
        )
        homogenization_speed = _fill_in_defaults(
            homogenization_speed,
            default=[
                int(hlc.aspiration_mix_flow_rate * 10) if hlc is not None else 0 for hlc in hamilton_liquid_classes
            ],
        )
        homogenization_surface_following_distance = _fill_in_defaults(
            homogenization_surface_following_distance, [0] * n
        )
        limit_curve_index = _fill_in_defaults(limit_curve_index, [0] * n)

        use_2nd_section_aspiration = _fill_in_defaults(use_2nd_section_aspiration, [False] * n)
        retract_height_over_2nd_section_to_empty_tip = _fill_in_defaults(
            retract_height_over_2nd_section_to_empty_tip, [0] * n
        )
        dispensation_speed_during_emptying_tip = _fill_in_defaults(dispensation_speed_during_emptying_tip, [500] * n)
        dosing_drive_speed_during_2nd_section_search = _fill_in_defaults(
            dosing_drive_speed_during_2nd_section_search, [500] * n
        )
        z_drive_speed_during_2nd_section_search = _fill_in_defaults(z_drive_speed_during_2nd_section_search, [300] * n)
        cup_upper_edge = _fill_in_defaults(cup_upper_edge, [0] * n)
        ratio_liquid_rise_to_tip_deep_in = _fill_in_defaults(ratio_liquid_rise_to_tip_deep_in, [0] * n)
        immersion_depth_2nd_section = _fill_in_defaults(immersion_depth_2nd_section, [0] * n)

        try:
            return await self.aspirate_pip(
                aspiration_type=[0 for _ in range(n)],
                tip_pattern=channels_involved,
                x_positions=x_positions,
                y_positions=y_positions,
                aspiration_volumes=aspiration_volumes,
                lld_search_height=lld_search_height,
                clot_detection_height=clot_detection_height,
                liquid_surface_no_lld=[int(ls * 10) for ls in liquid_surfaces_no_lld],
                pull_out_distance_transport_air=pull_out_distance_transport_air,
                second_section_height=second_section_height,
                second_section_ratio=second_section_ratio,
                minimum_height=minimum_height,
                immersion_depth=immersion_depth,
                immersion_depth_direction=immersion_depth_direction,
                surface_following_distance=surface_following_distance,
                aspiration_speed=aspiration_speed,
                transport_air_volume=transport_air_volume,
                blow_out_air_volume=[int(op.blow_out_air_volume * 10) for op in ops],
                pre_wetting_volume=pre_wetting_volume,
                lld_mode=[mode.value for mode in lld_mode],
                gamma_lld_sensitivity=gamma_lld_sensitivity,
                dp_lld_sensitivity=dp_lld_sensitivity,
                aspirate_position_above_z_touch_off=aspirate_position_above_z_touch_off,
                detection_height_difference_for_dual_lld=detection_height_difference_for_dual_lld,
                swap_speed=swap_speed,
                settling_time=settling_time,
                homogenization_volume=homogenization_volume,
                homogenization_cycles=homogenization_cycles,
                homogenization_position_from_liquid_surface=homogenization_position_from_liquid_surface,
                homogenization_speed=homogenization_speed,
                homogenization_surface_following_distance=homogenization_surface_following_distance,
                limit_curve_index=limit_curve_index,
                use_2nd_section_aspiration=use_2nd_section_aspiration,
                retract_height_over_2nd_section_to_empty_tip=retract_height_over_2nd_section_to_empty_tip,
                dispensation_speed_during_emptying_tip=dispensation_speed_during_emptying_tip,
                dosing_drive_speed_during_2nd_section_search=dosing_drive_speed_during_2nd_section_search,
                z_drive_speed_during_2nd_section_search=z_drive_speed_during_2nd_section_search,
                cup_upper_edge=cup_upper_edge,
                ratio_liquid_rise_to_tip_deep_in=ratio_liquid_rise_to_tip_deep_in,
                immersion_depth_2nd_section=immersion_depth_2nd_section,
                minimum_traverse_height_at_beginning_of_a_command=minimum_traverse_height_at_beginning_of_a_command,
                min_z_endpos=min_z_endpos,
            )
        except STARFirmwareError as e:
            tll: List[int] = []
            tlv: List[int] = []
            for i in range(1, self.num_channels + 1):
                channel_error = e.error_for_channel(i)
                if channel_error is None:
                    continue
                if channel_error.trace_information in [70, 71]:  # too little / no liquid
                    tll.append(i - 1)
                elif channel_error.trace_information in [54]:  # "Position out of permitted area" = too much
                    tlv.append(i - 1)

            if len(tll) > 0:
                raise TooLittleLiquidError(
                    f"There is not enough liquid in containers where the "
                    f"following channels were trying to aspirate: {tll}"
                ) from e
            if len(tlv) > 0:
                raise TooLittleVolumeError(f"There is too much liquid in the following channels: {tlv}") from e

            raise e

    @need_iswap_parked
    async def dispense(
        self,
        ops: List[Dispense],
        use_channels: List[int],
        dispensing_mode: Optional[List[int]] = None,
        pull_out_distance_transport_air: Optional[List[int]] = None,
        second_section_height: Optional[List[int]] = None,
        second_section_ratio: Optional[List[int]] = None,
        minimum_height: Optional[List[int]] = None,
        immersion_depth: Optional[List[int]] = None,
        immersion_depth_direction: Optional[List[int]] = None,
        surface_following_distance: Optional[List[int]] = None,
        cut_off_speed: Optional[List[int]] = None,
        stop_back_volume: Optional[List[int]] = None,
        transport_air_volume: Optional[List[int]] = None,
        blow_out_air_volume: Optional[List[int]] = None,
        lld_mode: Optional[List[int]] = None,
        dispense_position_above_z_touch_off: Optional[List[int]] = None,
        gamma_lld_sensitivity: Optional[List[int]] = None,
        dp_lld_sensitivity: Optional[List[int]] = None,
        swap_speed: Optional[List[int]] = None,
        settling_time: Optional[List[int]] = None,
        mix_volume: Optional[List[int]] = None,
        mix_cycles: Optional[List[int]] = None,
        mix_position_from_liquid_surface: Optional[List[int]] = None,
        mix_speed: Optional[List[int]] = None,
        mix_surface_following_distance: Optional[List[int]] = None,
        limit_curve_index: Optional[List[int]] = None,
        minimum_traverse_height_at_beginning_of_a_command: int = 2450,
        min_z_endpos: int = 2450,
        side_touch_off_distance: int = 0,
        hamilton_liquid_classes: Optional[List[Optional[HamiltonLiquidClass]]] = None,
    ):
        """Dispense liquid from the specified channels.

        For all parameters where `None` is the default value, STAR will use the default value, based on
        the dispenses. For all list parameters, the length of the list must be equal to the number of
        operations.

        .. warning:: The parameters in this method, with the exception of `ops` and `use_channels`,
          expect units of tenths of 'millimeters' (i.e. 10 = 1 mm), or tenths of 'microliters' (i.e. 10
          = 1 ul), or tenths of seconds. Speeds are in 0.1ul/s. This is a deviation from the rest of the
          API, which uses SI units. This is because the Hamilton API uses these units.

        Args:
          ops: The dispense operations to perform.
          use_channels: The channels to use for the dispense operations.
          blow_out_air_volumes: The amount of air to blow out after dispensing. If a single value is
            given, it will be used for all operations.
          dispensing_mode: The dispensing mode to use for each operation.
          pull_out_distance_transport_air: The distance to pull out the tip for aspirating transport air
            if LLD is disabled.
          second_section_height: Unknown.
          second_section_ratio: Unknown.
          minimum_height: The minimum height at the end of the dispense.
          immersion_depth: The distance above or below to liquid level to start dispensing. See the
            `immersion_depth_direction` parameter.
          immersion_depth_direction: (0 = go deeper, 1 = go up out of liquid)
          surface_following_distance: The distance to follow the liquid surface.
          cut_off_speed: Unknown.
          stop_back_volume: Unknown.
          transport_air_volume: The volume of air to dispense before dispensing the liquid.
          blow_out_air_volume: The volume of air to blow out after dispensing.
          lld_mode: The liquid level detection mode to use.
          dispense_position_above_z_touch_off: The height to move after LLD mode found the Z touch off
            position.
          gamma_lld_sensitivity: The gamma LLD sensitivity. (1 = high, 4 = low)
          dp_lld_sensitivity: The dp LLD sensitivity. (1 = high, 4 = low)
          swap_speed: The homogenization speed.
          settling_time: The settling time.
          mix_volume: The volume to use for homogenization.
          mix_cycles: The number of homogenization cycles.
          mix_position_from_liquid_surface: The height to move above the liquid surface for
            homogenization.
          mix_speed: The homogenization speed.
          mix_surface_following_distance: The distance to follow the liquid surface for homogenization.
          limit_curve_index: The limit curve to use for the dispense.
          minimum_traverse_height_at_beginning_of_a_command: The minimum height to move to before
            starting a dispense.
          min_z_endpos: The minimum height to move to after a dispense.
          side_touch_off_distance: The distance to move to the side from the well for a dispense.

          hamilton_liquid_classes: Override the default liquid classes. See
            pylabrobot/liquid_handling/liquid_classes/hamilton/star.py
        """

        x_positions, y_positions, channels_involved = self._ops_to_fw_positions(ops, use_channels)

        n = len(ops)

        def should_jet(op):
            if op.liquid_height is None:
                return True
            if op.liquid_height is not None and op.liquid_height > 0:
                return True
            if hasattr(op.resource, "tracker") and op.resource.tracker.get_used_volume() == 0:
                return True
            return False

        if hamilton_liquid_classes is None:
            hamilton_liquid_classes = [
                get_star_liquid_class(
                    tip_volume=op.tip.maximal_volume,
                    is_core=False,
                    is_tip=True,
                    has_filter=op.tip.has_filter,
                    liquid=op.liquids[-1][0] or Liquid.WATER,  # get last liquid in pipette, first to be disp.
                    jet=should_jet(op),
                    # dispensing all, get_used_volume includes pending
                    empty=op.tip.tracker.get_used_volume() == 0,
                )
                for op in ops
            ]

        # correct volumes using the liquid class
        for op, hlc in zip(ops, hamilton_liquid_classes):
            op.volume = hlc.compute_corrected_volume(op.volume) if hlc is not None else op.volume

        well_bottoms = [
            op.resource.get_absolute_location().z + (op.offset.z if op.offset is not None else 0) for op in ops
        ]
        liquid_surfaces_no_lld = [ls + (op.liquid_height or 1) for ls, op in zip(well_bottoms, ops)]
        lld_search_heights = [
            wb + op.resource.get_size_z() + (2.7 if isinstance(op.resource, Well) else 5)  # ?
            for wb, op in zip(well_bottoms, ops)
        ]

        def dispensing_mode_for_op(op: Dispense) -> int:
            return {
                (False, True): 0,
                (True, True): 1,
                (True, False): 2,
                (False, False): 3,
            }[(op.tip.tracker.get_used_volume() == 0, should_jet(op))]

        dispensing_modes = dispensing_mode or [dispensing_mode_for_op(op) for op in ops]

        dispense_volumes = [int(op.volume * 10) for op in ops]
        pull_out_distance_transport_air = _fill_in_defaults(pull_out_distance_transport_air, [100] * n)
        second_section_height = _fill_in_defaults(second_section_height, [32] * n)
        second_section_ratio = _fill_in_defaults(second_section_ratio, [6180] * n)
        minimum_height = _fill_in_defaults(
            minimum_height, default=[int((ls + 5) * 10) for ls in liquid_surfaces_no_lld]
        )
        immersion_depth = _fill_in_defaults(immersion_depth, [0] * n)
        immersion_depth_direction = _fill_in_defaults(immersion_depth_direction, [0] * n)
        surface_following_distance = _fill_in_defaults(surface_following_distance, [0] * n)
        flow_rates = [
            op.flow_rate or (hlc.dispense_flow_rate if hlc is not None else 120)
            for op, hlc in zip(ops, hamilton_liquid_classes)
        ]
        dispense_speed = [int(fr * 10) for fr in flow_rates]
        cut_off_speed = _fill_in_defaults(cut_off_speed, [50] * n)
        stop_back_volume = _fill_in_defaults(
            stop_back_volume,
            default=[
                int(hlc.dispense_stop_back_volume * 10) if hlc is not None else 0 for hlc in hamilton_liquid_classes
            ],
        )
        transport_air_volume = _fill_in_defaults(
            transport_air_volume,
            default=[
                int(hlc.dispense_air_transport_volume * 10) if hlc is not None else 0 for hlc in hamilton_liquid_classes
            ],
        )
        blow_out_air_volume = _fill_in_defaults(
            blow_out_air_volume,
            default=[
                int(hlc.dispense_blow_out_volume * 10) if hlc is not None else 0 for hlc in hamilton_liquid_classes
            ],
        )
        lld_mode = _fill_in_defaults(lld_mode, [0] * n)
        dispense_position_above_z_touch_off = _fill_in_defaults(dispense_position_above_z_touch_off, default=[0] * n)
        gamma_lld_sensitivity = _fill_in_defaults(gamma_lld_sensitivity, [1] * n)
        dp_lld_sensitivity = _fill_in_defaults(dp_lld_sensitivity, [1] * n)
        swap_speed = _fill_in_defaults(
            swap_speed,
            default=[int(hlc.dispense_swap_speed * 10) if hlc is not None else 0 for hlc in hamilton_liquid_classes],
        )
        settling_time = _fill_in_defaults(
            settling_time,
            default=[int(hlc.dispense_settling_time * 10) if hlc is not None else 0 for hlc in hamilton_liquid_classes],
        )
        mix_volume = _fill_in_defaults(mix_volume, [0] * n)
        mix_cycles = _fill_in_defaults(mix_cycles, [0] * n)
        mix_position_from_liquid_surface = _fill_in_defaults(mix_position_from_liquid_surface, [0] * n)
        mix_speed = _fill_in_defaults(
            mix_speed,
            default=[int(hlc.dispense_mix_flow_rate * 10) if hlc is not None else 0 for hlc in hamilton_liquid_classes],
        )
        mix_surface_following_distance = _fill_in_defaults(mix_surface_following_distance, [0] * n)
        limit_curve_index = _fill_in_defaults(limit_curve_index, [0] * n)

        try:
            ret = await self.dispense_pip(
                tip_pattern=channels_involved,
                x_positions=x_positions,
                y_positions=y_positions,
                dispensing_mode=dispensing_modes,
                dispense_volumes=dispense_volumes,
                lld_search_height=[int(sh * 10) for sh in lld_search_heights],
                liquid_surface_no_lld=[int(ls * 10) for ls in liquid_surfaces_no_lld],
                pull_out_distance_transport_air=pull_out_distance_transport_air,
                second_section_height=second_section_height,
                second_section_ratio=second_section_ratio,
                minimum_height=minimum_height,
                immersion_depth=immersion_depth,
                immersion_depth_direction=immersion_depth_direction,
                surface_following_distance=surface_following_distance,
                dispense_speed=dispense_speed,
                cut_off_speed=cut_off_speed,
                stop_back_volume=stop_back_volume,
                transport_air_volume=transport_air_volume,
                blow_out_air_volume=[int(op.blow_out_air_volume * 10) for op in ops],
                lld_mode=lld_mode,
                dispense_position_above_z_touch_off=dispense_position_above_z_touch_off,
                gamma_lld_sensitivity=gamma_lld_sensitivity,
                dp_lld_sensitivity=dp_lld_sensitivity,
                swap_speed=swap_speed,
                settling_time=settling_time,
                mix_volume=mix_volume,
                mix_cycles=mix_cycles,
                mix_position_from_liquid_surface=mix_position_from_liquid_surface,
                mix_speed=mix_speed,
                mix_surface_following_distance=mix_surface_following_distance,
                limit_curve_index=limit_curve_index,
                minimum_traverse_height_at_beginning_of_a_command=minimum_traverse_height_at_beginning_of_a_command,
                min_z_endpos=min_z_endpos,
                side_touch_off_distance=side_touch_off_distance,
            )
        except STARFirmwareError as e:
            tll: List[int] = []
            for i in range(1, self.num_channels + 1):
                channel_error = e.error_for_channel(i)
                if channel_error is None:
                    continue
                if channel_error.trace_information in [54]:  # "Position out of permitted area" = too little
                    tll.append(i - 1)

            if len(tll) > 0:
                raise TooLittleVolumeError(f"There is not enough liquid in the following channels: {tll}") from e

            raise e

        return ret

    @need_iswap_parked
    async def pick_up_tips96(
        self,
        pickup: PickupTipRack,
        tip_pickup_method: int = 0,
        z_deposit_position: int = 2164,
        minimum_height_command_end: int = 2450,
        minimum_traverse_height_at_beginning_of_a_command: int = 2450,
    ):
        """Pick up tips using the 96 head."""
        assert self.core96_head_installed, "96 head must be installed"
        tip_spot_a1 = pickup.resource.get_item("A1")
        tip_a1 = tip_spot_a1.get_tip()
        assert isinstance(tip_a1, HamiltonTip), "Tip type must be HamiltonTip."
        ttti = await self.get_or_assign_tip_type_index(tip_a1)
        position = tip_spot_a1.get_absolute_location() + tip_spot_a1.center() + pickup.offset

        return await self.pick_up_tips_core96(
            x_position=int(position.x * 10),
            x_direction=0,
            y_position=int(position.y * 10),
            tip_type_idx=ttti,
            tip_pickup_method=tip_pickup_method,
            z_deposit_position=z_deposit_position,
            minimum_height_command_end=minimum_height_command_end,
            minimum_traverse_height_at_beginning_of_a_command=minimum_traverse_height_at_beginning_of_a_command,
        )

    @need_iswap_parked
    async def drop_tips96(
        self,
        drop: DropTipRack,
        z_deposit_position: int = 2164,
        minimum_height_command_end: int = 2450,
        minimum_traverse_height_at_beginning_of_a_command: int = 2450,
    ):
        """Drop tips from the 96 head."""
        assert self.core96_head_installed, "96 head must be installed"
        tip_a1 = drop.resource.get_item("A1")
        position = tip_a1.get_absolute_location() + tip_a1.center() + drop.offset

        return await self.discard_tips_core96(
            x_position=int(position.x * 10),
            x_direction=0,
            y_position=int(position.y * 10),
            z_deposit_position=z_deposit_position,
            minimum_height_command_end=minimum_height_command_end,
            minimum_traverse_height_at_beginning_of_a_command=minimum_traverse_height_at_beginning_of_a_command,
        )

    @need_iswap_parked
    async def aspirate96(
        self,
        aspiration: AspirationPlate,
        blow_out_air_volume: float = 0,
        use_lld: bool = False,
        liquid_height: float = 2,
        air_transport_retract_dist: float = 10,
        aspiration_type: int = 0,
        minimum_traverse_height_at_beginning_of_a_command: int = 2450,
        minimal_end_height: int = 2450,
        lld_search_height: int = 1999,
        maximum_immersion_depth: int = 1269,
        tube_2nd_section_height_measured_from_zm: int = 32,
        tube_2nd_section_ratio: int = 6180,
        immersion_depth: int = 0,
        immersion_depth_direction: int = 0,
        liquid_surface_sink_distance_at_the_end_of_aspiration: int = 0,
        transport_air_volume: int = 50,
        pre_wetting_volume: int = 50,
        gamma_lld_sensitivity: int = 1,
        swap_speed: int = 20,
        settling_time: int = 10,
        homogenization_volume: int = 0,
        homogenization_cycles: int = 0,
        homogenization_position_from_liquid_surface: int = 0,
        surface_following_distance_during_homogenization: int = 0,
        speed_of_homogenization: int = 1200,
        limit_curve_index: int = 0,
    ):
        """Aspirate using the Core96 head.

        .. warning:: The parameters in this method, with the exception of `ops` and `use_channels`,
          expect units of tenths of 'millimeters' (i.e. 10 = 1 mm), or tenths of 'microliters' (i.e. 10
          = 1 ul), or tenths of seconds. Speeds are in 0.1ul/s. This is a deviation from the rest of the
          API, which uses SI units. This is because the Hamilton API uses these units.

        Args:
          aspiration: The aspiration to perform.
          blow_out_air_volume: The volume of air to blow out after aspiration, in microliters.
          use_lld: If True, use gamma liquid level detection. If False, use liquid height.
          liquid_height: The height of the liquid above the bottom of the well, in millimeters.
          air_transport_retract_dist: The distance to retract after aspirating, in millimeters.

          aspiration_type: The type of aspiration to perform. (0 = simple; 1 = sequence; 2 = cup emptied
            )
          minimum_traverse_height_at_beginning_of_a_command: The minimum height to move to before
            starting the command.
          minimal_end_height: The minimum height to move to after the command.
          lld_search_height: The height to search for the liquid level.
          maximum_immersion_depth: The maximum immersion depth.
          tube_2nd_section_height_measured_from_zm: Unknown.
          tube_2nd_section_ratio: Unknown.
          immersion_depth: The immersion depth above or below the liquid level. See
           `immersion_depth_direction`.
          immersion_depth_direction: The direction of the immersion depth. (0 = deeper, 1 = out of
            liquid)
          transport_air_volume: The volume of air to aspirate after the liquid.
          pre_wetting_volume: The volume of liquid to use for pre-wetting.
          gamma_lld_sensitivity: The sensitivity of the gamma liquid level detection.
          swap_speed: unknown.
          settling_time: The time to wait after aspirating.
          homogenization_volume: The volume of liquid to aspirate for homogenization.
          homogenization_cycles: The number of cycles to perform for homogenization.
          homogenization_position_from_liquid_surface: The position of the homogenization from the
            liquid surface.
          surface_following_distance_during_homogenization: The distance to follow the liquid surface
            during homogenization.
          speed_of_homogenization: The speed of homogenization.
          limit_curve_index: The index of the limit curve to use.
        """

        assert self.core96_head_installed, "96 head must be installed"

        assert isinstance(aspiration.resource, Plate), "Only ItemizedResource is supported."
        well_a1 = aspiration.resource.get_item("A1")
        position = well_a1.get_absolute_location() + well_a1.center()

        liquid_height = aspiration.resource.get_absolute_location().z + liquid_height

        flow_rate = int((aspiration.flow_rate or 250) * 10)

        aspiration_volumes = int(aspiration.volume * 10)

        channel_pattern = [True] * 12 * 8

        liquid_surface_at_function_without_lld = int(liquid_height * 10)
        pull_out_distance_to_take_transport_air_in_function_without_lld = int(air_transport_retract_dist * 10)

        # Unfortunately, `blow_out_air_volume` does not work correctly, so instead we aspirate air
        # manually.
        if blow_out_air_volume is not None and blow_out_air_volume > 0:
            await self.aspirate_core_96(
                x_position=int(position.x * 10),
                y_positions=int(position.y * 10),
                lld_mode=0,
                liquid_surface_at_function_without_lld=int((liquid_height + 30) * 10),
                aspiration_volumes=int(blow_out_air_volume * 10),
            )

        return await self.aspirate_core_96(
            x_position=int(position.x * 10),
            x_direction=0,
            y_positions=int(position.y * 10),
            aspiration_type=aspiration_type,
            minimum_traverse_height_at_beginning_of_a_command=minimum_traverse_height_at_beginning_of_a_command,
            minimal_end_height=minimal_end_height,
            lld_search_height=lld_search_height,
            liquid_surface_at_function_without_lld=liquid_surface_at_function_without_lld,
            pull_out_distance_to_take_transport_air_in_function_without_lld=pull_out_distance_to_take_transport_air_in_function_without_lld,
            maximum_immersion_depth=maximum_immersion_depth,
            tube_2nd_section_height_measured_from_zm=tube_2nd_section_height_measured_from_zm,
            tube_2nd_section_ratio=tube_2nd_section_ratio,
            immersion_depth=immersion_depth,
            immersion_depth_direction=immersion_depth_direction,
            liquid_surface_sink_distance_at_the_end_of_aspiration=liquid_surface_sink_distance_at_the_end_of_aspiration,
            aspiration_volumes=aspiration_volumes,
            aspiration_speed=flow_rate,
            transport_air_volume=transport_air_volume,
            blow_out_air_volume=0,
            pre_wetting_volume=pre_wetting_volume,
            lld_mode=int(use_lld),
            gamma_lld_sensitivity=gamma_lld_sensitivity,
            swap_speed=swap_speed,
            settling_time=settling_time,
            homogenization_volume=homogenization_volume,
            homogenization_cycles=homogenization_cycles,
            homogenization_position_from_liquid_surface=homogenization_position_from_liquid_surface,
            surface_following_distance_during_homogenization=surface_following_distance_during_homogenization,
            speed_of_homogenization=speed_of_homogenization,
            channel_pattern=channel_pattern,
            limit_curve_index=limit_curve_index,
            tadm_algorithm=False,
            recording_mode=0,
        )

    @need_iswap_parked
    async def dispense96(
        self,
        dispense: DispensePlate,
        jet: bool = False,
        blow_out: bool = True,  # TODO: do we need this if we can just check if blow_out_air_volume > 0?
        liquid_height: float = 2,
        dispense_mode=3,
        air_transport_retract_dist=10,
        blow_out_air_volume: Optional[float] = None,
        use_lld: bool = False,
        minimum_traverse_height_at_beginning_of_a_command: int = 2450,
        minimal_end_height: int = 2450,
        lld_search_height: int = 1999,
        maximum_immersion_depth: int = 1869,
        tube_2nd_section_height_measured_from_zm: int = 32,
        tube_2nd_section_ratio: int = 6180,
        immersion_depth: int = 0,
        immersion_depth_direction: int = 0,
        liquid_surface_sink_distance_at_the_end_of_dispense: int = 0,
        transport_air_volume: int = 50,
        gamma_lld_sensitivity: int = 1,
        swap_speed: int = 20,
        settling_time: int = 0,
        mixing_volume: int = 0,
        mixing_cycles: int = 0,
        mixing_position_from_liquid_surface: int = 0,
        surface_following_distance_during_mixing: int = 0,
        speed_of_mixing: int = 1200,
        limit_curve_index: int = 0,
        cut_off_speed: int = 50,
        stop_back_volume: int = 0,
    ):
        """Aspirate using the Core96 head.

        .. warning:: The parameters in this method, with the exception of `ops` and `use_channels`,
          expect units of tenths of 'millimeters' (i.e. 10 = 1 mm), or tenths of 'microliters' (i.e. 10
          = 1 ul), or tenths of seconds. Speeds are in 0.1ul/s. This is a deviation from the rest of the
          API, which uses SI units. This is because the Hamilton API uses these units.

        Args:
          dispense: The Dispense command to execute.
          jet: Whether to use jet dispense mode.
          blow_out: Whether to blow out after dispensing.
          liquid_height: The height of the liquid in the well, in mm. Used if LLD is not used.
          dispense_mode: The dispense mode to use. 0 = Partial volume in jet mode 1 = Blow out in jet
            mode 2 = Partial volume at surface 3 = Blow out at surface 4 = Empty tip at fix position
          air_transport_retract_dist: The distance to retract after dispensing, in mm.
          blow_out_air_volume: The volume of air to blow out after dispensing, in ul.
          use_lld: Whether to use gamma LLD.

          minimum_traverse_height_at_beginning_of_a_command: Minimum traverse height at beginning of a
            command, in mm.
          minimal_end_height: Minimal end height, in mm.
          lld_search_height: LLD search height, in mm.
          maximum_immersion_depth: Maximum immersion depth, in mm. Equals Minimum height during command.
          tube_2nd_section_height_measured_from_zm: Unknown.
          tube_2nd_section_ratio: Unknown.
          immersion_depth: Immersion depth, in mm. See `immersion_depth_direction`.
          immersion_depth_direction: Immersion depth direction. 0 = go deeper, 1 = go up out of liquid.
          liquid_surface_sink_distance_at_the_end_of_dispense: Unknown.
          transport_air_volume: Transport air volume, to dispense before aspiration.
          gamma_lld_sensitivity: Gamma LLD sensitivity.
          swap_speed: Unknown.
          settling_time: Settling time, in 0.1 seconds.
          mixing_volume: Mixing volume, in ul.
          mixing_cycles: Mixing cycles.
          mixing_position_from_liquid_surface: Mixing position from liquid surface, in mm.
          surface_following_distance_during_mixing: Surface following distance during mixing, in mm.
          speed_of_mixing: Speed of mixing, in 0.1 ul/s.
          limit_curve_index: Limit curve index.
          cut_off_speed: Unknown.
          stop_back_volume: Unknown.
        """

        assert self.core96_head_installed, "96 head must be installed"

        assert isinstance(dispense.resource, Plate), "Only ItemizedResource is supported."
        well_a1 = dispense.resource.get_item("A1")
        position = well_a1.get_absolute_location() + well_a1.center()

        liquid_height = dispense.resource.get_absolute_location().z + liquid_height

        dispense_mode = {
            (True, False): 0,
            (True, True): 1,
            (False, False): 2,
            (False, True): 3,
        }[(jet, blow_out)]

        flow_rate = dispense.flow_rate or 120

        liquid_surface_at_function_without_lld: int = int(liquid_height * 10)
        pull_out_distance_to_take_transport_air_in_function_without_lld = air_transport_retract_dist * 10

        channel_pattern = [True] * 12 * 8

        ret = await self.dispense_core_96(
            dispensing_mode=dispense_mode,
            x_position=int(position.x * 10),
            x_direction=0,
            y_position=int(position.y * 10),
            minimum_traverse_height_at_beginning_of_a_command=minimum_traverse_height_at_beginning_of_a_command,
            minimal_end_height=minimal_end_height,
            lld_search_height=lld_search_height,
            liquid_surface_at_function_without_lld=liquid_surface_at_function_without_lld,
            pull_out_distance_to_take_transport_air_in_function_without_lld=pull_out_distance_to_take_transport_air_in_function_without_lld,
            maximum_immersion_depth=maximum_immersion_depth,
            tube_2nd_section_height_measured_from_zm=tube_2nd_section_height_measured_from_zm,
            tube_2nd_section_ratio=tube_2nd_section_ratio,
            immersion_depth=immersion_depth,
            immersion_depth_direction=immersion_depth_direction,
            liquid_surface_sink_distance_at_the_end_of_dispense=liquid_surface_sink_distance_at_the_end_of_dispense,
            dispense_volume=int(dispense.volume * 10),
            dispense_speed=int(flow_rate * 10),
            transport_air_volume=transport_air_volume,
            blow_out_air_volume=0,
            lld_mode=int(use_lld),
            gamma_lld_sensitivity=gamma_lld_sensitivity,
            swap_speed=swap_speed,
            settling_time=settling_time,
            mixing_volume=mixing_volume,
            mixing_cycles=mixing_cycles,
            mixing_position_from_liquid_surface=mixing_position_from_liquid_surface,
            surface_following_distance_during_mixing=surface_following_distance_during_mixing,
            speed_of_mixing=speed_of_mixing,
            channel_pattern=channel_pattern,
            limit_curve_index=limit_curve_index,
            tadm_algorithm=False,
            recording_mode=0,
            cut_off_speed=cut_off_speed,
            stop_back_volume=stop_back_volume,
        )

        # Unfortunately, `blow_out_air_volume` does not work correctly, so instead we dispense air
        # manually.
        if blow_out_air_volume is not None and blow_out_air_volume > 0:
            await self.dispense_core_96(
                x_position=int(position.x * 10),
                y_position=int(position.y * 10),
                lld_mode=0,
                liquid_surface_at_function_without_lld=int((liquid_height + 30) * 10),
                dispense_volume=int(blow_out_air_volume * 10),
            )

        return ret

    async def iswap_pick_up_resource(
        self,
        resource: Resource,
        grip_direction: GripDirection,
        pickup_distance_from_top: float,
        offset: Coordinate = Coordinate.zero(),
        minimum_traverse_height_at_beginning_of_a_command: int = 2840,
        z_position_at_the_command_end: int = 2840,
        grip_strength: int = 4,
        plate_width_tolerance: int = 20,
        collision_control_level: int = 0,
        acceleration_index_high_acc: int = 4,
        acceleration_index_low_acc: int = 1,
        fold_up_sequence_at_the_end_of_process: bool = True,
    ):
        """Pick up a resource using iSWAP.
        Low level component of :meth:`move_resource`
        """

        assert self.iswap_installed, "iswap must be installed"

        # Get center of source plate. Also gripping height and plate width.
        center = resource.get_absolute_location() + resource.center() + offset
        grip_height = center.z + resource.get_size_z() - pickup_distance_from_top
        # plate_width = resource.get_size_x()
        plate_width = {  # TODO: LH should rotate resources on move_plate
            GripDirection.FRONT: resource.get_size_x(),
            GripDirection.RIGHT: resource.get_size_y(),
            GripDirection.BACK: resource.get_size_x(),
            GripDirection.LEFT: resource.get_size_y(),
        }[grip_direction]

        await self.iswap_get_plate(
            x_position=int(center.x * 10),
            x_direction=0,
            y_position=int(center.y * 10),
            y_direction=0,
            z_position=int(grip_height * 10),
            z_direction=0,
            grip_direction={
                GripDirection.FRONT: 1,
                GripDirection.RIGHT: 2,
                GripDirection.BACK: 3,
                GripDirection.LEFT: 4,
            }[grip_direction],
            minimum_traverse_height_at_beginning_of_a_command=minimum_traverse_height_at_beginning_of_a_command,
            z_position_at_the_command_end=z_position_at_the_command_end,
            grip_strength=grip_strength,
            open_gripper_position=int(plate_width * 10) + 30,
            plate_width=int(plate_width * 10) - 33,
            plate_width_tolerance=plate_width_tolerance,
            collision_control_level=collision_control_level,
            acceleration_index_high_acc=acceleration_index_high_acc,
            acceleration_index_low_acc=acceleration_index_low_acc,
            fold_up_sequence_at_the_end_of_process=fold_up_sequence_at_the_end_of_process,
        )

    async def iswap_move_picked_up_resource(
        self,
        location: Coordinate,
        resource: Resource,
        grip_direction: GripDirection,
        minimum_traverse_height_at_beginning_of_a_command: int = 2840,
        collision_control_level: int = 1,
        acceleration_index_high_acc: int = 4,
        acceleration_index_low_acc: int = 1,
    ):
        """After a resource is picked up, move it to a new location but don't release it yet.
        Low level component of :meth:`move_resource`
        """

        assert self.iswap_installed, "iswap must be installed"

        center = location + resource.center()

        await self.move_plate_to_position(
            x_position=int(center.x * 10),
            x_direction=0,
            y_position=int(center.y * 10),
            y_direction=0,
            z_position=int((location.z + resource.get_size_z() / 2) * 10),
            z_direction=0,
            grip_direction={
                GripDirection.FRONT: 1,
                GripDirection.RIGHT: 2,
                GripDirection.BACK: 3,
                GripDirection.LEFT: 4,
            }[grip_direction],
            minimum_traverse_height_at_beginning_of_a_command=minimum_traverse_height_at_beginning_of_a_command,
            collision_control_level=collision_control_level,
            acceleration_index_high_acc=acceleration_index_high_acc,
            acceleration_index_low_acc=acceleration_index_low_acc,
        )

    async def iswap_release_picked_up_resource(
        self,
        location: Coordinate,
        resource: Resource,
        grip_direction: GripDirection,
        pickup_distance_from_top: float,
        offset: Coordinate = Coordinate.zero(),
        minimum_traverse_height_at_beginning_of_a_command: int = 2840,
        z_position_at_the_command_end: int = 2840,
        collision_control_level: int = 0,
    ):
        """After a resource is picked up, release it at the specified location.
        Low level component of :meth:`move_resource`
        """

        assert self.iswap_installed, "iswap must be installed"

        # Get center of source plate. Also gripping height and plate width.
        center = location + resource.center() + offset
        grip_height = center.z + resource.get_size_z() - pickup_distance_from_top
        # plate_width = resource.get_size_x()
        plate_width = {  # TODO: LH should rotate resources on move_plate
            GripDirection.FRONT: resource.get_size_x(),
            GripDirection.RIGHT: resource.get_size_y(),
            GripDirection.BACK: resource.get_size_x(),
            GripDirection.LEFT: resource.get_size_y(),
        }[grip_direction]

        await self.iswap_put_plate(
            x_position=int(center.x * 10),
            x_direction=0,
            y_position=int(center.y * 10),
            y_direction=0,
            z_position=int(grip_height * 10),
            z_direction=0,
            grip_direction={
                GripDirection.FRONT: 1,
                GripDirection.RIGHT: 2,
                GripDirection.BACK: 3,
                GripDirection.LEFT: 4,
            }[grip_direction],
            minimum_traverse_height_at_beginning_of_a_command=minimum_traverse_height_at_beginning_of_a_command,
            z_position_at_the_command_end=z_position_at_the_command_end,
            open_gripper_position=int(plate_width * 10) + 30,
            collision_control_level=collision_control_level,
        )

    async def move_resource(
        self,
        move: Move,
        use_arm: str = "iswap",
        channel_1: int = 7,
        channel_2: int = 8,
        core_grip_strength: int = 15,
        return_core_gripper: bool = True,
    ):
        """Move a resource.

        Args:
          move: The move to perform.
          use_arm: Which arm to use. Either "iswap" or "core".
          channel_1: The first channel to use with the core arm. Only used if `use_arm` is "core".
          channel_2: The second channel to use with the core arm. Only used if `use_arm` is "core".
          core_grip_strength: The grip strength to use with the core arm. Only used if `use_arm` is
            "core".
          return_core_gripper: Whether to return the core gripper to the home position after the move.
            Only used if `use_arm` is "core".
        """

        if not use_arm in {"iswap", "core"}:
            raise ValueError(f"use_arm must be either 'iswap' or 'core', not {use_arm}")

        minimum_traverse_height = 284.0

        if use_arm == "iswap":
            await self.iswap_pick_up_resource(
                resource=move.resource,
                grip_direction=move.get_direction,
                pickup_distance_from_top=move.pickup_distance_from_top,
                offset=move.resource_offset,
                minimum_traverse_height_at_beginning_of_a_command=int(minimum_traverse_height * 10),
            )
        else:
            await self.core_pick_up_resource(
                resource=move.resource,
                pickup_distance_from_top=move.pickup_distance_from_top,
                offset=move.resource_offset,
                minimum_traverse_height_at_beginning_of_a_command=int(minimum_traverse_height * 10),
                channel_1=channel_1,
                channel_2=channel_2,
                grip_strength=core_grip_strength,
            )

        previous_location = move.resource.get_absolute_location() + move.resource_offset
        previous_location.z = minimum_traverse_height - move.resource.get_size_z() / 2

        for location in move.intermediate_locations:
            if use_arm == "iswap":
                await self.iswap_move_picked_up_resource(
                    location=location,
                    resource=move.resource,
                    grip_direction=move.get_direction,
                    minimum_traverse_height_at_beginning_of_a_command=int(
                        previous_location.z + move.resource.get_size_z() / 2
                    )
                    * 10,  # "minimum" is a scam.
                    collision_control_level=1,
                    acceleration_index_high_acc=4,
                    acceleration_index_low_acc=1,
                )
            else:
                await self.core_move_picked_up_resource(
                    location=location,
                    resource=move.resource,
                    minimum_traverse_height_at_beginning_of_a_command=int(
                        previous_location.z + move.resource.get_size_z() / 2
                    )
                    * 10,
                    acceleration_index=4,
                )
            previous_location = location

        if use_arm == "iswap":
            await self.iswap_release_picked_up_resource(
                location=move.destination,
                resource=move.resource,
                offset=move.destination_offset,
                grip_direction=move.put_direction,
                pickup_distance_from_top=move.pickup_distance_from_top,
                minimum_traverse_height_at_beginning_of_a_command=int(
                    previous_location.z + move.resource.get_size_z() / 2
                )
                * 10,  # "minimum" is a scam.
            )
        else:
            await self.core_release_picked_up_resource(
                location=move.destination,
                resource=move.resource,
                offset=move.destination_offset,
                pickup_distance_from_top=move.pickup_distance_from_top,
                minimum_traverse_height_at_beginning_of_a_command=int(
                    previous_location.z + move.resource.get_size_z() / 2
                )
                * 10,
                return_tool=return_core_gripper,
            )

    async def prepare_for_manual_channel_operation(self):
        """Prepare for manual operation."""

        await self.position_max_free_y_for_n(pipetting_channel_index=self.num_channels)

    async def move_channel_x(self, channel: int, x: float):  # pylint: disable=unused-argument
        """Move a channel in the x direction."""
        await self.position_left_x_arm_(int(x * 10))

    async def move_channel_y(self, channel: int, y: float):
        """Move a channel in the y direction."""
        await self.position_single_pipetting_channel_in_y_direction(
            pipetting_channel_index=channel + 1, y_position=int(y * 10)
        )

    async def move_channel_z(self, channel: int, z: float):
        """Move a channel in the z direction."""
        await self.position_single_pipetting_channel_in_z_direction(
            pipetting_channel_index=channel + 1, z_position=int(z * 10)
        )

    # ============== Firmware Commands ==============

    # -------------- 3.2 System general commands --------------

    async def pre_initialize_instrument(self):
        """Pre-initialize instrument"""
        return await self.send_command(module="C0", command="VI")

    async def define_tip_needle(
        self,
        tip_type_table_index: int,
        has_filter: bool,
        tip_length: int,
        maximum_tip_volume: int,
        tip_size: TipSize,
        pickup_method: TipPickupMethod,
    ):
        """Tip/needle definition.

        Args:
          tip_type_table_index: tip_table_index
          has_filter: with(out) filter
          tip_length: Tip length [0.1mm]
          maximum_tip_volume: Maximum volume of tip [0.1ul]
                              Note! it's automatically limited to max. channel capacity
          tip_type: Type of tip collar (Tip type identification)
          pickup_method: pick up method.
                          Attention! The values set here are temporary and apply only until
                          power OFF or RESET. After power ON the default values apply. (see Table 3)
        """

        # pylint: disable=redefined-builtin

        assert 0 <= tip_type_table_index <= 99, "tip_type_table_index must be between 0 and 99"
        assert 0 <= tip_type_table_index <= 99, "tip_type_table_index must be between 0 and 99"
        assert 1 <= tip_length <= 1999, "tip_length must be between 1 and 1999"
        assert 1 <= maximum_tip_volume <= 56000, "maximum_tip_volume must be between 1 and 56000"

        return await self.send_command(
            module="C0",
            command="TT",
            tt=f"{tip_type_table_index:02}",
            tf=has_filter,
            tl=f"{tip_length:04}",
            tv=f"{maximum_tip_volume:05}",
            tg=tip_size.value,
            tu=pickup_method.value,
        )

    # -------------- 3.2.1 System query --------------

    async def request_error_code(self):
        """Request error code

        Here the last saved error messages can be retrieved. The error buffer is automatically voided
        when a new command is started. All configured nodes are displayed.

        Returns:
          TODO:
          X0##/##: X0 slave
          ..##/## see node definitions ( chapter 5)
        """

        return await self.send_command(module="C0", command="RE")

    async def request_firmware_version(self):
        """Request firmware version

        Returns: TODO: Rfid0001rf1.0S 2009-06-24 A
        """

        return await self.send_command(module="C0", command="RF")

    async def request_parameter_value(self):
        """Request parameter value

        Returns: TODO: Raid1111er00/00yg1200
        """

<<<<<<< HEAD
        return await self.send_command(module="C0", command="RA")
=======
    resp = await self.send_command(module="C0", command="QB")
    try:
      return STAR.BoardType(resp["qb"])
    except ValueError:
      return STAR.BoardType.UNKNOWN
>>>>>>> 2bf7dc8e

    class BoardType(enum.Enum):
        C167CR_SINGLE_PROCESSOR_BOARD = 0
        C167CR_DUAL_PROCESSOR_BOARD = 1
        LPC2468_XE167_DUAL_PROCESSOR_BOARD = 2
        LPC2468_SINGLE_PROCESSOR_BOARD = 5
        UNKNOWN = -1

    async def request_electronic_board_type(self):
        """Request electronic board type

        Returns:
          The board type.
        """

        # pylint: disable=undefined-variable

        resp = await self.send_command(module="C0", command="QB", fmt="")
        try:
            return STAR.BoardType(resp["qb"])
        except ValueError:
            return STAR.BoardType.UNKNOWN

    # TODO: parse response.
    async def request_supply_voltage(self):
        """Request supply voltage

        Request supply voltage (for LDPB only)
        """

        return await self.send_command(module="C0", command="MU")

    async def request_instrument_initialization_status(self) -> bool:
        """Request instrument initialization status"""

        resp = await self.send_command(module="C0", command="QW", fmt="qw#")
        return resp is not None and resp["qw"] == 1

    async def request_autoload_initialization_status(self) -> bool:
        """Request autoload initialization status"""

        resp = await self.send_command(module="I0", command="QW", fmt="qw#")
        return resp is not None and resp["qw"] == 1

    async def request_name_of_last_faulty_parameter(self):
        """Request name of last faulty parameter

        Returns: TODO:
          Name of last parameter with syntax error
          (optional) received value separated with blank
          (optional) minimal permitted value separated with blank (optional)
          maximal permitted value separated with blank example with min max data:
          Vpid2233er00/00vpth 00000 03500 example without min max data: Vpid2233er00/00vpcd
        """

        return await self.send_command(module="C0", command="VP", fmt="vp&&")

    async def request_master_status(self):
        """Request master status

        Returns: TODO: see page 19 (SFCO.0036)
        """

        return await self.send_command(module="C0", command="RQ")

    async def request_number_of_presence_sensors_installed(self):
        """Request number of presence sensors installed

        Returns:
          number of sensors installed (1...103)
        """

        resp = await self.send_command(module="C0", command="SR")
        return resp["sr"]

    async def request_eeprom_data_correctness(self):
        """Request EEPROM data correctness

        Returns: TODO: (SFCO.0149)
        """

        return await self.send_command(module="C0", command="QV")

    # -------------- 3.3 Settings --------------

    # -------------- 3.3.1 Volatile Settings --------------

    async def set_single_step_mode(self, single_step_mode: bool = False):
        """Set Single step mode

        Args:
          single_step_mode: Single Step Mode. Default False.
        """

        return await self.send_command(
            module="C0",
            command="AM",
            am=single_step_mode,
        )

    async def trigger_next_step(self):
        """Trigger next step (Single step mode)"""

        # TODO: this command has no reply!!!!
        return await self.send_command(module="C0", command="NS")

    async def halt(self):
        """Halt

        Intermediate sequences not yet carried out and the commands in
        the command stack are discarded. Sequence already in process is
        completed.
        """

        return await self.send_command(module="C0", command="HD")

    async def save_all_cycle_counters(self):
        """Save all cycle counters

        Save all cycle counters of the instrument
        """

        return await self.send_command(module="C0", command="AZ")

    async def set_not_stop(self, non_stop):
        """Set not stop mode

        Args:
          non_stop: True if non stop mode should be turned on after command is sent.
        """

        if non_stop:
            # TODO: this command has no reply!!!!
            return await self.send_command(module="C0", command="AB")
        else:
            return await self.send_command(module="C0", command="AW")

    # -------------- 3.3.2 Non volatile settings (stored in EEPROM) --------------

    async def store_installation_data(
        self, date: datetime.datetime = datetime.datetime.now(), serial_number: str = "0000"
    ):
        """Store installation data

        Args:
          date: installation date.
        """

        assert len(serial_number) == 4, "serial number must be 4 chars long"

        return await self.send_command(module="C0", command="SI", si=date, sn=serial_number)

    async def store_verification_data(
        self,
        verification_subject: int = 0,
        date: datetime.datetime = datetime.datetime.now(),
        verification_status: bool = False,
    ):
        """Store verification data

        Args:
          verification_subject: verification subject. Default 0. Must be between 0 and 24.
          date: verification date.
          verification_status: verification status.
        """

        assert 0 <= verification_subject <= 24, "verification_subject must be between 0 and 24"

        return await self.send_command(
            module="C0",
            command="AV",
            vo=verification_subject,
            vd=date,
            vs=verification_status,
        )

    async def additional_time_stamp(self):
        """Additional time stamp"""

        return await self.send_command(module="C0", command="AT")

    async def set_x_offset_x_axis_iswap(self, x_offset: int):
        """Set X-offset X-axis <-> iSWAP

        Args:
          x_offset: X-offset [0.1mm]
        """

        return await self.send_command(module="C0", command="AG", x_offset=x_offset)

    async def set_x_offset_x_axis_core_96_head(self, x_offset: int):
        """Set X-offset X-axis <-> CoRe 96 head

        Args:
          x_offset: X-offset [0.1mm]
        """

        return await self.send_command(module="C0", command="AF", x_offset=x_offset)

    async def set_x_offset_x_axis_core_nano_pipettor_head(self, x_offset: int):
        """Set X-offset X-axis <-> CoRe 96 head

        Args:
          x_offset: X-offset [0.1mm]
        """

        return await self.send_command(module="C0", command="AF", x_offset=x_offset)

    async def save_download_date(self, date: datetime.datetime = datetime.datetime.now()):
        """Save Download date

        Args:
          date: download date. Default now.
        """

        return await self.send_command(
            module="C0",
            command="AO",
            ao=date,
        )

    async def save_technical_status_of_assemblies(self, processor_board: str, power_supply: str):
        """Save technical status of assemblies

        Args:
          processor_board: Processor board. Art.Nr./Rev./Ser.No. (000000/00/0000)
          power_supply: Power supply. Art.Nr./Rev./Ser.No. (000000/00/0000)
        """

        return await self.send_command(
            module="C0",
            command="BT",
            qt=processor_board + " " + power_supply,
        )

    async def set_instrument_configuration(
        self,
        configuration_data_1: Optional[str] = None,  # TODO: configuration byte
        configuration_data_2: Optional[str] = None,  # TODO: configuration byte
        configuration_data_3: Optional[str] = None,  # TODO: configuration byte
        instrument_size_in_slots_x_range: int = 54,
        auto_load_size_in_slots: int = 54,
        tip_waste_x_position: int = 13400,
        right_x_drive_configuration_byte_1: int = 0,
        right_x_drive_configuration_byte_2: int = 0,
        minimal_iswap_collision_free_position: int = 3500,
        maximal_iswap_collision_free_position: int = 11400,
        left_x_arm_width: int = 3700,
        right_x_arm_width: int = 3700,
        num_pip_channels: int = 0,
        num_xl_channels: int = 0,
        num_robotic_channels: int = 0,
        minimal_raster_pitch_of_pip_channels: int = 90,
        minimal_raster_pitch_of_xl_channels: int = 360,
        minimal_raster_pitch_of_robotic_channels: int = 360,
        pip_maximal_y_position: int = 6065,
        left_arm_minimal_y_position: int = 60,
        right_arm_minimal_y_position: int = 60,
    ):
        """Set instrument configuration

        Args:
          configuration_data_1: configuration data 1.
          configuration_data_2: configuration data 2.
          configuration_data_3: configuration data 3.
          instrument_size_in_slots_x_range: instrument size in slots (X range).
                                              Must be between 10 and 99. Default 54.
          auto_load_size_in_slots: auto load size in slots. Must be between 10
                                    and 54. Default 54.
          tip_waste_x_position: tip waste X-position. Must be between 1000 and
                                25000. Default 13400.
          right_x_drive_configuration_byte_1: right X drive configuration byte 1 (see
            xl parameter bits). Must be between 0 and 1.  Default 0. # TODO: this.
          right_x_drive_configuration_byte_2: right X drive configuration byte 2 (see
            xn parameter bits). Must be between 0 and 1.  Default 0. # TODO: this.
          minimal_iswap_collision_free_position: minimal iSWAP collision free position for
            direct X access. For explanation of calculation see Fig. 4. Must be between 0 and 30000.
            Default 3500.
          maximal_iswap_collision_free_position: maximal iSWAP collision free position for
            direct X access. For explanation of calculation see Fig. 4. Must be between 0 and 30000.
            Default 11400
          left_x_arm_width: width of left X arm [0.1 mm]. Must be between 0 and 9999. Default 3700.
          right_x_arm_width: width of right X arm [0.1 mm]. Must be between 0 and 9999. Default 3700.
          num_pip_channels: number of PIP channels. Must be between 0 and 16. Default 0.
          num_xl_channels: number of XL channels. Must be between 0 and 8. Default 0.
          num_robotic_channels: number of Robotic channels. Must be between 0 and 8. Default 0.
          minimal_raster_pitch_of_pip_channels: minimal raster pitch of PIP channels [0.1 mm]. Must
                                                be between 0 and 999. Default 90.
          minimal_raster_pitch_of_xl_channels: minimal raster pitch of XL channels [0.1 mm]. Must be
                                                between 0 and 999. Default 360.
          minimal_raster_pitch_of_robotic_channels: minimal raster pitch of Robotic channels [0.1 mm].
                                                    Must be between 0 and 999. Default 360.
          pip_maximal_y_position: PIP maximal Y position [0.1 mm]. Must be between 0 and 9999.
                                  Default 6065.
          left_arm_minimal_y_position: left arm minimal Y position [0.1 mm]. Must be between 0 and 9999.
                                        Default 60.
          right_arm_minimal_y_position: right arm minimal Y position [0.1 mm]. Must be between 0
                                        and 9999. Default 60.
        """

        assert 1 <= instrument_size_in_slots_x_range <= 9, "instrument_size_in_slots_x_range must be between 1 and 99"
        assert 1 <= auto_load_size_in_slots <= 54, "auto_load_size_in_slots must be between 1 and 54"
        assert 1000 <= tip_waste_x_position <= 25000, "tip_waste_x_position must be between 1 and 25000"
        assert (
            0 <= right_x_drive_configuration_byte_1 <= 1
        ), "right_x_drive_configuration_byte_1 must be between 0 and 1"
        assert (
            0 <= right_x_drive_configuration_byte_2 <= 1
        ), "right_x_drive_configuration_byte_2 must be between 0 and  must1"
        assert (
            0 <= minimal_iswap_collision_free_position <= 30000
        ), "minimal_iswap_collision_free_position must be between 0 and 30000"
        assert (
            0 <= maximal_iswap_collision_free_position <= 30000
        ), "maximal_iswap_collision_free_position must be between 0 and 30000"
        assert 0 <= left_x_arm_width <= 9999, "left_x_arm_width must be between 0 and 9999"
        assert 0 <= right_x_arm_width <= 9999, "right_x_arm_width must be between 0 and 9999"
        assert 0 <= num_pip_channels <= 16, "num_pip_channels must be between 0 and 16"
        assert 0 <= num_xl_channels <= 8, "num_xl_channels must be between 0 and 8"
        assert 0 <= num_robotic_channels <= 8, "num_robotic_channels must be between 0 and 8"
        assert (
            0 <= minimal_raster_pitch_of_pip_channels <= 999
        ), "minimal_raster_pitch_of_pip_channels must be between 0 and 999"
        assert (
            0 <= minimal_raster_pitch_of_xl_channels <= 999
        ), "minimal_raster_pitch_of_xl_channels must be between 0 and 999"
        assert (
            0 <= minimal_raster_pitch_of_robotic_channels <= 999
        ), "minimal_raster_pitch_of_robotic_channels must be between 0 and 999"
        assert 0 <= pip_maximal_y_position <= 9999, "pip_maximal_y_position must be between 0 and 9999"
        assert 0 <= left_arm_minimal_y_position <= 9999, "left_arm_minimal_y_position must be between 0 and 9999"
        assert 0 <= right_arm_minimal_y_position <= 9999, "right_arm_minimal_y_position must be between 0 and 9999"

        return await self.send_command(
            module="C0",
            command="AK",
            kb=configuration_data_1,
            ka=configuration_data_2,
            ke=configuration_data_3,
            xt=instrument_size_in_slots_x_range,
            xa=auto_load_size_in_slots,
            xw=tip_waste_x_position,
            xr=right_x_drive_configuration_byte_1,
            xo=right_x_drive_configuration_byte_2,
            xm=minimal_iswap_collision_free_position,
            xx=maximal_iswap_collision_free_position,
            xu=left_x_arm_width,
            xv=right_x_arm_width,
            kp=num_pip_channels,
            kc=num_xl_channels,
            kr=num_robotic_channels,
            ys=minimal_raster_pitch_of_pip_channels,
            kl=minimal_raster_pitch_of_xl_channels,
            km=minimal_raster_pitch_of_robotic_channels,
            ym=pip_maximal_y_position,
            yu=left_arm_minimal_y_position,
            yx=right_arm_minimal_y_position,
        )

    async def save_pip_channel_validation_status(self, validation_status: bool = False):
        """Save PIP channel validation status

        Args:
          validation_status: PIP channel validation status. Default False.
        """

        return await self.send_command(
            module="C0",
            command="AJ",
            tq=validation_status,
        )

    async def save_xl_channel_validation_status(self, validation_status: bool = False):
        """Save XL channel validation status

        Args:
          validation_status: XL channel validation status. Default False.
        """

        return await self.send_command(
            module="C0",
            command="AE",
            tx=validation_status,
        )

    # TODO: response
    async def configure_node_names(self):
        """Configure node names"""

        return await self.send_command(module="C0", command="AJ")

    async def set_deck_data(self, data_index: int = 0, data_stream: str = "0"):
        """set deck data

        Args:
          data_index: data index. Must be between 0 and 9. Default 0.
          data_stream: data stream (12 characters). Default <class 'str'>.
        """

        assert 0 <= data_index <= 9, "data_index must be between 0 and 9"
        assert len(data_stream) == 12, "data_stream must be 12 chars"

        return await self.send_command(
            module="C0",
            command="DD",
            vi=data_index,
            vj=data_stream,
        )

    # -------------- 3.3.3 Settings query (stored in EEPROM) --------------

    async def request_technical_status_of_assemblies(self):
        """Request Technical status of assemblies"""

        # TODO: parse res
        return await self.send_command(module="C0", command="QT")

    async def request_installation_data(self):
        """Request installation data"""

        # TODO: parse res
        return await self.send_command(module="C0", command="RI")

    async def request_download_date(self):
        """Request download date"""

        # TODO: parse res
        return await self.send_command(module="C0", command="RO")

    async def request_verification_data(self, verification_subject: int = 0):
        """Request download date

        Args:
          verification_subject: verification subject. Must be between 0 and 24. Default 0.
        """

        assert 0 <= verification_subject <= 24, "verification_subject must be between 0 and 24"

        # TODO: parse results.
        return await self.send_command(module="C0", command="RO", vo=verification_subject)

    async def request_additional_timestamp_data(self):
        """Request additional timestamp data"""

        # TODO: parse res
        return await self.send_command(module="C0", command="RS")

    async def request_pip_channel_validation_status(self):
        """Request PIP channel validation status"""

        # TODO: parse res
        return await self.send_command(module="C0", command="RJ")

    async def request_xl_channel_validation_status(self):
        """Request XL channel validation status"""

        # TODO: parse res
        return await self.send_command(module="C0", command="UJ")

    async def request_machine_configuration(self):
        """Request machine configuration"""

        # TODO: parse res
        return await self.send_command(module="C0", command="RM", fmt="kb**kp**")

    async def request_extended_configuration(self):
        """Request extended configuration"""

        return await self.send_command(
            module="C0",
            command="QM",
            fmt="ka******ke********xt##xa##xw#####xl**xn**xr**xo**xm#####xx#####xu####xv####kc#kr#ys###"
            + "kl###km###ym####yu####yx####",
        )

    async def request_node_names(self):
        """Request node names"""

        # TODO: parse res
        return await self.send_command(module="C0", command="RK")

    async def request_deck_data(self):
        """Request deck data"""

        # TODO: parse res
        return await self.send_command(module="C0", command="VD")

    # -------------- 3.4 X-Axis control --------------

    # -------------- 3.4.1 Movements --------------

    async def position_left_x_arm_(self, x_position: int = 0):
        """Position left X-Arm

        Collision risk!

        Args:
          x_position: X-Position [0.1mm]. Must be between 0 and 30000. Default 0.
        """

        assert 0 <= x_position <= 30000, "x_position_ must be between 0 and 30000"

        return await self.send_command(
            module="C0",
            command="JX",
            xs=f"{x_position:05}",
        )

    async def position_right_x_arm_(self, x_position: int = 0):
        """Position right X-Arm

        Collision risk!

        Args:
          x_position: X-Position [0.1mm]. Must be between 0 and 30000. Default 0.
        """

        assert 0 <= x_position <= 30000, "x_position_ must be between 0 and 30000"

        return await self.send_command(
            module="C0",
            command="JS",
            xs=f"{x_position:05}",
        )

    async def move_left_x_arm_to_position_with_all_attached_components_in_z_safety_position(self, x_position: int = 0):
        """Move left X-arm to position with all attached components in Z-safety position

        Args:
          x_position: X-Position [0.1mm]. Must be between 0 and 30000. Default 0.
        """

        assert 0 <= x_position <= 30000, "x_position must be between 0 and 30000"

        return await self.send_command(
            module="C0",
            command="KX",
            xs=x_position,
        )

    async def move_right_x_arm_to_position_with_all_attached_components_in_z_safety_position(self, x_position: int = 0):
        """Move right X-arm to position with all attached components in Z-safety position

        Args:
          x_position: X-Position [0.1mm]. Must be between 0 and 30000. Default 0.
        """

        assert 0 <= x_position <= 30000, "x_position must be between 0 and 30000"

        return await self.send_command(
            module="C0",
            command="KR",
            xs=x_position,
        )

    # -------------- 3.4.2 X-Area reservation for external access --------------

    async def occupy_and_provide_area_for_external_access(
        self,
        taken_area_identification_number: int = 0,
        taken_area_left_margin: int = 0,
        taken_area_left_margin_direction: int = 0,
        taken_area_size: int = 0,
        arm_preposition_mode_related_to_taken_areas: int = 0,
    ):
        """Occupy and provide area for external access

        Args:
          taken_area_identification_number: taken area identification number. Must be between 0 and
            9999. Default 0.
          taken_area_left_margin: taken area left margin. Must be between 0 and 99. Default 0.
          taken_area_left_margin_direction: taken area left margin direction. 1 = negative. Must be
            between 0 and 1. Default 0.
          taken_area_size: taken area size. Must be between 0 and 50000. Default 0.
          arm_preposition_mode_related_to_taken_areas: 0) left arm to left & right arm to right.
            1) all arms left.  2) all arms right.
        """

        assert (
            0 <= taken_area_identification_number <= 9999
        ), "taken_area_identification_number must be between 0 and 9999"
        assert 0 <= taken_area_left_margin <= 99, "taken_area_left_margin must be between 0 and 99"
        assert 0 <= taken_area_left_margin_direction <= 1, "taken_area_left_margin_direction must be between 0 and 1"
        assert 0 <= taken_area_size <= 50000, "taken_area_size must be between 0 and 50000"
        assert (
            0 <= arm_preposition_mode_related_to_taken_areas <= 2
        ), "arm_preposition_mode_related_to_taken_areas must be between 0 and 2"

        return await self.send_command(
            module="C0",
            command="BA",
            aq=taken_area_identification_number,
            al=taken_area_left_margin,
            ad=taken_area_left_margin_direction,
            ar=taken_area_size,
            ap=arm_preposition_mode_related_to_taken_areas,
        )

    async def release_occupied_area(self, taken_area_identification_number: int = 0):
        """Release occupied area

        Args:
          taken_area_identification_number: taken area identification number.
                                            Must be between 0 and 9999. Default 0.
        """

        assert (
            0 <= taken_area_identification_number <= 999
        ), "taken_area_identification_number must be between 0 and 9999"

        return await self.send_command(
            module="C0",
            command="BB",
            aq=taken_area_identification_number,
        )

    async def release_all_occupied_areas(self):
        """Release all occupied areas"""

        return await self.send_command(module="C0", command="BC")

    # -------------- 3.4.3 X-query --------------

    async def request_left_x_arm_position(self):
        """Request left X-Arm position"""

        return await self.send_command(module="C0", command="RX", fmt="rx#####")

    async def request_right_x_arm_position(self):
        """Request right X-Arm position"""

        return await self.send_command(module="C0", command="QX", fmt="rx#####")

    async def request_maximal_ranges_of_x_drives(self):
        """Request maximal ranges of X drives"""

        return await self.send_command(module="C0", command="RU")

    async def request_present_wrap_size_of_installed_arms(self):
        """Request present wrap size of installed arms"""

        return await self.send_command(module="C0", command="UA")

    async def request_left_x_arm_last_collision_type(self):
        """Request left X-Arm last collision type (after error 27)

        Returns:
          False if present positions collide (not reachable),
          True if position is never reachable.
        """

        resp = await self.send_command(module="C0", command="XX", fmt="xq#")
        return resp["xq"] == 1

    async def request_right_x_arm_last_collision_type(self) -> bool:
        """Request right X-Arm last collision type (after error 27)

        Returns:
          False if present positions collide (not reachable),
          True if position is never reachable.
        """

        resp = await self.send_command(module="C0", command="XR", fmt="xq#")
        return cast(int, resp["xq"]) == 1

    # -------------- 3.5 Pipetting channel commands --------------

    # -------------- 3.5.1 Initialization --------------

    async def initialize_pipetting_channels(
        self,
        x_positions: List[int] = [0],
        y_positions: List[int] = [0],
        begin_of_tip_deposit_process: int = 0,
        end_of_tip_deposit_process: int = 0,
        z_position_at_end_of_a_command: int = 3600,
        tip_pattern: List[bool] = [True],
        tip_type: int = 16,
        discarding_method: int = 1,
    ):
        """Initialize pipetting channels

        Initialize pipetting channels (discard tips)

        Args:
          x_positions: X-Position [0.1mm] (discard position). Must be between 0 and 25000. Default 0.
          y_positions: y-Position [0.1mm] (discard position). Must be between 0 and 6500. Default 0.
          begin_of_tip_deposit_process: Begin of tip deposit process (Z-discard range) [0.1mm]. Must be
            between 0 and 3600. Default 0.
          end_of_tip_deposit_process: End of tip deposit process (Z-discard range) [0.1mm]. Must be
            between 0 and 3600. Default 0.
          z-position_at_end_of_a_command: Z-Position at end of a command [0.1mm]. Must be between 0 and
            3600. Default 3600.
          tip_pattern: Tip pattern ( channels involved). Default True.
          tip_type: Tip type (recommended is index of longest tip see command 'TT') [0.1mm]. Must be
            between 0 and 99. Default 16.
          discarding_method: discarding method. 0 = place & shift (tp/ tz = tip cone end height), 1 =
            drop (no shift) (tp/ tz = stop disk height). Must be between 0 and 1. Default 1.
        """

        assert all(0 <= xp <= 25000 for xp in x_positions), "x_positions must be between 0 and 25000"
        assert all(0 <= yp <= 6500 for yp in y_positions), "y_positions must be between 0 and 6500"
        assert 0 <= begin_of_tip_deposit_process <= 3600, "begin_of_tip_deposit_process must be between 0 and 3600"
        assert 0 <= end_of_tip_deposit_process <= 3600, "end_of_tip_deposit_process must be between 0 and 3600"
        assert 0 <= z_position_at_end_of_a_command <= 3600, "z_position_at_end_of_a_command must be between 0 and 3600"
        assert 0 <= tip_type <= 99, "tip must be between 0 and 99"
        assert 0 <= discarding_method <= 1, "discarding_method must be between 0 and 1"

        return await self.send_command(
            module="C0",
            command="DI",
            read_timeout=120,
            xp=[f"{xp:05}" for xp in x_positions],
            yp=[f"{yp:04}" for yp in y_positions],
            tp=f"{begin_of_tip_deposit_process:04}",
            tz=f"{end_of_tip_deposit_process:04}",
            te=f"{z_position_at_end_of_a_command:04}",
            tm=[f"{tm:01}" for tm in tip_pattern],
            tt=f"{tip_type:02}",
            ti=discarding_method,
        )

    # -------------- 3.5.2 Tip handling commands using PIP --------------

    async def pick_up_tip(
        self,
        x_positions: List[int],
        y_positions: List[int],
        tip_pattern: List[bool],
        tip_type_idx: int,
        begin_tip_pick_up_process: int = 0,
        end_tip_pick_up_process: int = 0,
        minimum_traverse_height_at_beginning_of_a_command: int = 3600,
        pickup_method: TipPickupMethod = TipPickupMethod.OUT_OF_RACK,
    ):
        """Tip Pick-up

        Args:
          x_positions: x positions [0.1mm]. Must be between 0 and 25000. Default 0.
          y_positions: y positions [0.1mm]. Must be between 0 and 6500. Default 0.
          tip_pattern: Tip pattern (channels involved).
          tip_type_idx: Tip type.
          begin_tip_pick_up_process: Begin of tip picking up process (Z- range) [0.1mm]. Must be
              between 0 and 3600. Default 0.
          end_tip_pick_up_process: End of tip picking up process (Z- range) [0.1mm]. Must be
              between 0 and 3600. Default 0.
          minimum_traverse_height_at_beginning_of_a_command: Minimum traverse height at beginning
              of a command 0.1mm] (refers to all channels independent of tip pattern parameter 'tm').
              Must be between 0 and 3600. Default 3600.
          pickup_method: Pick up method.
        """

        assert all(0 <= xp <= 25000 for xp in x_positions), "x_positions must be between 0 and 25000"
        assert all(0 <= yp <= 6500 for yp in y_positions), "y_positions must be between 0 and 6500"
        assert 0 <= begin_tip_pick_up_process <= 3600, "begin_tip_pick_up_process must be between 0 and 3600"
        assert 0 <= end_tip_pick_up_process <= 3600, "end_tip_pick_up_process must be between 0 and 3600"
        assert (
            0 <= minimum_traverse_height_at_beginning_of_a_command <= 3600
        ), "minimum_traverse_height_at_beginning_of_a_command must be between 0 and 3600"

        return await self.send_command(
            module="C0",
            command="TP",
            tip_pattern=tip_pattern,
            read_timeout=60,
            xp=[f"{x:05}" for x in x_positions],
            yp=[f"{y:04}" for y in y_positions],
            tm=tip_pattern,
            tt=f"{tip_type_idx:02}",
            tp=f"{begin_tip_pick_up_process:04}",
            tz=f"{end_tip_pick_up_process:04}",
            th=f"{minimum_traverse_height_at_beginning_of_a_command:04}",
            td=pickup_method.value,
        )

    async def discard_tip(
        self,
        x_positions: List[int],
        y_positions: List[int],
        tip_pattern: List[bool],
        begin_tip_deposit_process: int = 0,
        end_tip_deposit_process: int = 0,
        minimum_traverse_height_at_beginning_of_a_command: int = 3600,
        z_position_at_end_of_a_command: int = 3600,
        discarding_method: TipDropMethod = TipDropMethod.DROP,
    ):
        """discard tip

        Args:
          x_positions: x positions [0.1mm]. Must be between 0 and 25000. Default 0.
          y_positions: y positions [0.1mm]. Must be between 0 and 6500. Default 0.
          tip_pattern: Tip pattern (channels involved). Must be between 0 and 1. Default 1.
          begin_tip_deposit_process: Begin of tip deposit process (Z- range) [0.1mm]. Must be between
              0 and 3600. Default 0.
          end_tip_deposit_process: End of tip deposit process (Z- range) [0.1mm]. Must be between 0
              and 3600.
          minimum_traverse_height_at_beginning_of_a_command: Minimum traverse height at beginning of a
              command 0.1mm] (refers to all channels independent of tip pattern parameter 'tm'). Must
              be between 0 and 3600.
          z-position_at_end_of_a_command: Z-Position at end of a command [0.1mm].
              Must be between 0 and 3600.
          discarding_method: Pick up method Pick up method. 0 = auto selection (see command TT
              parameter tu) 1 = pick up out of rack. 2 = pick up out of wash liquid (slowly). Must be
              between 0 and 2.

        If discarding is PLACE_SHIFT (0), tp/ tz = tip cone end height.
        Otherwise, tp/ tz = stop disk height.
        """

        assert all(0 <= xp <= 25000 for xp in x_positions), "x_positions must be between 0 and 25000"
        assert all(0 <= yp <= 6500 for yp in y_positions), "y_positions must be between 0 and 6500"
        assert 0 <= begin_tip_deposit_process <= 3600, "begin_tip_deposit_process must be between 0 and 3600"
        assert 0 <= end_tip_deposit_process <= 3600, "end_tip_deposit_process must be between 0 and 3600"
        assert (
            0 <= minimum_traverse_height_at_beginning_of_a_command <= 3600
        ), "minimum_traverse_height_at_beginning_of_a_command must be between 0 and 3600"
        assert 0 <= z_position_at_end_of_a_command <= 3600, "z_position_at_end_of_a_command must be between 0 and 3600"

        return await self.send_command(
            module="C0",
            command="TR",
            tip_pattern=tip_pattern,
            fmt="kz### (n)vz### (n)",
            xp=[f"{x:05}" for x in x_positions],
            yp=[f"{y:04}" for y in y_positions],
            tm=tip_pattern,
            tp=begin_tip_deposit_process,
            tz=end_tip_deposit_process,
            th=minimum_traverse_height_at_beginning_of_a_command,
            te=z_position_at_end_of_a_command,
            ti=discarding_method.value,
        )

    # TODO:(command:TW) Tip Pick-up for DC wash procedure

    # -------------- 3.5.3 Liquid handling commands using PIP --------------

    # TODO:(command:DC) Set multiple dispense values using PIP

    async def aspirate_pip(
        self,
        aspiration_type: List[int] = [0],
        tip_pattern: List[bool] = [True],
        x_positions: List[int] = [0],
        y_positions: List[int] = [0],
        minimum_traverse_height_at_beginning_of_a_command: int = 3600,
        min_z_endpos: int = 3600,
        lld_search_height: List[int] = [0],
        clot_detection_height: List[int] = [60],
        liquid_surface_no_lld: List[int] = [3600],
        pull_out_distance_transport_air: List[int] = [50],
        second_section_height: List[int] = [0],
        second_section_ratio: List[int] = [0],
        minimum_height: List[int] = [3600],
        immersion_depth: List[int] = [0],
        immersion_depth_direction: List[int] = [0],
        surface_following_distance: List[int] = [0],
        aspiration_volumes: List[int] = [0],
        aspiration_speed: List[int] = [500],
        transport_air_volume: List[int] = [0],
        blow_out_air_volume: List[int] = [200],
        pre_wetting_volume: List[int] = [0],
        lld_mode: List[int] = [1],
        gamma_lld_sensitivity: List[int] = [1],
        dp_lld_sensitivity: List[int] = [1],
        aspirate_position_above_z_touch_off: List[int] = [5],
        detection_height_difference_for_dual_lld: List[int] = [0],
        swap_speed: List[int] = [100],
        settling_time: List[int] = [5],
        homogenization_volume: List[int] = [0],
        homogenization_cycles: List[int] = [0],
        homogenization_position_from_liquid_surface: List[int] = [250],
        homogenization_speed: List[int] = [500],
        homogenization_surface_following_distance: List[int] = [0],
        limit_curve_index: List[int] = [0],
        tadm_algorithm: bool = False,
        recording_mode: int = 0,
        # For second section aspiration only
        use_2nd_section_aspiration: List[bool] = [False],
        retract_height_over_2nd_section_to_empty_tip: List[int] = [60],
        dispensation_speed_during_emptying_tip: List[int] = [468],
        dosing_drive_speed_during_2nd_section_search: List[int] = [468],
        z_drive_speed_during_2nd_section_search: List[int] = [215],
        cup_upper_edge: List[int] = [3600],
        ratio_liquid_rise_to_tip_deep_in: List[int] = [16246],
        immersion_depth_2nd_section: List[int] = [30],
    ):
        """aspirate pip

        Aspiration of liquid using PIP.

        It's not really clear what second section aspiration is, but it does not seem to be used
        very often. Probably safe to ignore it.

        LLD restrictions!
          - "dP and Dual LLD" are used in aspiration only. During dispensation LLD is set to OFF.
          - "side touch off" turns LLD & "Z touch off" to OFF , is not available for simultaneous
            Asp/Disp. command

        Args:
          aspiration_type: Type of aspiration (0 = simple;1 = sequence; 2 = cup emptied).
                            Must be between 0 and 2. Default 0.
          tip_pattern: Tip pattern (channels involved). Default True.
          x_positions: x positions [0.1mm]. Must be between 0 and 25000. Default 0.
          y_positions: y positions [0.1mm]. Must be between 0 and 6500. Default 0.
          minimum_traverse_height_at_beginning_of_a_command: Minimum traverse height at beginning of
              a command 0.1mm] (refers to all channels independent of tip pattern parameter 'tm').
              Must be between 0 and 3600. Default 3600.
          min_z_endpos: Minimum z-Position at end of a command [0.1 mm] (refers to all channels
              independent of tip pattern parameter 'tm'). Must be between 0 and 3600. Default 3600.
          lld_search_height: LLD search height [0.1 mm]. Must be between 0 and 3600. Default 0.
          clot_detection_height: Check height of clot detection above current surface (as computed)
              of the liquid [0.1mm]. Must be between 0 and 500. Default 60.
          liquid_surface_no_lld: Liquid surface at function without LLD [0.1mm]. Must be between 0
              and 3600. Default 3600.
          pull_out_distance_transport_air: pull out distance to take transport air in function
              without LLD [0.1mm]. Must be between 0 and 3600. Default 50.
          second_section_height: Tube 2nd section height measured from "zx" [0.1mm]. Must be
              between 0 and 3600. Default 0.
          second_section_ratio: Tube 2nd section ratio (see Fig. 2 in fw guide). Must be between
              0 and 10000. Default 0.
          minimum_height: Minimum height (maximum immersion depth) [0.1 mm]. Must be between 0 and
              3600. Default 3600.
          immersion_depth: Immersion depth [0.1mm]. Must be between 0 and 3600. Default 0.
          immersion_depth_direction: Direction of immersion depth (0 = go deeper, 1 = go up out
              of liquid). Must be between 0 and 1. Default 0.
          surface_following_distance: Surface following distance during aspiration [0.1mm]. Must
              be between 0 and 3600. Default 0.
          aspiration_volumes: Aspiration volume [0.1ul]. Must be between 0 and 12500. Default 0.
          aspiration_speed: Aspiration speed [0.1ul/s]. Must be between 4 and 5000. Default 500.
          transport_air_volume: Transport air volume [0.1ul]. Must be between 0 and 500. Default 0.
          blow_out_air_volume: Blow-out air volume [0.1ul]. Must be between 0 and 9999. Default 200.
          pre_wetting_volume: Pre-wetting volume. Must be between 0 and 999. Default 0.
          lld_mode: LLD mode (0 = off, 1 = gamma, 2 = dP, 3 = dual, 4 = Z touch off). Must be
                between 0 and 4. Default 1.
          gamma_lld_sensitivity: gamma LLD sensitivity (1= high, 4=low). Must be between 1 and
                4. Default 1.
          dp_lld_sensitivity: delta p LLD sensitivity (1= high, 4=low). Must be between 1 and
                4. Default 1.
          aspirate_position_above_z_touch_off: aspirate position above Z touch off [0.1mm]. Must
                be between 0 and 100. Default 5.
          detection_height_difference_for_dual_lld: Difference in detection height for dual
                LLD [0.1 mm]. Must be between 0 and 99. Default 0.
          swap_speed: Swap speed (on leaving liquid) [0.1mm/s]. Must be between 3 and 1600.
                Default 100.
          settling_time: Settling time [0.1s]. Must be between 0 and 99. Default 5.
          homogenization_volume: Homogenization volume [0.1ul]. Must be between 0 and 12500. Default 0
          homogenization_cycles: Number of homogenization cycles. Must be between 0 and 99. Default 0.
          homogenization_position_from_liquid_surface: Homogenization position in Z- direction from
              liquid surface (LLD or absolute terms) [0.1mm]. Must be between 0 and 900. Default 250.
          homogenization_speed: Speed of homogenization [0.1ul/s]. Must be between 4 and 5000.
              Default 500.
          homogenization_surface_following_distance: Surface following distance during
              homogenization [0.1mm]. Must be between 0 and 3600. Default 0.
          limit_curve_index: limit curve index. Must be between 0 and 999. Default 0.
          tadm_algorithm: TADM algorithm. Default False.
          recording_mode: Recording mode 0 : no 1 : TADM errors only 2 : all TADM measurement. Must
              be between 0 and 2. Default 0.
          use_2nd_section_aspiration: 2nd section aspiration. Default False.
          retract_height_over_2nd_section_to_empty_tip: Retract height over 2nd section to empty
              tip [0.1mm]. Must be between 0 and 3600. Default 60.
          dispensation_speed_during_emptying_tip: Dispensation speed during emptying tip [0.1ul/s]
                Must be between 4 and 5000. Default 468.
          dosing_drive_speed_during_2nd_section_search: Dosing drive speed during 2nd section
              search [0.1ul/s]. Must be between 4 and 5000. Default 468.
          z_drive_speed_during_2nd_section_search: Z drive speed during 2nd section search [0.1mm/s].
              Must be between 3 and 1600. Default 215.
          cup_upper_edge: Cup upper edge [0.1mm]. Must be between 0 and 3600. Default 3600.
          ratio_liquid_rise_to_tip_deep_in: Ratio liquid rise to tip deep in [1/100000]. Must be
              between 0 and 50000. Default 16246.
          immersion_depth_2nd_section: Immersion depth 2nd section [0.1mm]. Must be between 0 and
              3600. Default 30.
        """

        assert all(0 <= x <= 2 for x in aspiration_type), "aspiration_type must be between 0 and 2"
        assert all(0 <= xp <= 25000 for xp in x_positions), "x_positions must be between 0 and 25000"
        assert all(0 <= yp <= 6500 for yp in y_positions), "y_positions must be between 0 and 6500"
        assert (
            0 <= minimum_traverse_height_at_beginning_of_a_command <= 3600
        ), "minimum_traverse_height_at_beginning_of_a_command must be between 0 and 3600"
        assert 0 <= min_z_endpos <= 3600, "min_z_endpos must be between 0 and 3600"
        assert all(0 <= x <= 3600 for x in lld_search_height), "lld_search_height must be between 0 and 3600"
        assert all(0 <= x <= 500 for x in clot_detection_height), "clot_detection_height must be between 0 and 500"
        assert all(0 <= x <= 3600 for x in liquid_surface_no_lld), "liquid_surface_no_lld must be between 0 and 3600"
        assert all(
            0 <= x <= 3600 for x in pull_out_distance_transport_air
        ), "pull_out_distance_transport_air must be between 0 and 3600"
        assert all(0 <= x <= 3600 for x in second_section_height), "second_section_height must be between 0 and 3600"
        assert all(0 <= x <= 10000 for x in second_section_ratio), "second_section_ratio must be between 0 and 10000"
        assert all(0 <= x <= 3600 for x in minimum_height), "minimum_height must be between 0 and 3600"
        assert all(0 <= x <= 3600 for x in immersion_depth), "immersion_depth must be between 0 and 3600"
        assert all(0 <= x <= 1 for x in immersion_depth_direction), "immersion_depth_direction must be between 0 and 1"
        assert all(
            0 <= x <= 3600 for x in surface_following_distance
        ), "surface_following_distance must be between 0 and 3600"
        assert all(0 <= x <= 12500 for x in aspiration_volumes), "aspiration_volumes must be between 0 and 12500"
        assert all(4 <= x <= 5000 for x in aspiration_speed), "aspiration_speed must be between 4 and 5000"
        assert all(0 <= x <= 500 for x in transport_air_volume), "transport_air_volume must be between 0 and 500"
        assert all(0 <= x <= 9999 for x in blow_out_air_volume), "blow_out_air_volume must be between 0 and 9999"
        assert all(0 <= x <= 999 for x in pre_wetting_volume), "pre_wetting_volume must be between 0 and 999"
        assert all(0 <= x <= 4 for x in lld_mode), "lld_mode must be between 0 and 4"
        assert all(1 <= x <= 4 for x in gamma_lld_sensitivity), "gamma_lld_sensitivity must be between 1 and 4"
        assert all(1 <= x <= 4 for x in dp_lld_sensitivity), "dp_lld_sensitivity must be between 1 and 4"
        assert all(
            0 <= x <= 100 for x in aspirate_position_above_z_touch_off
        ), "aspirate_position_above_z_touch_off must be between 0 and 100"
        assert all(
            0 <= x <= 99 for x in detection_height_difference_for_dual_lld
        ), "detection_height_difference_for_dual_lld must be between 0 and 99"
        assert all(3 <= x <= 1600 for x in swap_speed), "swap_speed must be between 3 and 1600"
        assert all(0 <= x <= 99 for x in settling_time), "settling_time must be between 0 and 99"
        assert all(0 <= x <= 12500 for x in homogenization_volume), "homogenization_volume must be between 0 and 12500"
        assert all(0 <= x <= 99 for x in homogenization_cycles), "homogenization_cycles must be between 0 and 99"
        assert all(
            0 <= x <= 900 for x in homogenization_position_from_liquid_surface
        ), "homogenization_position_from_liquid_surface must be between 0 and 900"
        assert all(4 <= x <= 5000 for x in homogenization_speed), "homogenization_speed must be between 4 and 5000"
        assert all(
            0 <= x <= 3600 for x in homogenization_surface_following_distance
        ), "homogenization_surface_following_distance must be between 0 and 3600"
        assert all(0 <= x <= 999 for x in limit_curve_index), "limit_curve_index must be between 0 and 999"
        assert 0 <= recording_mode <= 2, "recording_mode must be between 0 and 2"
        assert all(
            0 <= x <= 3600 for x in retract_height_over_2nd_section_to_empty_tip
        ), "retract_height_over_2nd_section_to_empty_tip must be between 0 and 3600"
        assert all(
            4 <= x <= 5000 for x in dispensation_speed_during_emptying_tip
        ), "dispensation_speed_during_emptying_tip must be between 4 and 5000"
        assert all(
            4 <= x <= 5000 for x in dosing_drive_speed_during_2nd_section_search
        ), "dosing_drive_speed_during_2nd_section_search must be between 4 and 5000"
        assert all(
            3 <= x <= 1600 for x in z_drive_speed_during_2nd_section_search
        ), "z_drive_speed_during_2nd_section_search must be between 3 and 1600"
        assert all(0 <= x <= 3600 for x in cup_upper_edge), "cup_upper_edge must be between 0 and 3600"
        assert all(
            0 <= x <= 5000 for x in ratio_liquid_rise_to_tip_deep_in
        ), "ratio_liquid_rise_to_tip_deep_in must be between 0 and 50000"
        assert all(
            0 <= x <= 3600 for x in immersion_depth_2nd_section
        ), "immersion_depth_2nd_section must be between 0 and 3600"

        return await self.send_command(
            module="C0",
            command="AS",
            tip_pattern=tip_pattern,
            read_timeout=300,
            at=[f"{at:01}" for at in aspiration_type],
            tm=tip_pattern,
            xp=[f"{xp:05}" for xp in x_positions],
            yp=[f"{yp:04}" for yp in y_positions],
            th=f"{minimum_traverse_height_at_beginning_of_a_command:04}",
            te=f"{min_z_endpos:04}",
            lp=[f"{lp:04}" for lp in lld_search_height],
            ch=[f"{ch:03}" for ch in clot_detection_height],
            zl=[f"{zl:04}" for zl in liquid_surface_no_lld],
            po=[f"{po:04}" for po in pull_out_distance_transport_air],
            zu=[f"{zu:04}" for zu in second_section_height],
            zr=[f"{zr:05}" for zr in second_section_ratio],
            zx=[f"{zx:04}" for zx in minimum_height],
            ip=[f"{ip:04}" for ip in immersion_depth],
            it=[f"{it}" for it in immersion_depth_direction],
            fp=[f"{fp:04}" for fp in surface_following_distance],
            av=[f"{av:05}" for av in aspiration_volumes],
            as_=[f"{as_:04}" for as_ in aspiration_speed],
            ta=[f"{ta:03}" for ta in transport_air_volume],
            ba=[f"{ba:04}" for ba in blow_out_air_volume],
            oa=[f"{oa:03}" for oa in pre_wetting_volume],
            lm=[f"{lm}" for lm in lld_mode],
            ll=[f"{ll}" for ll in gamma_lld_sensitivity],
            lv=[f"{lv}" for lv in dp_lld_sensitivity],
            zo=[f"{zo:03}" for zo in aspirate_position_above_z_touch_off],
            ld=[f"{ld:02}" for ld in detection_height_difference_for_dual_lld],
            de=[f"{de:04}" for de in swap_speed],
            wt=[f"{wt:02}" for wt in settling_time],
            mv=[f"{mv:05}" for mv in homogenization_volume],
            mc=[f"{mc:02}" for mc in homogenization_cycles],
            mp=[f"{mp:03}" for mp in homogenization_position_from_liquid_surface],
            ms=[f"{ms:04}" for ms in homogenization_speed],
            mh=[f"{mh:04}" for mh in homogenization_surface_following_distance],
            gi=[f"{gi:03}" for gi in limit_curve_index],
            gj=tadm_algorithm,
            gk=recording_mode,
            lk=[1 if lk else 0 for lk in use_2nd_section_aspiration],
            ik=[f"{ik:04}" for ik in retract_height_over_2nd_section_to_empty_tip],
            sd=[f"{sd:04}" for sd in dispensation_speed_during_emptying_tip],
            se=[f"{se:04}" for se in dosing_drive_speed_during_2nd_section_search],
            sz=[f"{sz:04}" for sz in z_drive_speed_during_2nd_section_search],
            io=[f"{io:04}" for io in cup_upper_edge],
            il=[f"{il:05}" for il in ratio_liquid_rise_to_tip_deep_in],
            in_=[f"{in_:04}" for in_ in immersion_depth_2nd_section],
        )

    async def dispense_pip(
        self,
        tip_pattern: List[bool],
        dispensing_mode: List[int] = [0],
        x_positions: List[int] = [0],
        y_positions: List[int] = [0],
        minimum_height: List[int] = [3600],
        lld_search_height: List[int] = [0],
        liquid_surface_no_lld: List[int] = [3600],
        pull_out_distance_transport_air: List[int] = [50],
        immersion_depth: List[int] = [0],
        immersion_depth_direction: List[int] = [0],
        surface_following_distance: List[int] = [0],
        second_section_height: List[int] = [0],
        second_section_ratio: List[int] = [0],
        minimum_traverse_height_at_beginning_of_a_command: int = 3600,
        min_z_endpos: int = 3600,  #
        dispense_volumes: List[int] = [0],
        dispense_speed: List[int] = [500],
        cut_off_speed: List[int] = [250],
        stop_back_volume: List[int] = [0],
        transport_air_volume: List[int] = [0],
        blow_out_air_volume: List[int] = [200],
        lld_mode: List[int] = [1],
        side_touch_off_distance: int = 1,
        dispense_position_above_z_touch_off: List[int] = [5],
        gamma_lld_sensitivity: List[int] = [1],
        dp_lld_sensitivity: List[int] = [1],
        swap_speed: List[int] = [100],
        settling_time: List[int] = [5],
        mix_volume: List[int] = [0],
        mix_cycles: List[int] = [0],
        mix_position_from_liquid_surface: List[int] = [250],
        mix_speed: List[int] = [500],
        mix_surface_following_distance: List[int] = [0],
        limit_curve_index: List[int] = [0],
        tadm_algorithm: bool = False,
        recording_mode: int = 0,
    ):
        """dispense pip

        Dispensing of liquid using PIP.

        LLD restrictions!
          - "dP and Dual LLD" are used in aspiration only. During dispensation LLD is set to OFF.
          - "side touch off" turns LLD & "Z touch off" to OFF , is not available for simultaneous
            Asp/Disp. command

        Args:
          dispensing_mode: Type of dispensing mode 0 = Partial volume in jet mode
            1 = Blow out in jet mode 2 = Partial volume at surface
            3 = Blow out at surface 4 = Empty tip at fix position.
          tip_pattern: Tip pattern (channels involved). Default True.
          x_positions: x positions [0.1mm]. Must be between 0 and 25000. Default 0.
          y_positions: y positions [0.1mm]. Must be between 0 and 6500. Default 0.
          minimum_height: Minimum height (maximum immersion depth) [0.1 mm]. Must be between 0 and
            3600. Default 3600.
          lld_search_height: LLD search height [0.1 mm]. Must be between 0 and 3600. Default 0.
          liquid_surface_no_lld: Liquid surface at function without LLD [0.1mm]. Must be between 0 and
            3600. Default 3600.
          pull_out_distance_transport_air: pull out distance to take transport air in function without
            LLD [0.1mm]. Must be between 0 and 3600. Default 50.
          immersion_depth: Immersion depth [0.1mm]. Must be between 0 and 3600. Default 0.
          immersion_depth_direction: Direction of immersion depth (0 = go deeper, 1 = go up out of
            liquid). Must be between 0 and 1. Default 0.
          surface_following_distance: Surface following distance during aspiration [0.1mm]. Must be
            between 0 and 3600. Default 0.
          second_section_height: Tube 2nd section height measured from "zx" [0.1mm]. Must be between
            0 and 3600. Default 0.
          second_section_ratio: Tube 2nd section ratio (see Fig. 2 in fw guide). Must be between 0 and
            10000. Default 0.
          minimum_traverse_height_at_beginning_of_a_command: Minimum traverse height at beginning of a
            command 0.1mm] (refers to all channels independent of tip pattern parameter 'tm'). Must be
            between 0 and 3600. Default 3600.
          min_z_endpos: Minimum z-Position at end of a command [0.1 mm] (refers to all channels
            independent of tip pattern parameter 'tm'). Must be between 0 and 3600.  Default 3600.
          dispense_volumes: Dispense volume [0.1ul]. Must be between 0 and 12500. Default 0.
          dispense_speed: Dispense speed [0.1ul/s]. Must be between 4 and 5000. Default 500.
          cut_off_speed: Cut-off speed [0.1ul/s]. Must be between 4 and 5000. Default 250.
          stop_back_volume: Stop back volume [0.1ul]. Must be between 0 and 180. Default 0.
          transport_air_volume: Transport air volume [0.1ul]. Must be between 0 and 500. Default 0.
          blow_out_air_volume: Blow-out air volume [0.1ul]. Must be between 0 and 9999. Default 200.
          lld_mode: LLD mode (0 = off, 1 = gamma, 2 = dP, 3 = dual, 4 = Z touch off). Must be between 0
            and 4. Default 1.
          side_touch_off_distance: side touch off distance [0.1 mm] (0 = OFF). Must be between 0 and 45.
            Default 1.
          dispense_position_above_z_touch_off: dispense position above Z touch off [0.1 s] (0 = OFF)
            Turns LLD & Z touch off to OFF if ON!. Must be between 0 and 100. Default 5.
          gamma_lld_sensitivity: gamma LLD sensitivity (1= high, 4=low). Must be between 1 and 4.
            Default 1.
          dp_lld_sensitivity: delta p LLD sensitivity (1= high, 4=low). Must be between 1 and 4.
            Default 1.
          swap_speed: Swap speed (on leaving liquid) [0.1mm/s]. Must be between 3 and 1600.
            Default 100.
          settling_time: Settling time [0.1s]. Must be between 0 and 99. Default 5.
          mix_volume: Mix volume [0.1ul]. Must be between 0 and 12500. Default 0.
          mix_cycles: Number of mix cycles. Must be between 0 and 99. Default 0.
          mix_position_from_liquid_surface: Mix position in Z- direction from liquid surface (LLD or
            absolute terms) [0.1mm]. Must be between 0 and 900.  Default 250.
          mix_speed: Speed of mixing [0.1ul/s]. Must be between 4 and 5000. Default 500.
          mix_surface_following_distance: Surface following distance during mixing [0.1mm]. Must be
            between 0 and 3600. Default 0.
          limit_curve_index: limit curve index. Must be between 0 and 999. Default 0.
          tadm_algorithm: TADM algorithm. Default False.
          recording_mode: Recording mode 0 : no 1 : TADM errors only 2 : all TADM measurement. Must
            be between 0 and 2. Default 0.
        """

        assert all(0 <= x <= 4 for x in dispensing_mode), "dispensing_mode must be between 0 and 4"
        assert all(0 <= xp <= 25000 for xp in x_positions), "x_positions must be between 0 and 25000"
        assert all(0 <= yp <= 6500 for yp in y_positions), "y_positions must be between 0 and 6500"
        assert any(0 <= x <= 3600 for x in minimum_height), "minimum_height must be between 0 and 3600"
        assert any(0 <= x <= 3600 for x in lld_search_height), "lld_search_height must be between 0 and 3600"
        assert any(0 <= x <= 3600 for x in liquid_surface_no_lld), "liquid_surface_no_lld must be between 0 and 3600"
        assert any(
            0 <= x <= 3600 for x in pull_out_distance_transport_air
        ), "pull_out_distance_transport_air must be between 0 and 3600"
        assert any(0 <= x <= 3600 for x in immersion_depth), "immersion_depth must be between 0 and 3600"
        assert any(0 <= x <= 1 for x in immersion_depth_direction), "immersion_depth_direction must be between 0 and 1"
        assert any(
            0 <= x <= 3600 for x in surface_following_distance
        ), "surface_following_distance must be between 0 and 3600"
        assert any(0 <= x <= 3600 for x in second_section_height), "second_section_height must be between 0 and 3600"
        assert any(0 <= x <= 10000 for x in second_section_ratio), "second_section_ratio must be between 0 and 10000"
        assert (
            0 <= minimum_traverse_height_at_beginning_of_a_command <= 3600
        ), "minimum_traverse_height_at_beginning_of_a_command must be between 0 and 3600"
        assert 0 <= min_z_endpos <= 3600, "min_z_endpos must be between 0 and 3600"
        assert any(0 <= x <= 12500 for x in dispense_volumes), "dispense_volume must be between 0 and 12500"
        assert any(4 <= x <= 5000 for x in dispense_speed), "dispense_speed must be between 4 and 5000"
        assert any(4 <= x <= 5000 for x in cut_off_speed), "cut_off_speed must be between 4 and 5000"
        assert any(0 <= x <= 180 for x in stop_back_volume), "stop_back_volume must be between 0 and 180"
        assert any(0 <= x <= 500 for x in transport_air_volume), "transport_air_volume must be between 0 and 500"
        assert any(0 <= x <= 9999 for x in blow_out_air_volume), "blow_out_air_volume must be between 0 and 9999"
        assert any(0 <= x <= 4 for x in lld_mode), "lld_mode must be between 0 and 4"
        assert 0 <= side_touch_off_distance <= 45, "side_touch_off_distance must be between 0 and 45"
        assert any(
            0 <= x <= 100 for x in dispense_position_above_z_touch_off
        ), "dispense_position_above_z_touch_off must be between 0 and 100"
        assert any(1 <= x <= 4 for x in gamma_lld_sensitivity), "gamma_lld_sensitivity must be between 1 and 4"
        assert any(1 <= x <= 4 for x in dp_lld_sensitivity), "dp_lld_sensitivity must be between 1 and 4"
        assert any(3 <= x <= 1600 for x in swap_speed), "swap_speed must be between 3 and 1600"
        assert any(0 <= x <= 99 for x in settling_time), "settling_time must be between 0 and 99"
        assert any(0 <= x <= 12500 for x in mix_volume), "mix_volume must be between 0 and 12500"
        assert any(0 <= x <= 99 for x in mix_cycles), "mix_cycles must be between 0 and 99"
        assert any(
            0 <= x <= 900 for x in mix_position_from_liquid_surface
        ), "mix_position_from_liquid_surface must be between 0 and 900"
        assert any(4 <= x <= 5000 for x in mix_speed), "mix_speed must be between 4 and 5000"
        assert any(
            0 <= x <= 3600 for x in mix_surface_following_distance
        ), "mix_surface_following_distance must be between 0 and 3600"
        assert any(0 <= x <= 999 for x in limit_curve_index), "limit_curve_index must be between 0 and 999"
        assert 0 <= recording_mode <= 2, "recording_mode must be between 0 and 2"

        return await self.send_command(
            module="C0",
            command="DS",
            tip_pattern=tip_pattern,
            read_timeout=300,
            dm=[f"{dm:01}" for dm in dispensing_mode],
            tm=[f"{tm:01}" for tm in tip_pattern],
            xp=[f"{xp:05}" for xp in x_positions],
            yp=[f"{yp:04}" for yp in y_positions],
            zx=[f"{zx:04}" for zx in minimum_height],
            lp=[f"{lp:04}" for lp in lld_search_height],
            zl=[f"{zl:04}" for zl in liquid_surface_no_lld],
            po=[f"{po:04}" for po in pull_out_distance_transport_air],
            ip=[f"{ip:04}" for ip in immersion_depth],
            it=[f"{it:01}" for it in immersion_depth_direction],
            fp=[f"{fp:04}" for fp in surface_following_distance],
            zu=[f"{zu:04}" for zu in second_section_height],
            zr=[f"{zr:05}" for zr in second_section_ratio],
            th=f"{minimum_traverse_height_at_beginning_of_a_command:04}",
            te=f"{min_z_endpos:04}",
            dv=[f"{dv:05}" for dv in dispense_volumes],
            ds=[f"{ds:04}" for ds in dispense_speed],
            ss=[f"{ss:04}" for ss in cut_off_speed],
            rv=[f"{rv:03}" for rv in stop_back_volume],
            ta=[f"{ta:03}" for ta in transport_air_volume],
            ba=[f"{ba:04}" for ba in blow_out_air_volume],
            lm=[f"{lm:01}" for lm in lld_mode],
            dj=f"{side_touch_off_distance:02}",  #
            zo=[f"{zo:03}" for zo in dispense_position_above_z_touch_off],
            ll=[f"{ll:01}" for ll in gamma_lld_sensitivity],
            lv=[f"{lv:01}" for lv in dp_lld_sensitivity],
            de=[f"{de:04}" for de in swap_speed],
            wt=[f"{wt:02}" for wt in settling_time],
            mv=[f"{mv:05}" for mv in mix_volume],
            mc=[f"{mc:02}" for mc in mix_cycles],
            mp=[f"{mp:03}" for mp in mix_position_from_liquid_surface],
            ms=[f"{ms:04}" for ms in mix_speed],
            mh=[f"{mh:04}" for mh in mix_surface_following_distance],
            gi=[f"{gi:03}" for gi in limit_curve_index],
            gj=tadm_algorithm,  #
            gk=recording_mode,  #
        )

    # TODO:(command:DA) Simultaneous aspiration & dispensation of liquid

    # TODO:(command:DF) Dispense on fly using PIP (Partial volume in jet mode)

    # TODO:(command:LW) DC Wash procedure using PIP

    # -------------- 3.5.5 CoRe gripper commands --------------

    @need_iswap_parked
    async def get_core(self, p1: int, p2: int):
        """Get CoRe gripper tool from wasteblock mount."""
        if not 0 <= p1 < self.num_channels:
            raise ValueError(f"channel_1 must be between 0 and {self.num_channels - 1}")
        if not 1 <= p2 <= self.num_channels:
            raise ValueError(f"channel_2 must be between 1 and {self.num_channels}")

        command_output = await self.send_command(
            module="C0",
            command="ZT",
            xs="07975",
            xd="0",
            ya="1250",
            yb="1070",
            pa=f"{p1:02}",
            pb=f"{p2:02}",
            tp="2350",
            tz="2250",
            th="2450",
            tt="14",
        )
        self._core_parked = False
        return command_output

    @need_iswap_parked
    async def put_core(self):
        """Put CoRe gripper tool at wasteblock mount."""
        command_output = await self.send_command(
            module="C0",
            command="ZS",
            xs="07975",
            xd="0",
            ya="1250",
            yb="1070",
            tp="2150",
            tz="2050",
            th="2450",
            te="2450",
        )
        self._core_parked = True
        return command_output

    @need_iswap_parked
    async def core_pick_up_resource(
        self,
        resource: Resource,
        pickup_distance_from_top: float,
        offset: Coordinate = Coordinate.zero(),
        minimum_traverse_height_at_beginning_of_a_command: int = 2750,
        minimum_z_position_at_the_command_end: int = 2750,
        grip_strength: int = 15,
        z_speed: int = 500,
        y_gripping_speed: int = 50,
        channel_1: int = 7,
        channel_2: int = 8,
    ):
        """Pick up resource with CoRe gripper tool
            Low level component of :meth:`move_resource`

        Args:
          resource: Resource to pick up.
          offset: Offset from resource position in mm.
          pickup_distance_from_top: Distance from top of resource to pick up.
          minimum_traverse_height_at_beginning_of_a_command: Minimum traverse height at beginning of a
            command [0.1mm] (refers to all channels independent of tip pattern parameter 'tm'). Must be
            between 0 and 3600. Default 3600.
          grip_strength: Grip strength (0 = weak, 99 = strong). Must be between 0 and 99. Default 15.
          z_speed: Z speed [0.1mm/s]. Must be between 4 and 1287. Default 500.
          y_gripping_speed: Y gripping speed [0.1mm/s]. Must be between 0 and 3700. Default 50.
          channel_1: Channel 1. Must be between 0 and self._num_channels - 1. Default 7.
          channel_2: Channel 2. Must be between 1 and self._num_channels. Default 8.
        """

        # Get center of source plate. Also gripping height and plate width.
        center = resource.get_absolute_location() + resource.center() + offset
        grip_height = center.z + resource.get_size_z() - pickup_distance_from_top
        grip_width = resource.get_size_y()  # grip width is y size of resource

        if self.core_parked:
            await self.get_core(p1=channel_1, p2=channel_2)

        await self.core_get_plate(
            x_position=int(center.x * 10),
            x_direction=0,
            y_position=int(center.y * 10),
            y_gripping_speed=y_gripping_speed,
            z_position=int(grip_height * 10),
            z_speed=z_speed,
            open_gripper_position=int(grip_width * 10) + 30,
            plate_width=int(grip_width * 10) - 30,
            grip_strength=grip_strength,
            minimum_traverse_height_at_beginning_of_a_command=minimum_traverse_height_at_beginning_of_a_command,
            minimum_z_position_at_the_command_end=minimum_z_position_at_the_command_end,
        )

    @need_iswap_parked
    async def core_move_picked_up_resource(
        self,
        location: Coordinate,
        resource: Resource,
        minimum_traverse_height_at_beginning_of_a_command: int = 2840,
        acceleration_index: int = 4,
        z_speed: int = 500,
    ):
        """After a ressource is picked up, move it to a new location but don't release it yet.
        Low level component of :meth:`move_resource`

        Args:
          location: Location to move to.
          resource: Resource to move.
          minimum_traverse_height_at_beginning_of_a_command: Minimum traverse height at beginning of a
            command [0.1mm] (refers to all channels independent of tip pattern parameter 'tm'). Must be
            between 0 and 3600. Default 3600.
          acceleration_index: Acceleration index (0 = 0.1 mm/s2, 1 = 0.2 mm/s2, 2 = 0.5 mm/s2,
            3 = 1.0 mm/s2, 4 = 2.0 mm/s2, 5 = 5.0 mm/s2, 6 = 10.0 mm/s2, 7 = 20.0 mm/s2). Must be
            between 0 and 7. Default 4.
          z_speed: Z speed [0.1mm/s]. Must be between 3 and 1600. Default 500.
        """

        center = location + resource.center()

        await self.core_move_plate_to_position(
            x_position=int(center.x * 10),
            x_direction=0,
            x_acceleration_index=acceleration_index,
            y_position=int(center.y * 10),
            z_position=int(center.z * 10),
            z_speed=z_speed,
            minimum_traverse_height_at_beginning_of_a_command=minimum_traverse_height_at_beginning_of_a_command,
        )

    @need_iswap_parked
    async def core_release_picked_up_resource(
        self,
        location: Coordinate,
        resource: Resource,
        pickup_distance_from_top: float,
        offset: Coordinate = Coordinate.zero(),
        z_press_on_distance: int = 0,
        minimum_traverse_height_at_beginning_of_a_command: int = 2750,
        z_position_at_the_command_end: int = 2750,
        return_tool: bool = True,
    ):
        """Place resource with CoRe gripper tool
        Low level component of :meth:`move_resource`

        Args:
          resource: Location to place.
          pickup_distance_from_top: Distance from top of resource to place.
          offset: Offset from resource position in mm.
          minimum_traverse_height_at_beginning_of_a_command: Minimum traverse height at beginning of a
            command [0.1mm] (refers to all channels independent of tip pattern parameter 'tm'). Must be
            between 0 and 3600. Default 3600.
          z_position_at_the_command_end: Minimum z-Position at end of a command [0.1 mm] (refers to all
            channels independent of tip pattern parameter 'tm'). Must be between 0 and 3600.  Default
            3600.
          return_tool: Return tool to wasteblock mount after placing. Default True.
        """

        # Get center of destination location. Also gripping height and plate width.
        center = location + resource.center() + offset
        grip_height = center.z + resource.get_size_z() - pickup_distance_from_top
        grip_width = resource.get_size_y()

        await self.core_put_plate(
            x_position=int(center.x * 10),
            x_direction=0,
            y_position=int(center.y * 10),
            z_position=int(grip_height * 10),
            z_press_on_distance=z_press_on_distance,
            z_speed=500,
            open_gripper_position=int(grip_width * 10) + 30,
            minimum_traverse_height_at_beginning_of_a_command=minimum_traverse_height_at_beginning_of_a_command,
            z_position_at_the_command_end=z_position_at_the_command_end,
            return_tool=return_tool,
        )

    async def core_open_gripper(self):
        """Open CoRe gripper tool."""
        command_output = await self.send_command(module="C0", command="ZO")
        return command_output

    @need_iswap_parked
    async def core_get_plate(
        self,
        x_position: int = 0,
        x_direction: int = 0,
        y_position: int = 0,
        y_gripping_speed: int = 50,
        z_position: int = 0,
        z_speed: int = 500,
        open_gripper_position: int = 0,
        plate_width: int = 0,
        grip_strength: int = 15,
        minimum_traverse_height_at_beginning_of_a_command: int = 2750,
        minimum_z_position_at_the_command_end: int = 2750,
    ):
        """Get plate with CoRe gripper tool from wasteblock mount."""
        assert 0 <= x_position <= 30000, "x_position must be between 0 and 30000"
        assert 0 <= x_direction <= 1, "x_direction must be between 0 and 1"
        assert 0 <= y_position <= 6500, "y_position must be between 0 and 6500"
        assert 0 <= y_gripping_speed <= 3700, "y_gripping_speed must be between 0 and 3700"
        assert 0 <= z_position <= 3600, "z_position must be between 0 and 3600"
        assert 0 <= z_speed <= 1287, "z_speed must be between 0 and 1287"
        assert 0 <= open_gripper_position <= 9999, "open_gripper_position must be between 0 and 9999"
        assert 0 <= plate_width <= 9999, "plate_width must be between 0 and 9999"
        assert 0 <= grip_strength <= 99, "grip_strength must be between 0 and 99"
        assert (
            0 <= minimum_traverse_height_at_beginning_of_a_command <= 3600
        ), "minimum_traverse_height_at_beginning_of_a_command must be between 0 and 3600"
        assert (
            0 <= minimum_z_position_at_the_command_end <= 3600
        ), "minimum_z_position_at_the_command_end must be between 0 and 3600"

        command_output = await self.send_command(
            module="C0",
            command="ZP",
            xs=f"{x_position:05}",
            xd=x_direction,
            yj=f"{y_position:04}",
            yv=f"{y_gripping_speed:04}",
            zj=f"{z_position:04}",
            zy=f"{z_speed:04}",
            yo=f"{open_gripper_position:04}",
            yg=f"{plate_width:04}",
            yw=f"{grip_strength:02}",
            th=f"{minimum_traverse_height_at_beginning_of_a_command:04}",
            te=f"{minimum_z_position_at_the_command_end:04}",
        )

        return command_output

    @need_iswap_parked
    async def core_put_plate(
        self,
        x_position: int = 0,
        x_direction: int = 0,
        y_position: int = 0,
        z_position: int = 0,
        z_press_on_distance: int = 0,
        z_speed: int = 500,
        open_gripper_position: int = 0,
        minimum_traverse_height_at_beginning_of_a_command: int = 2750,
        z_position_at_the_command_end: int = 2750,
        return_tool: bool = True,
    ):
        """Put plate with CoRe gripper tool and return to wasteblock mount."""

        assert 0 <= x_position <= 30000, "x_position must be between 0 and 30000"
        assert 0 <= x_direction <= 1, "x_direction must be between 0 and 1"
        assert 0 <= y_position <= 6500, "y_position must be between 0 and 6500"
        assert 0 <= z_position <= 3600, "z_position must be between 0 and 3600"
        assert 0 <= z_press_on_distance <= 999, "z_press_on_distance must be between 0 and 999"
        assert 0 <= z_speed <= 1600, "z_speed must be between 0 and 1600"
        assert 0 <= open_gripper_position <= 9999, "open_gripper_position must be between 0 and 9999"
        assert (
            0 <= minimum_traverse_height_at_beginning_of_a_command <= 3600
        ), "minimum_traverse_height_at_beginning_of_a_command must be between 0 and 3600"
        assert 0 <= z_position_at_the_command_end <= 3600, "z_position_at_the_command_end must be between 0 and 3600"

        command_output = await self.send_command(
            module="C0",
            command="ZR",
            xs=f"{x_position:05}",
            xd=x_direction,
            yj=f"{y_position:04}",
            zj=f"{z_position:04}",
            zi=f"{z_press_on_distance:03}",
            zy=f"{z_speed:04}",
            yo=f"{open_gripper_position:04}",
            th=f"{minimum_traverse_height_at_beginning_of_a_command:04}",
            te=f"{z_position_at_the_command_end:04}",
        )

        if return_tool:
            await self.put_core()

        return command_output

    @need_iswap_parked
    async def core_move_plate_to_position(
        self,
        x_position: int = 0,
        x_direction: int = 0,
        x_acceleration_index: int = 4,
        y_position: int = 0,
        z_position: int = 0,
        z_speed: int = 500,
        minimum_traverse_height_at_beginning_of_a_command: int = 3600,
    ):
        """Move a plate with CoRe gripper tool."""

        command_output = await self.send_command(
            module="C0",
            command="ZM",
            xs=f"{x_position:05}",
            xd=x_direction,
            xg=x_acceleration_index,
            yj=f"{y_position:04}",
            zj=f"{z_position:04}",
            zy=f"{z_speed:04}",
            th=f"{minimum_traverse_height_at_beginning_of_a_command:04}",
        )

        return command_output

    # TODO:(command:ZB)

    # -------------- 3.5.6 Adjustment & movement commands --------------

    # TODO:(command:JY) Position all pipetting channels in Y-direction

    # TODO:(command:JZ) Position all pipetting channels in Z-direction

    async def position_single_pipetting_channel_in_y_direction(self, pipetting_channel_index: int, y_position: int):
        """Position single pipetting channel in Y-direction.

        Args:
          pipetting_channel_index: Index of pipetting channel. Must be between 1 and 16.
          y_position: y position [0.1mm]. Must be between 0 and 6500.
        """

<<<<<<< HEAD
        assert 1 <= pipetting_channel_index <= self.num_channels, "pipetting_channel_index must be between 1 and self"
        assert 0 <= y_position <= 6500, "y_position must be between 0 and 6500"
=======
    return await self.send_command(module="C0", command="JE")
>>>>>>> 2bf7dc8e

        return await self.send_command(
            module="C0",
            command="KY",
            pn=f"{pipetting_channel_index:02}",
            yj=f"{y_position:04}",
        )

    async def position_single_pipetting_channel_in_z_direction(self, pipetting_channel_index: int, z_position: int):
        """Position single pipetting channel in Z-direction.

        Note that this refers to the point of the tip if a tip is mounted!

        Args:
          pipetting_channel_index: Index of pipetting channel. Must be between 1 and 16.
          z_position: y position [0.1mm]. Must be between 0 and 3347. The docs say 3600,but empirically
            3347 is the max.
        """

        assert (
            1 <= pipetting_channel_index <= self.num_channels
        ), "pipetting_channel_index must be between 1 and self.num_channels"
        # docs say 3600, but empirically 3347 is the max
        assert 0 <= z_position <= 3347, "z_position must be between 0 and 3347"

        return await self.send_command(
            module="C0",
            command="KZ",
            pn=f"{pipetting_channel_index:02}",
            zj=f"{z_position:04}",
        )

    async def search_for_teach_in_signal_using_pipetting_channel_n_in_x_direction(
        self, pipetting_channel_index: int, x_position: int
    ):
        """Search for Teach in signal using pipetting channel n in X-direction.

        Args:
          pipetting_channel_index: Index of pipetting channel. Must be between 1 and self.num_channels.
          x_position: x position [0.1mm]. Must be between 0 and 30000.
        """

        assert (
            1 <= pipetting_channel_index <= self.num_channels
        ), "pipetting_channel_index must be between 1 and self.num_channels"
        assert 0 <= x_position <= 30000, "x_position must be between 0 and 30000"

        return await self.send_command(
            module="C0",
            command="XL",
            pn=f"{pipetting_channel_index:02}",
            xs=f"{x_position:05}",
        )

    async def spread_pip_channels(self):
        """Spread PIP channels"""

        return await self.send_command(module="C0", command="JE", fmt="")

    async def move_all_pipetting_channels_to_defined_position(
        self,
        tip_pattern: bool = True,
        x_positions: int = 0,
        y_positions: [int] = [0],
        minimum_traverse_height_at_beginning_of_command: int = 2800,
        z_endpos: [int] = [2800],
    ):
        """Move all pipetting channels to defined position

        Args:
          tip_pattern: Tip pattern (channels involved). Default True.
          x_positions: x positions [0.1mm]. Must be between 0 and 25000. Default 0.
          y_positions: y positions [0.1mm]. Must be between 0 and 6500. Default 0.
          minimum_traverse_height_at_beginning_of_command: Minimum traverse height at beginning of a
            command 0.1mm] (refers to all channels independent of tip pattern parameter 'tm').  Must be
            between 0 and 3600. Default 3600.
          z_endpos: Z-Position at end of a command [0.1 mm] (refers to all channels independent of tip
            pattern parameter 'tm'). Must be between 0 and 3600. Default 0.
        """

        # assert 0 <= x_positions <= 25000, "x_positions must be between 0 and 25000"
        # assert 0 <= y_positions <= 6500, "y_positions must be between 0 and 6500"
        # assert all(0 <= xp <= 25000 for xp in x_positions), "x_positions must be between 0 and 25000"
        # assert all(0 <= yp <= 6500 for yp in y_positions), "y_positions must be between 0 and 6500"
        assert (
            0 <= minimum_traverse_height_at_beginning_of_command <= 3600
        ), "minimum_traverse_height_at_beginning_of_command must be between 0 and 3600"
        # assert 0 <= z_endpos <= 3600, "z_endpos must be between 0 and 3600"
        assert all(0 <= zp <= 3600 for zp in z_endpos)
        print([f"{tm:01}" for tm in tip_pattern])
        print([f"{xp:05}" for xp in x_positions])
        print([f"{yp:04}" for yp in y_positions])
        print([f"{zp:04}" for zp in z_endpos])

        return await self.send_command(
            module="C0",
            command="JM",
            tm=[f"{tm:01}" for tm in tip_pattern],
            # tm=tip_pattern,
            xp=[f"{xp:05}" for xp in x_positions],
            # xp=x_positions,
            yp=[f"{yp:04}" for yp in y_positions],
            # yp=y_positions,
            th=minimum_traverse_height_at_beginning_of_command,
            zp=[f"{zp:04}" for zp in z_endpos],
            # zp=z_endpos,
        )

    # TODO:(command:JR): teach rack using pipetting channel n

    async def position_max_free_y_for_n(self, pipetting_channel_index: int = 1):
        """Position all pipetting channels so that there is maximum free Y range for channel n

        Args:
          pipetting_channel_index: Index of pipetting channel. Must be between 1 and 16. Default 1.
        """

        assert (
            1 <= pipetting_channel_index <= self.num_channels
        ), "pipetting_channel_index must be between 1 and self.num_channels"

        return await self.send_command(
            module="C0",
            command="JP",
            pn=f"{pipetting_channel_index:02}",
        )

    async def move_all_channels_in_z_safety(self):
        """Move all pipetting channels in Z-safety position"""

        return await self.send_command(module="C0", command="ZA")

    # -------------- 3.5.7 PIP query --------------

    # TODO:(command:RY): Request Y-Positions of all pipetting channels

    async def request_y_pos_channel_n(self, pipetting_channel_index: int = 1):
        """Request Y-Position of Pipetting channel n

        Args:
          pipetting_channel_index: Index of pipetting channel. Must be between 1 and 16. Default 1.
        """

        assert 1 <= pipetting_channel_index <= 16, "pipetting_channel_index must be between 1 and 16"

        return await self.send_command(
            module="C0",
            command="RB",
            fmt="rb####",
            pn=pipetting_channel_index,
        )

    # TODO:(command:RZ): Request Z-Positions of all pipetting channels

    async def request_z_pos_channel_n(self, pipetting_channel_index: int = 1):
        """Request Z-Position of Pipetting channel n

        Args:
          pipetting_channel_index: Index of pipetting channel. Must be between 1 and 16. Default 1.

        Returns:
          Z-Position of channel n [0.1mm]. Taking into account tip presence and length.
        """

        assert 1 <= pipetting_channel_index <= 16, "pipetting_channel_index must be between 1 and 16"

        return await self.send_command(
            module="C0",
            command="RD",
            fmt="rd####",
            pn=pipetting_channel_index,
        )

    async def request_tip_presence(self) -> List[int]:
        """Request query tip presence on each channel

        Returns:
          0 = no tip, 1 = Tip in gripper (for each channel)
        """

        resp = await self.send_command(module="C0", command="RT", fmt="rt# (n)")
        return cast(List[int], resp.get("rt"))

    async def request_pip_height_last_lld(self):
        """Request PIP height of last LLD

        Returns:
          LLD height of all channels
        """

        return await self.send_command(module="C0", command="RL", fmt="lh#### (n)")

    async def request_tadm_status(self):
        """Request PIP height of last LLD

        Returns:
          TADM channel status 0 = off, 1 = on
        """

        return await self.send_command(module="C0", command="QS", fmt="qs# (n)")

    # TODO:(command:FS) Request PIP channel dispense on fly status
    # TODO:(command:VE) Request PIP channel 2nd section aspiration data

    # -------------- 3.6 XL channel commands --------------

    # TODO: all XL channel commands

    # -------------- 3.6.1 Initialization XL --------------

    # TODO:(command:LI)

    # -------------- 3.6.2 Tip handling commands using XL --------------

    # TODO:(command:LP)
    # TODO:(command:LR)

    # -------------- 3.6.3 Liquid handling commands using XL --------------

    # TODO:(command:LA)
    # TODO:(command:LD)
    # TODO:(command:LB)
    # TODO:(command:LC)

    # -------------- 3.6.4 Wash commands using XL channel --------------

    # TODO:(command:LE)
    # TODO:(command:LF)

    # -------------- 3.6.5 XL CoRe gripper commands --------------

    # TODO:(command:LT)
    # TODO:(command:LS)
    # TODO:(command:LU)
    # TODO:(command:LV)
    # TODO:(command:LM)
    # TODO:(command:LO)
    # TODO:(command:LG)

    # -------------- 3.6.6 Adjustment & movement commands CP --------------

    # TODO:(command:LY)
    # TODO:(command:LZ)
    # TODO:(command:LH)
    # TODO:(command:LJ)
    # TODO:(command:XM)
    # TODO:(command:LL)
    # TODO:(command:LQ)
    # TODO:(command:LK)
    # TODO:(command:UE)

    # -------------- 3.6.7 XL channel query --------------

    # TODO:(command:UY)
    # TODO:(command:UB)
    # TODO:(command:UZ)
    # TODO:(command:UD)
    # TODO:(command:UT)
    # TODO:(command:UL)
    # TODO:(command:US)
    # TODO:(command:UF)

    # -------------- 3.7 Tube gripper commands --------------

    # TODO: all tube gripper commands

    # -------------- 3.7.1 Movements --------------

    # TODO:(command:FC)
    # TODO:(command:FD)
    # TODO:(command:FO)
    # TODO:(command:FT)
    # TODO:(command:FU)
    # TODO:(command:FJ)
    # TODO:(command:FM)
    # TODO:(command:FW)

    # -------------- 3.7.2 Tube gripper query --------------

    # TODO:(command:FQ)
    # TODO:(command:FN)

    # -------------- 3.8 Imaging channel commands --------------

    # TODO: all imaging commands

    # -------------- 3.8.1 Movements --------------

    # TODO:(command:IC)
    # TODO:(command:ID)
    # TODO:(command:IM)
    # TODO:(command:IJ)

    # -------------- 3.8.2 Imaging channel query --------------

    # TODO:(command:IN)

    # -------------- 3.9 Robotic channel commands --------------

    # -------------- 3.9.1 Initialization --------------

    # TODO:(command:OI)

    # -------------- 3.9.2 Cap handling commands --------------

    # TODO:(command:OP)
    # TODO:(command:OQ)

    # -------------- 3.9.3 Adjustment & movement commands --------------

    # TODO:(command:OY)
    # TODO:(command:OZ)
    # TODO:(command:OH)
    # TODO:(command:OJ)
    # TODO:(command:OX)
    # TODO:(command:OM)
    # TODO:(command:OF)
    # TODO:(command:OG)

    # -------------- 3.9.4 Robotic channel query --------------

    # TODO:(command:OA)
    # TODO:(command:OB)
    # TODO:(command:OC)
    # TODO:(command:OD)
    # TODO:(command:OT)

    # -------------- 3.10 CoRe 96 Head commands --------------

    # -------------- 3.10.1 Initialization --------------

    async def initialize_core_96_head(
        self,
        x_position: int = 2321,
        x_direction: int = 1,
        y_position: int = 1103,
        z_deposit_position: int = 1890,
        z_position_at_the_command_end: int = 2450,
    ):
        """Initialize CoRe 96 Head

        Initialize CoRe 96 Head. Dependent to configuration initialization change.

        Args:
          x_position: X-Position [0.1mm] (discard position of tip A1). Must be between 0 and 30000.
            Default 0.
          x_direction: X-direction. 0 = positive 1 = negative. Must be between 0 and 1. Default 0.
          y_position: Y-Position [0.1mm] (discard position of tip A1 ). Must be between 1054 and 5743.
            Default 5743.
          z_deposit_position_[0.1mm]: Z- deposit position [0.1mm] (collar bearing position). Must be
            between 0 and 3425. Default 3425.
          z_position_at_the_command_end: Z-Position at the command end [0.1mm]. Must be between 0 and
            3425. Default 3425.
        """

        assert 0 <= x_position <= 30000, "x_position must be between 0 and 30000"
        assert 0 <= x_direction <= 1, "x_direction must be between 0 and 1"
        assert 1054 <= y_position <= 5743, "y_position must be between 1054 and 5743"
        assert 0 <= z_deposit_position <= 3425, "z_deposit_position must be between 0 and 3425"
        assert 0 <= z_position_at_the_command_end <= 3425, "z_position_at_the_command_end must be between 0 and 3425"

        return await self.send_command(
            module="C0",
            command="EI",
            xs=f"{x_position:05}",
            xd=x_direction,
            yh=f"{y_position}",
            za=f"{z_deposit_position}",
            ze=f"{z_position_at_the_command_end}",
        )

    async def move_core_96_to_safe_position(self):
        """Move CoRe 96 Head to Z save position"""

        return await self.send_command(module="C0", command="EV")

    # -------------- 3.10.2 Tip handling using CoRe 96 Head --------------

    async def pick_up_tips_core96(
        self,
        x_position: int,
        x_direction: int,
        y_position: int,
        tip_type_idx: int,
        tip_pickup_method: int = 2,
        z_deposit_position: int = 3425,
        minimum_traverse_height_at_beginning_of_a_command: int = 3425,
        minimum_height_command_end: int = 3425,
    ):
        """Pick up tips with CoRe 96 head

        Args:
          x_position: x position [0.1mm]. Must be between 0 and 30000. Default 0.
          x_direction: X-direction. 0 = positive 1 = negative. Must be between 0 and 1. Default 0.
          y_position: y position [0.1mm]. Must be between 1080 and 5600. Default 5600.
          tip_size: Tip type.
          tip_pickup_method: Tip pick up method. 0 = pick up from rack. 1 = pick up from C0Re 96 tip
            wash station. 2 = pick up with " full volume blow out"
          z_deposit_position: Z- deposit position [0.1mm] (collar bearing position) Must bet between
            0 and 3425. Default 3425.
          minimum_traverse_height_at_beginning_of_a_command: Minimum traverse height at beginning
            of a command [0.1mm]. Must be between 0 and 3425.
          minimum_height_command_end: Minimal height at command end [0.1 mm] Must be between 0 and 3425.
        """

        assert 0 <= x_position <= 30000, "x_position must be between 0 and 30000"
        assert 0 <= x_direction <= 1, "x_direction must be between 0 and 1"
        assert 1080 <= y_position <= 5600, "y_position must be between 1080 and 5600"
        assert 0 <= z_deposit_position <= 3425, "z_deposit_position must be between 0 and 3425"
        assert (
            0 <= minimum_traverse_height_at_beginning_of_a_command <= 3425
        ), "minimum_traverse_height_at_beginning_of_a_command must be between 0 and 3425"
        assert 0 <= minimum_height_command_end <= 3425, "minimum_height_command_end must be between 0 and 3425"

        return await self.send_command(
            module="C0",
            command="EP",
            xs=f"{x_position:05}",
            xd=x_direction,
            yh=f"{y_position:04}",
            tt=f"{tip_type_idx:02}",
            wu=tip_pickup_method,
            za=f"{z_deposit_position:04}",
            zh=f"{minimum_traverse_height_at_beginning_of_a_command:04}",
            ze=f"{minimum_height_command_end:04}",
        )

    async def discard_tips_core96(
        self,
        x_position: int,
        x_direction: int,
        y_position: int,
        z_deposit_position: int = 3425,
        minimum_traverse_height_at_beginning_of_a_command: int = 3425,
        minimum_height_command_end: int = 3425,
    ):
        """Drop tips with CoRe 96 head

        Args:
          x_position: x position [0.1mm]. Must be between 0 and 30000. Default 0.
          x_direction: X-direction. 0 = positive 1 = negative. Must be between 0 and 1. Default 0.
          y_position: y position [0.1mm]. Must be between 1080 and 5600. Default 5600.
          tip_type: Tip type.
          tip_pickup_method: Tip pick up method. 0 = pick up from rack. 1 = pick up from C0Re 96
            tip wash station. 2 = pick up with " full volume blow out"
          z_deposit_position: Z- deposit position [0.1mm] (collar bearing position) Must bet between
            0 and 3425. Default 3425.
          minimum_traverse_height_at_beginning_of_a_command: Minimum traverse height at beginning
            of a command [0.1mm]. Must be between 0 and 3425.
          minimum_height_command_end: Minimal height at command end [0.1 mm] Must be between 0 and 3425
        """

        assert 0 <= x_position <= 30000, "x_position must be between 0 and 30000"
        assert 0 <= x_direction <= 1, "x_direction must be between 0 and 1"
        assert 1080 <= y_position <= 5600, "y_position must be between 1080 and 5600"
        assert 0 <= z_deposit_position <= 3425, "z_deposit_position must be between 0 and 3425"
        assert (
            0 <= minimum_traverse_height_at_beginning_of_a_command <= 3425
        ), "minimum_traverse_height_at_beginning_of_a_command must be between 0 and 3425"
        assert 0 <= minimum_height_command_end <= 3425, "minimum_height_command_end must be between 0 and 3425"

        return await self.send_command(
            module="C0",
            command="ER",
            xs=f"{x_position:05}",
            xd=x_direction,
            yh=f"{y_position:04}",
            za=f"{z_deposit_position:04}",
            zh=f"{minimum_traverse_height_at_beginning_of_a_command:04}",
            ze=f"{minimum_height_command_end:04}",
        )

    # -------------- 3.10.3 Liquid handling using CoRe 96 Head --------------

    async def aspirate_core_96(
        self,
        aspiration_type: int = 0,
        x_position: int = 0,
        x_direction: int = 0,
        y_positions: int = 0,
        minimum_traverse_height_at_beginning_of_a_command: int = 3425,
        minimal_end_height: int = 3425,
        lld_search_height: int = 3425,
        liquid_surface_at_function_without_lld: int = 3425,
        pull_out_distance_to_take_transport_air_in_function_without_lld: int = 50,
        maximum_immersion_depth: int = 3425,
        tube_2nd_section_height_measured_from_zm: int = 0,
        tube_2nd_section_ratio: int = 3425,
        immersion_depth: int = 0,
        immersion_depth_direction: int = 0,
        liquid_surface_sink_distance_at_the_end_of_aspiration: int = 0,
        aspiration_volumes: int = 0,
        aspiration_speed: int = 1000,
        transport_air_volume: int = 0,
        blow_out_air_volume: int = 200,
        pre_wetting_volume: int = 0,
        lld_mode: int = 1,
        gamma_lld_sensitivity: int = 1,
        swap_speed: int = 100,
        settling_time: int = 5,
        homogenization_volume: int = 0,
        homogenization_cycles: int = 0,
        homogenization_position_from_liquid_surface: int = 250,
        surface_following_distance_during_homogenization: int = 0,
        speed_of_homogenization: int = 1000,
        channel_pattern: List[bool] = [True] * 96,
        limit_curve_index: int = 0,
        tadm_algorithm: bool = False,
        recording_mode: int = 0,
    ):
        """aspirate CoRe 96

        Aspiration of liquid using CoRe 96

        Args:
          aspiration_type: Type of aspiration (0 = simple; 1 = sequence; 2 = cup emptied). Must be
              between 0 and 2. Default 0.
          x_position: X-Position [0.1mm] of well A1. Must be between 0 and 30000. Default 0.
          x_direction: X-direction. 0 = positive 1 = negative. Must be between 0 and 1. Default 0.
          y_positions: Y-Position [0.1mm] of well A1. Must be between 1080 and 5600. Default 0.
          minimum_traverse_height_at_beginning_of_a_command: Minimum traverse height at beginning of
              a command 0.1mm] (refers to all channels independent of tip pattern parameter 'tm').
              Must be between 0 and 3425. Default 3425.
          minimal_end_height: Minimal height at command end [0.1mm]. Must be between 0 and 3425.
              Default 3425.
          lld_search_height: LLD search height [0.1mm]. Must be between 0 and 3425. Default 3425.
          liquid_surface_at_function_without_lld: Liquid surface at function without LLD [0.1mm].
              Must be between 0 and 3425. Default 3425.
          pull_out_distance_to_take_transport_air_in_function_without_lld: pull out distance to take
              transport air in function without LLD [0.1mm]. Must be between 0 and 3425. Default 50.
          maximum_immersion_depth: Minimum height (maximum immersion depth) [0.1mm]. Must be between
              0 and 3425. Default 3425.
          tube_2nd_section_height_measured_from_zm: Tube 2nd section height measured from "zm" [0.1mm]
               Must be between 0 and 3425. Default 0.
          tube_2nd_section_ratio: Tube 2nd section ratio (See Fig 2.). Must be between 0 and 10000.
              Default 3425.
          immersion_depth: Immersion depth [0.1mm]. Must be between 0 and 3600. Default 0.
          immersion_depth_direction: Direction of immersion depth (0 = go deeper, 1 = go up out of
              liquid). Must be between 0 and 1. Default 0.
          liquid_surface_sink_distance_at_the_end_of_aspiration: Liquid surface sink distance at
              the end of aspiration [0.1mm]. Must be between 0 and 990. Default 0.
          aspiration_volumes: Aspiration volume [0.1ul]. Must be between 0 and 11500. Default 0.
          aspiration_speed: Aspiration speed [0.1ul/s]. Must be between 3 and 5000. Default 1000.
          transport_air_volume: Transport air volume [0.1ul]. Must be between 0 and 500. Default 0.
          blow_out_air_volume: Blow-out air volume [0.1ul]. Must be between 0 and 11500. Default 200.
          pre_wetting_volume: Pre-wetting volume. Must be between 0 and 11500. Default 0.
          lld_mode: LLD mode (0 = off, 1 = gamma, 2 = dP, 3 = dual, 4 = Z touch off). Must be between
              0 and 4. Default 1.
          gamma_lld_sensitivity: gamma LLD sensitivity (1= high, 4=low). Must be between 1 and 4.
              Default 1.
          swap_speed: Swap speed (on leaving liquid) [0.1mm/s]. Must be between 3 and 1000. Default 100.
          settling_time: Settling time [0.1s]. Must be between 0 and 99. Default 5.
          homogenization_volume: Homogenization volume [0.1ul]. Must be between 0 and 11500. Default 0.
          homogenization_cycles: Number of homogenization cycles. Must be between 0 and 99. Default 0.
          homogenization_position_from_liquid_surface: Homogenization position in Z- direction from
              liquid surface (LLD or absolute terms) [0.1mm]. Must be between 0 and 990. Default 250.
          surface_following_distance_during_homogenization: surface following distance during
              homogenization [0.1mm]. Must be between 0 and 990. Default 0.
          speed_of_homogenization: Speed of homogenization [0.1ul/s]. Must be between 3 and 5000.
              Default 1000.
          todo: TODO: 24 hex chars. Must be between 4 and 5000.
          limit_curve_index: limit curve index. Must be between 0 and 999. Default 0.
          tadm_algorithm: TADM algorithm. Default False.
          recording_mode: Recording mode 0 : no 1 : TADM errors only 2 : all TADM measurement.
              Must be between 0 and 2. Default 0.
        """

        assert 0 <= aspiration_type <= 2, "aspiration_type must be between 0 and 2"
        assert 0 <= x_position <= 30000, "x_position must be between 0 and 30000"
        assert 0 <= x_direction <= 1, "x_direction must be between 0 and 1"
        assert 1080 <= y_positions <= 5600, "y_positions must be between 1080 and 5600"
        assert (
            0 <= minimum_traverse_height_at_beginning_of_a_command <= 3425
        ), "minimum_traverse_height_at_beginning_of_a_command must be between 0 and 3425"
        assert 0 <= minimal_end_height <= 3425, "minimal_end_height must be between 0 and 3425"
        assert 0 <= lld_search_height <= 3425, "lld_search_height must be between 0 and 3425"
        assert (
            0 <= liquid_surface_at_function_without_lld <= 3425
        ), "liquid_surface_at_function_without_lld must be between 0 and 3425"
        assert (
            0 <= pull_out_distance_to_take_transport_air_in_function_without_lld <= 3425
        ), "pull_out_distance_to_take_transport_air_in_function_without_lld must be between 0 and 3425"
        assert 0 <= maximum_immersion_depth <= 3425, "maximum_immersion_depth must be between 0 and 3425"
        assert (
            0 <= tube_2nd_section_height_measured_from_zm <= 3425
        ), "tube_2nd_section_height_measured_from_zm must be between 0 and 3425"
        assert 0 <= tube_2nd_section_ratio <= 10000, "tube_2nd_section_ratio must be between 0 and 10000"
        assert 0 <= immersion_depth <= 3600, "immersion_depth must be between 0 and 3600"
        assert 0 <= immersion_depth_direction <= 1, "immersion_depth_direction must be between 0 and 1"
        assert (
            0 <= liquid_surface_sink_distance_at_the_end_of_aspiration <= 990
        ), "liquid_surface_sink_distance_at_the_end_of_aspiration must be between 0 and 990"
        assert 0 <= aspiration_volumes <= 11500, "aspiration_volumes must be between 0 and 11500"
        assert 3 <= aspiration_speed <= 5000, "aspiration_speed must be between 3 and 5000"
        assert 0 <= transport_air_volume <= 500, "transport_air_volume must be between 0 and 500"
        assert 0 <= blow_out_air_volume <= 11500, "blow_out_air_volume must be between 0 and 11500"
        assert 0 <= pre_wetting_volume <= 11500, "pre_wetting_volume must be between 0 and 11500"
        assert 0 <= lld_mode <= 4, "lld_mode must be between 0 and 4"
        assert 1 <= gamma_lld_sensitivity <= 4, "gamma_lld_sensitivity must be between 1 and 4"
        assert 3 <= swap_speed <= 1000, "swap_speed must be between 3 and 1000"
        assert 0 <= settling_time <= 99, "settling_time must be between 0 and 99"
        assert 0 <= homogenization_volume <= 11500, "homogenization_volume must be between 0 and 11500"
        assert 0 <= homogenization_cycles <= 99, "homogenization_cycles must be between 0 and 99"
        assert (
            0 <= homogenization_position_from_liquid_surface <= 990
        ), "homogenization_position_from_liquid_surface must be between 0 and 990"
        assert (
            0 <= surface_following_distance_during_homogenization <= 990
        ), "surface_following_distance_during_homogenization must be between 0 and 990"
        assert 3 <= speed_of_homogenization <= 5000, "speed_of_homogenization must be between 3 and 5000"
        assert 0 <= limit_curve_index <= 999, "limit_curve_index must be between 0 and 999"

        assert 0 <= recording_mode <= 2, "recording_mode must be between 0 and 2"

        # Convert bool list to hex string
        assert len(channel_pattern) == 96, "channel_pattern must be a list of 96 boolean values"
        channel_pattern_bin_str = reversed(["1" if x else "0" for x in channel_pattern])
        channel_pattern_hex = hex(int("".join(channel_pattern_bin_str), 2)).upper()[2:]

        return await self.send_command(
            module="C0",
            command="EA",
            aa=aspiration_type,
            xs=f"{x_position:05}",
            xd=x_direction,
            yh=f"{y_positions:04}",
            zh=f"{minimum_traverse_height_at_beginning_of_a_command:04}",
            ze=f"{minimal_end_height:04}",
            lz=f"{lld_search_height:04}",
            zt=f"{liquid_surface_at_function_without_lld:04}",
            pp=f"{pull_out_distance_to_take_transport_air_in_function_without_lld:04}",
            zm=f"{maximum_immersion_depth:04}",
            zv=f"{tube_2nd_section_height_measured_from_zm:04}",
            zq=f"{tube_2nd_section_ratio:05}",
            iw=f"{immersion_depth:03}",
            ix=immersion_depth_direction,
            fh=f"{liquid_surface_sink_distance_at_the_end_of_aspiration:03}",
            af=f"{aspiration_volumes:05}",
            ag=f"{aspiration_speed:04}",
            vt=f"{transport_air_volume:03}",
            bv=f"{blow_out_air_volume:05}",
            wv=f"{pre_wetting_volume:05}",
            cm=lld_mode,
            cs=gamma_lld_sensitivity,
            bs=f"{swap_speed:04}",
            wh=f"{settling_time:02}",
            hv=f"{homogenization_volume:05}",
            hc=f"{homogenization_cycles:02}",
            hp=f"{homogenization_position_from_liquid_surface:03}",
            mj=f"{surface_following_distance_during_homogenization:03}",
            hs=f"{speed_of_homogenization:04}",
            cw=channel_pattern_hex,
            cr=f"{limit_curve_index:03}",
            cj=tadm_algorithm,
            cx=recording_mode,
        )

    async def dispense_core_96(
        self,
        dispensing_mode: int = 0,
        x_position: int = 0,
        x_direction: int = 0,
        y_position: int = 0,
        tube_2nd_section_height_measured_from_zm: int = 0,
        tube_2nd_section_ratio: int = 3425,
        lld_search_height: int = 3425,
        liquid_surface_at_function_without_lld: int = 3425,
        pull_out_distance_to_take_transport_air_in_function_without_lld: int = 50,
        maximum_immersion_depth: int = 3425,
        immersion_depth: int = 0,
        immersion_depth_direction: int = 0,
        liquid_surface_sink_distance_at_the_end_of_dispense: int = 0,
        minimum_traverse_height_at_beginning_of_a_command: int = 3425,
        minimal_end_height: int = 3425,
        dispense_volume: int = 0,
        dispense_speed: int = 5000,
        cut_off_speed: int = 250,
        stop_back_volume: int = 0,
        transport_air_volume: int = 0,
        blow_out_air_volume: int = 200,
        lld_mode: int = 1,
        gamma_lld_sensitivity: int = 1,
        side_touch_off_distance: int = 0,
        swap_speed: int = 100,
        settling_time: int = 5,
        mixing_volume: int = 0,
        mixing_cycles: int = 0,
        mixing_position_from_liquid_surface: int = 250,
        surface_following_distance_during_mixing: int = 0,
        speed_of_mixing: int = 1000,
        channel_pattern: List[bool] = [True] * 12 * 8,
        limit_curve_index: int = 0,
        tadm_algorithm: bool = False,
        recording_mode: int = 0,
    ):
        """dispense CoRe 96

        Dispensing of liquid using CoRe 96

        Args:
          dispensing_mode: Type of dispensing mode 0 = Partial volume in jet mode 1 = Blow out
              in jet mode 2 = Partial volume at surface 3 = Blow out at surface 4 = Empty tip at fix
              position. Must be between 0 and 4. Default 0.
          x_position: X-Position [0.1mm] of well A1. Must be between 0 and 30000. Default 0.
          x_direction: X-direction. 0 = positive 1 = negative. Must be between 0 and 1. Default 0.
          y_position: Y-Position [0.1mm] of well A1. Must be between 1080 and 5600. Default 0.
          maximum_immersion_depth: Minimum height (maximum immersion depth) [0.1mm]. Must be between
              0 and 3425. Default 3425.
          tube_2nd_section_height_measured_from_zm: Tube 2nd section height measured from
              "zm" [0.1mm]. Must be between 0 and 3425. Default 0.
          tube_2nd_section_ratio: Tube 2nd section ratio (See Fig 2.). Must be between 0 and 10000.
              Default 3425.
          lld_search_height: LLD search height [0.1mm]. Must be between 0 and 3425. Default 3425.
          liquid_surface_at_function_without_lld: Liquid surface at function without LLD [0.1mm].
              Must be between 0 and 3425. Default 3425.
          pull_out_distance_to_take_transport_air_in_function_without_lld: pull out distance to take
              transport air in function without LLD [0.1mm]. Must be between 0 and 3425. Default 50.
          immersion_depth: Immersion depth [0.1mm]. Must be between 0 and 3600. Default 0.
          immersion_depth_direction: Direction of immersion depth (0 = go deeper, 1 = go up out of
              liquid). Must be between 0 and 1. Default 0.
          liquid_surface_sink_distance_at_the_end_of_dispense: Liquid surface sink elevation at
              the end of aspiration [0.1mm]. Must be between 0 and 990. Default 0.
          minimum_traverse_height_at_beginning_of_a_command: Minimal traverse height at begin of
              command [0.1mm]. Must be between 0 and 3425. Default 3425.
          minimal_end_height: Minimal height at command end [0.1mm]. Must be between 0 and 3425.
              Default 3425.
          dispense_volume: Dispense volume [0.1ul]. Must be between 0 and 11500. Default 0.
          dispense_speed: Dispense speed [0.1ul/s]. Must be between 3 and 5000. Default 5000.
          cut_off_speed: Cut-off speed [0.1ul/s]. Must be between 3 and 5000. Default 250.
          stop_back_volume: Stop back volume [0.1ul/s]. Must be between 0 and 999. Default 0.
          transport_air_volume: Transport air volume [0.1ul]. Must be between 0 and 500. Default 0.
          blow_out_air_volume: Blow-out air volume [0.1ul]. Must be between 0 and 11500. Default 200.
          lld_mode: LLD mode (0 = off, 1 = gamma, 2 = dP, 3 = dual, 4 = Z touch off). Must be
              between 0 and 4. Default 1.
          gamma_lld_sensitivity: gamma LLD sensitivity (1= high, 4=low). Must be between 1 and 4.
              Default 1.
          side_touch_off_distance: side touch off distance [0.1 mm] 0 = OFF ( > 0 = ON & turns LLD off)
            Must be between 0 and 45. Default 1.
          swap_speed: Swap speed (on leaving liquid) [0.1mm/s]. Must be between 3 and 1000. Default 100.
          settling_time: Settling time [0.1s]. Must be between 0 and 99. Default 5.
          mixing_volume: Homogenization volume [0.1ul]. Must be between 0 and 11500. Default 0.
          mixing_cycles: Number of mixing cycles. Must be between 0 and 99. Default 0.
          mixing_position_from_liquid_surface: Homogenization position in Z- direction from liquid
              surface (LLD or absolute terms) [0.1mm]. Must be between 0 and 990. Default 250.
          surface_following_distance_during_mixing: surface following distance during mixing [0.1mm].
              Must be between 0 and 990. Default 0.
          speed_of_mixing: Speed of mixing [0.1ul/s]. Must be between 3 and 5000. Default 1000.
          channel_pattern: list of 96 boolean values
          limit_curve_index: limit curve index. Must be between 0 and 999. Default 0.
          tadm_algorithm: TADM algorithm. Default False.
          recording_mode: Recording mode 0 : no 1 : TADM errors only 2 : all TADM measurement. Must
              be between 0 and 2. Default 0.
        """

        assert 0 <= dispensing_mode <= 4, "dispensing_mode must be between 0 and 4"
        assert 0 <= x_position <= 30000, "x_position must be between 0 and 30000"
        assert 0 <= x_direction <= 1, "x_direction must be between 0 and 1"
        assert 1080 <= y_position <= 5600, "y_position must be between 1080 and 5600"
        assert 0 <= maximum_immersion_depth <= 3425, "maximum_immersion_depth must be between 0 and 3425"
        assert (
            0 <= tube_2nd_section_height_measured_from_zm <= 3425
        ), "tube_2nd_section_height_measured_from_zm must be between 0 and 3425"
        assert 0 <= tube_2nd_section_ratio <= 10000, "tube_2nd_section_ratio must be between 0 and 10000"
        assert 0 <= lld_search_height <= 3425, "lld_search_height must be between 0 and 3425"
        assert (
            0 <= liquid_surface_at_function_without_lld <= 3425
        ), "liquid_surface_at_function_without_lld must be between 0 and 3425"
        assert (
            0 <= pull_out_distance_to_take_transport_air_in_function_without_lld <= 3425
        ), "pull_out_distance_to_take_transport_air_in_function_without_lld must be between 0 and 3425"
        assert 0 <= immersion_depth <= 3600, "immersion_depth must be between 0 and 3600"
        assert 0 <= immersion_depth_direction <= 1, "immersion_depth_direction must be between 0 and 1"
        assert (
            0 <= liquid_surface_sink_distance_at_the_end_of_dispense <= 990
        ), "liquid_surface_sink_distance_at_the_end_of_dispense must be between 0 and 990"
        assert (
            0 <= minimum_traverse_height_at_beginning_of_a_command <= 3425
        ), "minimum_traverse_height_at_beginning_of_a_command must be between 0 and 3425"
        assert 0 <= minimal_end_height <= 3425, "minimal_end_height must be between 0 and 3425"
        assert 0 <= dispense_volume <= 11500, "dispense_volume must be between 0 and 11500"
        assert 3 <= dispense_speed <= 5000, "dispense_speed must be between 3 and 5000"
        assert 3 <= cut_off_speed <= 5000, "cut_off_speed must be between 3 and 5000"
        assert 0 <= stop_back_volume <= 999, "stop_back_volume must be between 0 and 999"
        assert 0 <= transport_air_volume <= 500, "transport_air_volume must be between 0 and 500"
        assert 0 <= blow_out_air_volume <= 11500, "blow_out_air_volume must be between 0 and 11500"
        assert 0 <= lld_mode <= 4, "lld_mode must be between 0 and 4"
        assert 1 <= gamma_lld_sensitivity <= 4, "gamma_lld_sensitivity must be between 1 and 4"
        assert 0 <= side_touch_off_distance <= 45, "side_touch_off_distance must be between 0 and 45"
        assert 3 <= swap_speed <= 1000, "swap_speed must be between 3 and 1000"
        assert 0 <= settling_time <= 99, "settling_time must be between 0 and 99"
        assert 0 <= mixing_volume <= 11500, "mixing_volume must be between 0 and 11500"
        assert 0 <= mixing_cycles <= 99, "mixing_cycles must be between 0 and 99"
        assert (
            0 <= mixing_position_from_liquid_surface <= 990
        ), "mixing_position_from_liquid_surface must be between 0 and 990"
        assert (
            0 <= surface_following_distance_during_mixing <= 990
        ), "surface_following_distance_during_mixing must be between 0 and 990"
        assert 3 <= speed_of_mixing <= 5000, "speed_of_mixing must be between 3 and 5000"
        assert 0 <= limit_curve_index <= 999, "limit_curve_index must be between 0 and 999"
        assert 0 <= recording_mode <= 2, "recording_mode must be between 0 and 2"

        # Convert bool list to hex string
        assert len(channel_pattern) == 96, "channel_pattern must be a list of 96 boolean values"
        channel_pattern_bin_str = reversed(["1" if x else "0" for x in channel_pattern])
        channel_pattern_hex = hex(int("".join(channel_pattern_bin_str), 2)).upper()[2:]

        return await self.send_command(
            module="C0",
            command="ED",
            da=dispensing_mode,
            xs=f"{x_position:05}",
            xd=x_direction,
            yh=f"{y_position:04}",
            zm=f"{maximum_immersion_depth:04}",
            zv=f"{tube_2nd_section_height_measured_from_zm:04}",
            zq=f"{tube_2nd_section_ratio:05}",
            lz=f"{lld_search_height:04}",
            zt=f"{liquid_surface_at_function_without_lld:04}",
            pp=f"{pull_out_distance_to_take_transport_air_in_function_without_lld:04}",
            iw=f"{immersion_depth:03}",
            ix=immersion_depth_direction,
            fh=f"{liquid_surface_sink_distance_at_the_end_of_dispense:03}",
            zh=f"{minimum_traverse_height_at_beginning_of_a_command:04}",
            ze=f"{minimal_end_height:04}",
            df=f"{dispense_volume:05}",
            dg=f"{dispense_speed:04}",
            es=f"{cut_off_speed:04}",
            ev=f"{stop_back_volume:03}",
            vt=f"{transport_air_volume:03}",
            bv=f"{blow_out_air_volume:05}",
            cm=lld_mode,
            cs=gamma_lld_sensitivity,
            ej=f"{side_touch_off_distance:02}",
            bs=f"{swap_speed:04}",
            wh=f"{settling_time:02}",
            hv=f"{mixing_volume:05}",
            hc=f"{mixing_cycles:02}",
            hp=f"{mixing_position_from_liquid_surface:03}",
            mj=f"{surface_following_distance_during_mixing:03}",
            hs=f"{speed_of_mixing:04}",
            cw=channel_pattern_hex,
            cr=f"{limit_curve_index:03}",
            cj=tadm_algorithm,
            cx=recording_mode,
        )

    # -------------- 3.10.4 Adjustment & movement commands --------------

    async def move_core_96_head_to_defined_position(
        self,
        dispensing_mode: int = 0,
        x_position: int = 0,
        x_direction: int = 0,
        y_position: int = 0,
        z_position: int = 0,
        minimum_height_at_beginning_of_a_command: int = 3425,
    ):
        """Move CoRe 96 Head to defined position

        Args:
          dispensing_mode: Type of dispensing mode 0 = Partial volume in jet mode 1 = Blow out
            in jet mode 2 = Partial volume at surface 3 = Blow out at surface 4 = Empty tip at fix
            position. Must be between 0 and 4. Default 0.
          x_position: X-Position [0.1mm] of well A1. Must be between 0 and 30000. Default 0.
          x_direction: X-direction. 0 = positive 1 = negative. Must be between 0 and 1. Default 0.
          y_position: Y-Position [0.1mm]. Must be between 1080 and 5600. Default 0.
          z_position: Z-Position [0.1mm]. Must be between 0 and 5600. Default 0.
          minimum_height_at_beginning_of_a_command: Minimum height at beginning of a command 0.1mm]
            (refers to all channels independent of tip pattern parameter 'tm'). Must be between 0 and
            3425. Default 3425.
        """

        assert 0 <= dispensing_mode <= 4, "dispensing_mode must be between 0 and 4"
        assert 0 <= x_position <= 30000, "x_position must be between 0 and 30000"
        assert 0 <= x_direction <= 1, "x_direction must be between 0 and 1"
        assert 1080 <= y_position <= 5600, "y_position must be between 1080 and 5600"
        assert 0 <= y_position <= 5600, "z_position must be between 0 and 5600"
        assert (
            0 <= minimum_height_at_beginning_of_a_command <= 3425
        ), "minimum_height_at_beginning_of_a_command must be between 0 and 3425"

        return await self.send_command(
            module="C0",
            command="EM",
            dm=dispensing_mode,
            xs=x_position,
            xd=x_direction,
            yh=y_position,
            za=z_position,
            zh=minimum_height_at_beginning_of_a_command,
        )

    # -------------- 3.10.5 Wash procedure commands using CoRe 96 Head --------------

    # TODO:(command:EG) Washing tips using CoRe 96 Head
    # TODO:(command:EU) Empty washed tips (end of wash procedure only)

    # -------------- 3.10.6 Query CoRe 96 Head --------------

    async def request_tip_presence_in_core_96_head(self):
        """Request Tip presence in CoRe 96 Head

        Returns:
          qh: 0 = no tips, 1 = TipRack are picked up
        """

        return await self.send_command(module="C0", command="QH", fmt="qh#")

    async def request_position_of_core_96_head(self):
        """Request position of CoRe 96 Head (A1 considered to tip length)

        Returns:
          xs: A1 X direction [0.1mm]
          xd: X direction 0 = positive 1 = negative
          yh: A1 Y direction [0.1mm]
          za: Z height [0.1mm]
        """

        return await self.send_command(module="C0", command="QI", fmt="xs#####xd#hy####za####")

    async def request_core_96_head_channel_tadm_status(self):
        """Request CoRe 96 Head channel TADM Status

        Returns:
          qx: TADM channel status 0 = off 1 = on
        """

        return await self.send_command(module="C0", command="VC", fmt="qx#")

    async def request_core_96_head_channel_tadm_error_status(self):
        """Request CoRe 96 Head channel TADM error status

        Returns:
          vb: error pattern 0 = no error
        """

        return await self.send_command(module="C0", command="VB", fmt="vb" + "&" * 24)

    # -------------- 3.11 384 Head commands --------------

    # -------------- 3.11.1 Initialization --------------

    # -------------- 3.11.2 Tip handling using 384 Head --------------

    # -------------- 3.11.3 Liquid handling using 384 Head --------------

    # -------------- 3.11.4 Adjustment & movement commands --------------

    # -------------- 3.11.5 Wash procedure commands using 384 Head --------------

    # -------------- 3.11.6 Query 384 Head --------------

    # -------------- 3.12 Nano pipettor commands --------------

    # TODO: all nano pipettor commands

    # -------------- 3.12.1 Initialization --------------

    # TODO:(command:NI)
    # TODO:(command:NV)
    # TODO:(command:NP)

    # -------------- 3.12.2 Nano pipettor liquid handling commands --------------

    # TODO:(command:NA)
    # TODO:(command:ND)
    # TODO:(command:NF)

    # -------------- 3.12.3 Nano pipettor wash & clean commands --------------

    # TODO:(command:NW)
    # TODO:(command:NU)

    # -------------- 3.12.4 Nano pipettor adjustment & movements --------------

    # TODO:(command:NM)
    # TODO:(command:NT)

    # -------------- 3.12.5 Nano pipettor query --------------

    # TODO:(command:QL)
    # TODO:(command:QN)
    # TODO:(command:RN)
    # TODO:(command:QQ)
    # TODO:(command:QR)
    # TODO:(command:QO)
    # TODO:(command:RR)
    # TODO:(command:QU)

    # -------------- 3.13 Auto load commands --------------

    # -------------- 3.13.1 Initialization --------------

    async def initialize_auto_load(self):
        """Initialize Auto load module"""

        return await self.send_command(module="C0", command="II")

    async def move_auto_load_to_z_save_position(self):
        """Move auto load to Z save position"""

        return await self.send_command(module="C0", command="IV")

    # -------------- 3.13.2 Carrier handling --------------

    # TODO:(command:CI) Identify carrier (determine carrier type)

    async def request_single_carrier_presence(self, carrier_position: int):
        """Request single carrier presence

        Args:
          carrier_position: Carrier position (slot number)

        Returns:
          True if present, False otherwise
        """

        assert 1 <= carrier_position <= 54, "carrier_position must be between 1 and 54"
        carrier_position_str = str(carrier_position).zfill(2)
        resp = await self.send_command(
            module="C0",
            command="CT",
            fmt="ct#",
            cp=carrier_position_str,
        )
        assert resp is not None
        return resp["ct"] == 1

    # Move autoload/scanner X-drive into slot number
    async def move_autoload_to_slot(self, slot_number: int):
        """Move autoload to specific slot/track position"""

        assert 1 <= slot_number <= 54, "slot_number must be between 1 and 54"
        slot_no_as_safe_str = str(slot_number).zfill(2)

        return await self.send_command(module="I0", command="XP", xp=slot_no_as_safe_str)

    # Park autoload
    async def park_autoload(self):
        """Park autoload"""

        # Identify max number of x positions for your liquid handler
        max_x_pos = str(self.extended_conf["xt"]).zfill(2)

        # Park autoload to max x position available
        return await self.send_command(module="I0", command="XP", xp=max_x_pos)

    # TODO:(command:CA) Push out carrier to loading tray (after identification CI)

    async def unload_carrier(self, carrier: Carrier):
        """Use autoload to unload carrier."""
        # Identify carrier end rail
        track_width = 22.5
        carrier_width = carrier.get_absolute_location().x - 100 + carrier.get_size_x()
        carrier_end_rail = int(carrier_width / track_width)
        assert 1 <= carrier_end_rail <= 54, "carrier loading rail must be between 1 and 54"

        carrier_end_rail_str = str(carrier_end_rail).zfill(2)

        # Unload and read out barcodes
        resp = await self.send_command(
            module="C0",
            command="CR",
            cp=carrier_end_rail_str,
        )
        # Park autoload
        await self.park_autoload()
        return resp

    async def load_carrier(
        self,
        carrier: Carrier,
        barcode_reading: bool = False,
        barcode_reading_direction: Literal["horizontal", "vertical"] = "horizontal",
        barcode_symbology: Literal[
            "ISBT Standard",
            "Code 128 (Subset B and C)",
            "Code 39",
            "Codebar",
            "Code 2of5 Interleaved",
            "UPC A/E",
            "YESN/EAN 8",
            "Code 93",
        ] = "Code 128 (Subset B and C)",
        no_container_per_carrier: int = 5,
        park_autoload_after: bool = True,
    ):
        """
        Use autoload to load carrier.

        Args:
          carrier: Carrier to load
          barcode_reading: Whether to read barcodes. Default False.
          barcode_reading_direction: Barcode reading direction. Either "vertical" or "horizontal",
            default "horizontal".
          barcode_symbology: Barcode symbology. Default "Code 128 (Subset B and C)".
          no_container_per_carrier: Number of containers per carrier. Default 5.
          park_autoload_after: Whether to park autoload after loading. Default True.
        """

        barcode_reading_direction_dict = {"vertical": "0", "horizontal": "1"}
        barcode_symbology_dict = {
            "ISBT Standard": "70",
            "Code 128 (Subset B and C)": "71",
            "Code 39": "72",
            "Codebar": "73",
            "Code 2of5 Interleaved": "74",
            "UPC A/E": "75",
            "YESN/EAN 8": "76",
            "Code 93": "",
        }
        # Identify carrier end rail
        track_width = 22.5
        carrier_width = carrier.get_absolute_location().x - 100 + carrier.get_size_x()
        carrier_end_rail = int(carrier_width / track_width)
        assert 1 <= carrier_end_rail <= 54, "carrier loading rail must be between 1 and 54"

        # Determine presence of carrier at defined position
        presence_check = await self.request_single_carrier_presence(carrier_end_rail)
        carrier_end_rail_str = str(carrier_end_rail).zfill(2)

        if presence_check != 1:
            raise ValueError(
                f"""No carrier found at position {carrier_end_rail},
                        have you placed the carrier onto the correct autoload tray position?"""
            )

        # Set carrier type for identification purposes
        await self.send_command(module="C0", command="CI", cp=carrier_end_rail_str)

        # Load carrier
        # with barcoding
        if barcode_reading:
            # Choose barcode symbology
            await self.send_command(module="C0", command="CB", bt=barcode_symbology_dict[barcode_symbology])
            # Load and read out barcodes
            resp = await self.send_command(
                module="C0",
                command="CL",
                bd=barcode_reading_direction_dict[barcode_reading_direction],
                bp="0616",  # Barcode reading direction (0 = vertical 1 = horizontal)
                co="0960",  # Distance between containers (pattern) [0.1 mm]
                cf="380",  # Width of reading window [0.1 mm]
                cv="1281",  # Carrier reading speed [0.1 mm]/s
                cn=str(no_container_per_carrier).zfill(2),  # No of containers (cups, plates) in a carrier
            )
        else:  # without barcoding
            resp = await self.send_command(module="C0", command="CL", cn="00")

        if park_autoload_after:
            await self.park_autoload()
        return resp

    async def set_loading_indicators(self, bit_pattern: List[bool], blink_pattern: List[bool]):
        """Set loading indicators (LEDs)

        The docs here are a little weird because 2^54 < 7FFFFFFFFFFFFF.

        Args:
          bit_pattern: On if True, off otherwise
          blink_pattern: Blinking if True, steady otherwise
        """

        assert len(bit_pattern) == 54, "bit pattern must be length 54"
        assert len(blink_pattern) == 54, "bit pattern must be length 54"

        def pattern2hex(pattern: List[bool]) -> str:
            bit_string = "".join(["1" if x else "0" for x in pattern])
            return hex(int(bit_string, base=2))[2:].upper().zfill(14)

        bit_pattern_hex = pattern2hex(bit_pattern)
        blink_pattern_hex = pattern2hex(blink_pattern)

        return await self.send_command(module="C0", command="CP", cl=bit_pattern_hex, cb=blink_pattern_hex)

    # TODO:(command:CS) Check for presence of carriers on loading tray

    async def set_barcode_type(
        self,
        ISBT_Standard: bool = True,
        code128: bool = True,
        code39: bool = True,
        codebar: bool = True,
        code2_5: bool = True,
        UPC_AE: bool = True,
        EAN8: bool = True,
    ):
        """Set bar code type: which types of barcodes will be scanned for.

        Args:
          ISBT_Standard: ISBT_Standard. Default True.
          code128: Code128. Default True.
          code39: Code39. Default True.
          codebar: Codebar. Default True.
          code2_5: Code2_5. Default True.
          UPC_AE: UPC_AE. Default True.
          EAN8: EAN8. Default True.
        """

        # pylint: disable=invalid-name

        # Encode values into bit pattern. Last bit is always one.
        bt = ""
        for t in [ISBT_Standard, code128, code39, codebar, code2_5, UPC_AE, EAN8, True]:
            bt += "1" if t else "0"

        # Convert bit pattern to hex.
        bt_hex = hex(int(bt, base=2))

        return await self.send_command(module="C0", command="CB", bt=bt_hex)

    # TODO:(command:CW) Unload carrier finally

    async def set_carrier_monitoring(self, should_monitor: bool = False):
        """Set carrier monitoring

        Args:
          should_monitor: whether carrier should be monitored.

        Returns:
          True if present, False otherwise
        """

        return await self.send_command(module="C0", command="CU", cu=should_monitor)

    # TODO:(command:CN) Take out the carrier to identification position

    # -------------- 3.13.3 Auto load query --------------

    # TODO:(command:RC) Query presence of carrier on deck

    async def request_auto_load_slot_position(self):
        """Request auto load slot position.

        Returns:
          slot position (0..54)
        """

        return await self.send_command(module="C0", command="QA", fmt="qa##")

    # TODO:(command:CQ) Request auto load module type

    # -------------- 3.14 G1-3/ CR Needle Washer commands --------------

    # TODO: All needle washer commands

    # TODO:(command:WI)
    # TODO:(command:WI)
    # TODO:(command:WS)
    # TODO:(command:WW)
    # TODO:(command:WR)
    # TODO:(command:WC)
    # TODO:(command:QF)

    # -------------- 3.15 Pump unit commands --------------

    async def request_pump_settings(self, pump_station: int = 1):
        """Set carrier monitoring

        Args:
          carrier_position: pump station number (1..3)

        Returns:
          0 = CoRe 96 wash station (single chamber)
          1 = DC wash station (single chamber rev 02 ) 2 = ReReRe (single chamber)
          3 = CoRe 96 wash station (dual chamber)
          4 = DC wash station (dual chamber)
          5 = ReReRe (dual chamber)
        """

        assert 1 <= pump_station <= 3, "pump_station must be between 1 and 3"

        return await self.send_command(module="C0", command="ET", fmt="et#", ep=pump_station)

    # -------------- 3.15.1 DC Wash commands (only for revision up to 01) --------------

    # TODO:(command:FA) Start DC wash procedure
    # TODO:(command:FB) Stop DC wash procedure
    # TODO:(command:FP) Prime DC wash station

    # -------------- 3.15.2 Single chamber pump unit only --------------

    # TODO:(command:EW) Start circulation (single chamber only)
    # TODO:(command:EC) Check circulation (single chamber only)
    # TODO:(command:ES) Stop circulation (single chamber only)
    # TODO:(command:EF) Prime (single chamber only)
    # TODO:(command:EE) Drain & refill (single chamber only)
    # TODO:(command:EB) Fill (single chamber only)
    # TODO:(command:QE) Request single chamber pump station prime status

    # -------------- 3.15.3 Dual chamber pump unit only --------------

    async def initialize_dual_pump_station_valves(self, pump_station: int = 1):
        """Initialize pump station valves (dual chamber only)

        Args:
          carrier_position: pump station number (1..3)
        """

        assert 1 <= pump_station <= 3, "pump_station must be between 1 and 3"

        return await self.send_command(module="C0", command="EJ", ep=pump_station)

    async def fill_selected_dual_chamber(
        self,
        pump_station: int = 1,
        drain_before_refill: bool = False,
        wash_fluid: int = 1,
        chamber: int = 2,
        waste_chamber_suck_time_after_sensor_change: int = 0,
    ):
        """Initialize pump station valves (dual chamber only)

        Args:
          carrier_position: pump station number (1..3)
          drain_before_refill: drain chamber before refill. Default False.
          wash_fluid: wash fluid (1 or 2)
          chamber: chamber (1 or 2)
          drain_before_refill: waste chamber suck time after sensor change [s] (for error handling only)
        """

        assert 1 <= pump_station <= 3, "pump_station must be between 1 and 3"
        assert 1 <= wash_fluid <= 2, "wash_fluid must be between 1 and 2"
        assert 1 <= chamber <= 2, "chamber must be between 1 and 2"

        # wash fluid <-> chamber connection
        # 0 = wash fluid 1 <-> chamber 2
        # 1 = wash fluid 1 <-> chamber 1
        # 2 = wash fluid 2 <-> chamber 1
        # 3 = wash fluid 2 <-> chamber 2
        connection = {(1, 2): 0, (1, 1): 1, (2, 1): 2, (2, 2): 3}[wash_fluid, chamber]

        return await self.send_command(
            module="C0",
            command="EH",
            ep=pump_station,
            ed=drain_before_refill,
            ek=connection,
            eu=f"{waste_chamber_suck_time_after_sensor_change:02}",
            wait=False,
        )

    # TODO:(command:EK) Drain selected chamber

    async def drain_dual_chamber_system(self, pump_station: int = 1):
        """Drain system (dual chamber only)

        Args:
          carrier_position: pump station number (1..3)
        """

        assert 1 <= pump_station <= 3, "pump_station must be between 1 and 3"

        return await self.send_command(module="C0", command="EL", ep=pump_station)

    # TODO:(command:QD) Request dual chamber pump station prime status

    # -------------- 3.16 Incubator commands --------------

    # TODO: all incubator commands
    # TODO:(command:HC)
    # TODO:(command:HI)
    # TODO:(command:HF)
    # TODO:(command:RP)

    # -------------- 3.17 iSWAP commands --------------

    # -------------- 3.17.1 Pre & Initialization commands --------------

    async def initialize_iswap(self):
        """Initialize iSWAP (for standalone configuration only)"""

        return await self.send_command(module="C0", command="FI")

    async def initialize_autoload(self):
        """Initialize autoload (for standalone configuration only)"""

        return await self.send_command(module="C0", command="II")

    async def position_components_for_free_iswap_y_range(self):
        """Position all components so that there is maximum free Y range for iSWAP"""

        return await self.send_command(module="C0", command="FY")

    async def move_iswap_x_direction(self, step_size: int = 0, direction: int = 0):
        """Move iSWAP in X-direction

        Args:
          step_size: X Step size [0.1mm] Between 0 and 999. Default 0.
          direction: X direction. 0 = positive 1 = negative
        """

        return await self.send_command(module="C0", command="GX", gx=step_size, xd=direction)

    async def move_iswap_y_direction(self, step_size: int = 0, direction: int = 0):
        """Move iSWAP in Y-direction

        Args:
          step_size: Y Step size [0.1mm] Between 0 and 999. Default 0.
          direction: Y direction. 0 = positive 1 = negative
        """

        return await self.send_command(module="C0", command="GY", gx=step_size, xd=direction)

    async def move_iswap_z_direction(self, step_size: int = 0, direction: int = 0):
        """Move iSWAP in Z-direction

        Args:
          step_size: Z Step size [0.1mm] Between 0 and 999. Default 0.
          direction: Z direction. 0 = positive 1 = negative
        """

        return await self.send_command(module="C0", command="GZ", gx=step_size, xd=direction)

    async def open_not_initialized_gripper(self):
        """Open not initialized gripper"""

        return await self.send_command(module="C0", command="GI")

    async def iswap_open_gripper(self, open_position: int = 1320):
        """Open gripper

        Args:
          open_position: Open position [0.1mm] (0.1 mm = 16 increments) The gripper moves to pos + 20.
                         Must be between 0 and 9999. Default 860.
        """

        assert 0 <= open_position <= 9999, "open_position must be between 0 and 9999"

        return await self.send_command(module="C0", command="GF", go=f"{open_position:04}")

    async def iswap_close_gripper(self, grip_strength: int = 5, plate_width: int = 0, plate_width_tolerance: int = 0):
        """Close gripper

        The gripper should be at the position gb+gt+20 before sending this command.

        Args:
          grip_strength: Grip strength. 0 = low . 9 = high. Default 5.
          plate_width: Plate width [0.1mm]
                       (gb should be > min. Pos. + stop ramp + gt -> gb > 760 + 5 + g )
          plate_width_tolerance: Plate width tolerance [0.1mm]. Must be between 0 and 99. Default 20.
        """

        return await self.send_command(
            module="C0", command="GC", gw=grip_strength, gb=plate_width, gt=plate_width_tolerance
        )

    # -------------- 3.17.2 Stack handling commands CP --------------

    async def park_iswap(self, minimum_traverse_height_at_beginning_of_a_command: int = 2840):
        """Close gripper

        The gripper should be at the position gb+gt+20 before sending this command.

        Args:
          minimum_traverse_height_at_beginning_of_a_command: Minimum traverse height at beginning
                    of a command [0.1mm]. Must be between 0 and 3600. Default 3600.
        """

        assert (
            0 <= minimum_traverse_height_at_beginning_of_a_command <= 3600
        ), "minimum_traverse_height_at_beginning_of_a_command must be between 0 and 3600"

        command_output = await self.send_command(
            module="C0", command="PG", th=minimum_traverse_height_at_beginning_of_a_command
        )

        # Once the command has completed successfully, set _iswap_parked to True
        self._iswap_parked = True
        return command_output

    async def iswap_get_plate(
        self,
        x_position: int = 0,
        x_direction: int = 0,
        y_position: int = 0,
        y_direction: int = 0,
        z_position: int = 0,
        z_direction: int = 0,
        grip_direction: int = 1,
        minimum_traverse_height_at_beginning_of_a_command: int = 3600,
        z_position_at_the_command_end: int = 3600,
        grip_strength: int = 5,
        open_gripper_position: int = 860,
        plate_width: int = 860,
        plate_width_tolerance: int = 860,
        collision_control_level: int = 1,
        acceleration_index_high_acc: int = 4,
        acceleration_index_low_acc: int = 1,
        fold_up_sequence_at_the_end_of_process: bool = True,
    ):
        """Get plate using iswap.

        Args:
          x_position: Plate center in X direction  [0.1mm]. Must be between 0 and 30000. Default 0.
          x_direction: X-direction. 0 = positive 1 = negative. Must be between 0 and 1. Default 0.
          y_position: Plate center in Y direction [0.1mm]. Must be between 0 and 6500. Default 0.
          y_direction: Y-direction. 0 = positive 1 = negative. Must be between 0 and 1. Default 0.
          z_position: Plate gripping height in Z direction. Must be between 0 and 3600. Default 0.
          z_direction: Z-direction. 0 = positive 1 = negative. Must be between 0 and 1. Default 0.
          grip_direction: Grip direction. 1 = negative Y, 2 = positive X, 3 = positive Y,
                4 =negative X. Must be between 1 and 4. Default 1.
          minimum_traverse_height_at_beginning_of_a_command: Minimum traverse height at beginning of
                a command 0.1mm]. Must be between 0 and 3600. Default 3600.
          z_position_at_the_command_end: Z-Position at the command end [0.1mm]. Must be between 0
                and 3600. Default 3600.
          grip_strength: Grip strength 0 = low .. 9 = high. Must be between 1 and 9. Default 5.
          open_gripper_position: Open gripper position [0.1mm]. Must be between 0 and 9999.
                Default 860.
          plate_width: plate width [0.1mm]. Must be between 0 and 9999. Default 860.
          plate_width_tolerance: plate width tolerance [0.1mm]. Must be between 0 and 99. Default 860.
          collision_control_level: collision control level 1 = high 0 = low. Must be between 0 and 1.
                                   Default 1.
          acceleration_index_high_acc: acceleration index high acc. Must be between 0 and 4. Default 4.
          acceleration_index_low_acc: acceleration index high acc. Must be between 0 and 4. Default 1.
          fold_up_sequence_at_the_end_of_process: fold up sequence at the end of process. Default True.
        """

        assert 0 <= x_position <= 30000, "x_position must be between 0 and 30000"
        assert 0 <= x_direction <= 1, "x_direction must be between 0 and 1"
        assert 0 <= y_position <= 6500, "y_position must be between 0 and 6500"
        assert 0 <= y_direction <= 1, "y_direction must be between 0 and 1"
        assert 0 <= z_position <= 3600, "z_position must be between 0 and 3600"
        assert 0 <= z_direction <= 1, "z_direction must be between 0 and 1"
        assert 1 <= grip_direction <= 4, "grip_direction must be between 1 and 4"
        assert (
            0 <= minimum_traverse_height_at_beginning_of_a_command <= 3600
        ), "minimum_traverse_height_at_beginning_of_a_command must be between 0 and 3600"
        assert 0 <= z_position_at_the_command_end <= 3600, "z_position_at_the_command_end must be between 0 and 3600"
        assert 1 <= grip_strength <= 9, "grip_strength must be between 1 and 9"
        assert 0 <= open_gripper_position <= 9999, "open_gripper_position must be between 0 and 9999"
        assert 0 <= plate_width <= 9999, "plate_width must be between 0 and 9999"
        assert 0 <= plate_width_tolerance <= 99, "plate_width_tolerance must be between 0 and 99"
        assert 0 <= collision_control_level <= 1, "collision_control_level must be between 0 and 1"
        assert 0 <= acceleration_index_high_acc <= 4, "acceleration_index_high_acc must be between 0 and 4"
        assert 0 <= acceleration_index_low_acc <= 4, "acceleration_index_low_acc must be between 0 and 4"

        command_output = await self.send_command(
            module="C0",
            command="PP",
            xs=f"{x_position:05}",
            xd=x_direction,
            yj=f"{y_position:04}",
            yd=y_direction,
            zj=f"{z_position:04}",
            zd=z_direction,
            gr=grip_direction,
            th=f"{minimum_traverse_height_at_beginning_of_a_command:04}",
            te=f"{z_position_at_the_command_end:04}",
            gw=grip_strength,
            go=f"{open_gripper_position:04}",
            gb=f"{plate_width:04}",
            gt=f"{plate_width_tolerance:02}",
            ga=collision_control_level,
            # xe=f"{acceleration_index_high_acc} {acceleration_index_low_acc}",
            gc=fold_up_sequence_at_the_end_of_process,
        )

        # Once the command has completed successfully, set _iswap_parked to false
        self._iswap_parked = False
        return command_output

    async def iswap_put_plate(
        self,
        x_position: int = 0,
        x_direction: int = 0,
        y_position: int = 0,
        y_direction: int = 0,
        z_position: int = 0,
        z_direction: int = 0,
        grip_direction: int = 1,
        minimum_traverse_height_at_beginning_of_a_command: int = 3600,
        z_position_at_the_command_end: int = 3600,
        open_gripper_position: int = 860,
        collision_control_level: int = 1,
        acceleration_index_high_acc: int = 4,
        acceleration_index_low_acc: int = 1,
    ):
        """put plate

        Args:
          x_position: Plate center in X direction  [0.1mm]. Must be between 0 and 30000. Default 0.
          x_direction: X-direction. 0 = positive 1 = negative. Must be between 0 and 1. Default 0.
          y_position: Plate center in Y direction [0.1mm]. Must be between 0 and 6500. Default 0.
          y_direction: Y-direction. 0 = positive 1 = negative. Must be between 0 and 1. Default 0.
          z_position: Plate gripping height in Z direction. Must be between 0 and 3600. Default 0.
          z_direction: Z-direction. 0 = positive 1 = negative. Must be between 0 and 1. Default 0.
          grip_direction: Grip direction. 1 = negative Y, 2 = positive X, 3 = positive Y, 4 = negative
                X. Must be between 1 and 4. Default 1.
          minimum_traverse_height_at_beginning_of_a_command: Minimum traverse height at beginning of a
                command 0.1mm]. Must be between 0 and 3600. Default 3600.
          z_position_at_the_command_end: Z-Position at the command end [0.1mm]. Must be between 0 and
                3600. Default 3600.
          open_gripper_position: Open gripper position [0.1mm]. Must be between 0 and 9999. Default
                860.
          collision_control_level: collision control level 1 = high 0 = low. Must be between 0 and 1.
                Default 1.
          acceleration_index_high_acc: acceleration index high acc. Must be between 0 and 4.
                Default 4.
          acceleration_index_low_acc: acceleration index high acc. Must be between 0 and 4.
                Default 1.
        """

        assert 0 <= x_position <= 30000, "x_position must be between 0 and 30000"
        assert 0 <= x_direction <= 1, "x_direction must be between 0 and 1"
        assert 0 <= y_position <= 6500, "y_position must be between 0 and 6500"
        assert 0 <= y_direction <= 1, "y_direction must be between 0 and 1"
        assert 0 <= z_position <= 3600, "z_position must be between 0 and 3600"
        assert 0 <= z_direction <= 1, "z_direction must be between 0 and 1"
        assert 1 <= grip_direction <= 4, "grip_direction must be between 1 and 4"
        assert (
            0 <= minimum_traverse_height_at_beginning_of_a_command <= 3600
        ), "minimum_traverse_height_at_beginning_of_a_command must be between 0 and 3600"
        assert 0 <= z_position_at_the_command_end <= 3600, "z_position_at_the_command_end must be between 0 and 3600"
        assert 0 <= open_gripper_position <= 9999, "open_gripper_position must be between 0 and 9999"
        assert 0 <= collision_control_level <= 1, "collision_control_level must be between 0 and 1"
        assert 0 <= acceleration_index_high_acc <= 4, "acceleration_index_high_acc must be between 0 and 4"
        assert 0 <= acceleration_index_low_acc <= 4, "acceleration_index_low_acc must be between 0 and 4"

        command_output = await self.send_command(
            module="C0",
            command="PR",
            xs=f"{x_position:05}",
            xd=x_direction,
            yj=f"{y_position:04}",
            yd=y_direction,
            zj=f"{z_position:04}",
            zd=z_direction,
            th=f"{minimum_traverse_height_at_beginning_of_a_command:04}",
            te=f"{z_position_at_the_command_end:04}",
            gr=grip_direction,
            go=f"{open_gripper_position:04}",
            ga=collision_control_level,
            # xe=f"{acceleration_index_high_acc} {acceleration_index_low_acc}"
        )

        # Once the command has completed successfully, set _iswap_parked to false
        self._iswap_parked = False
        return command_output

    async def move_plate_to_position(
        self,
        x_position: int = 0,
        x_direction: int = 0,
        y_position: int = 0,
        y_direction: int = 0,
        z_position: int = 0,
        z_direction: int = 0,
        grip_direction: int = 1,
        minimum_traverse_height_at_beginning_of_a_command: int = 3600,
        collision_control_level: int = 1,
        acceleration_index_high_acc: int = 4,
        acceleration_index_low_acc: int = 1,
    ):
        """Move plate to position.

        Args:
          x_position: Plate center in X direction  [0.1mm]. Must be between 0 and 30000. Default 0.
          x_direction: X-direction. 0 = positive 1 = negative. Must be between 0 and 1. Default 0.
          y_position: Plate center in Y direction [0.1mm]. Must be between 0 and 6500. Default 0.
          y_direction: Y-direction. 0 = positive 1 = negative. Must be between 0 and 1. Default 0.
          z_position: Plate gripping height in Z direction. Must be between 0 and 3600. Default 0.
          z_direction: Z-direction. 0 = positive 1 = negative. Must be between 0 and 1. Default 0.
          grip_direction: Grip direction. 1 = negative Y, 2 = positive X, 3 = positive Y, 4 = negative
                X. Must be between 1 and 4. Default 1.
          minimum_traverse_height_at_beginning_of_a_command: Minimum traverse height at beginning of a
                command 0.1mm]. Must be between 0 and 3600. Default 3600.
          collision_control_level: collision control level 1 = high 0 = low. Must be between 0 and 1.
                Default 1.
          acceleration_index_high_acc: acceleration index high acc. Must be between 0 and 4. Default 4.
          acceleration_index_low_acc: acceleration index high acc. Must be between 0 and 4. Default 1.
        """

        assert 0 <= x_position <= 30000, "x_position must be between 0 and 30000"
        assert 0 <= x_direction <= 1, "x_direction must be between 0 and 1"
        assert 0 <= y_position <= 6500, "y_position must be between 0 and 6500"
        assert 0 <= y_direction <= 1, "y_direction must be between 0 and 1"
        assert 0 <= z_position <= 3600, "z_position must be between 0 and 3600"
        assert 0 <= z_direction <= 1, "z_direction must be between 0 and 1"
        assert 1 <= grip_direction <= 4, "grip_direction must be between 1 and 4"
        assert (
            0 <= minimum_traverse_height_at_beginning_of_a_command <= 3600
        ), "minimum_traverse_height_at_beginning_of_a_command must be between 0 and 3600"
        assert 0 <= collision_control_level <= 1, "collision_control_level must be between 0 and 1"
        assert 0 <= acceleration_index_high_acc <= 4, "acceleration_index_high_acc must be between 0 and 4"
        assert 0 <= acceleration_index_low_acc <= 4, "acceleration_index_low_acc must be between 0 and 4"

        command_output = await self.send_command(
            module="C0",
            command="PM",
            xs=f"{x_position:05}",
            xd=x_direction,
            yj=f"{y_position:04}",
            yd=y_direction,
            zj=f"{z_position:04}",
            zd=z_direction,
            gr=grip_direction,
            th=f"{minimum_traverse_height_at_beginning_of_a_command:04}",
            ga=collision_control_level,
            xe=f"{acceleration_index_high_acc} {acceleration_index_low_acc}",
        )
        # Once the command has completed successfuly, set _iswap_parked to false
        self._iswap_parked = False
        return command_output

    async def collapse_gripper_arm(
        self,
        minimum_traverse_height_at_beginning_of_a_command: int = 3600,
        fold_up_sequence_at_the_end_of_process: bool = True,
    ):
        """Collapse gripper arm

        Args:
          minimum_traverse_height_at_beginning_of_a_command: Minimum traverse height at beginning of a
                                                             command 0.1mm]. Must be between 0 and 3600.
                                                             Default 3600.
          fold_up_sequence_at_the_end_of_process: fold up sequence at the end of process. Default True.
        """

        assert (
            0 <= minimum_traverse_height_at_beginning_of_a_command <= 3600
        ), "minimum_traverse_height_at_beginning_of_a_command must be between 0 and 3600"

        return await self.send_command(
            module="C0",
            command="PN",
            th=minimum_traverse_height_at_beginning_of_a_command,
            gc=fold_up_sequence_at_the_end_of_process,
        )

    # -------------- 3.17.3 Hotel handling commands --------------

    # TODO:(command:PO) Get plate from hotel
    # TODO:(command:PI) Put plate to hotel

    # -------------- 3.17.4 Barcode commands --------------

    # TODO:(command:PB) Read barcode using iSWAP

    # -------------- 3.17.5 Teach in commands --------------

    async def prepare_iswap_teaching(
        self,
        x_position: int = 0,
        x_direction: int = 0,
        y_position: int = 0,
        y_direction: int = 0,
        z_position: int = 0,
        z_direction: int = 0,
        location: int = 0,
        hotel_depth: int = 0,
        minimum_traverse_height_at_beginning_of_a_command: int = 3600,
        collision_control_level: int = 1,
        acceleration_index_high_acc: int = 4,
        acceleration_index_low_acc: int = 1,
    ):
        """Prepare iSWAP teaching

        Prepare for teaching with iSWAP

        Args:
          x_position: Plate center in X direction  [0.1mm]. Must be between 0 and 30000. Default 0.
          x_direction: X-direction. 0 = positive 1 = negative. Must be between 0 and 1. Default 0.
          y_position: Plate center in Y direction [0.1mm]. Must be between 0 and 6500. Default 0.
          y_direction: Y-direction. 0 = positive 1 = negative. Must be between 0 and 1. Default 0.
          z_position: Plate gripping height in Z direction. Must be between 0 and 3600. Default 0.
          z_direction: Z-direction. 0 = positive 1 = negative. Must be between 0 and 1. Default 0.
          location: location. 0 = Stack 1 = Hotel. Must be between 0 and 1. Default 0.
          hotel_depth: Hotel depth [0.1mm]. Must be between 0 and 3000. Default 13000.
          minimum_traverse_height_at_beginning_of_a_command: Minimum traverse height at beginning of
            a command 0.1mm]. Must be between 0 and 3600. Default 3600.
          collision_control_level: collision control level 1 = high 0 = low. Must be between 0 and 1.
            Default 1.
          acceleration_index_high_acc: acceleration index high acc. Must be between 0 and 4. Default 4.
          acceleration_index_low_acc: acceleration index high acc. Must be between 0 and 4. Default 1.
        """

        assert 0 <= x_position <= 30000, "x_position must be between 0 and 30000"
        assert 0 <= x_direction <= 1, "x_direction must be between 0 and 1"
        assert 0 <= y_position <= 6500, "y_position must be between 0 and 6500"
        assert 0 <= y_direction <= 1, "y_direction must be between 0 and 1"
        assert 0 <= z_position <= 3600, "z_position must be between 0 and 3600"
        assert 0 <= z_direction <= 1, "z_direction must be between 0 and 1"
        assert 0 <= location <= 1, "location must be between 0 and 1"
        assert 0 <= hotel_depth <= 3000, "hotel_depth must be between 0 and 3000"
        assert (
            0 <= minimum_traverse_height_at_beginning_of_a_command <= 3600
        ), "minimum_traverse_height_at_beginning_of_a_command must be between 0 and 3600"
        assert 0 <= collision_control_level <= 1, "collision_control_level must be between 0 and 1"
        assert 0 <= acceleration_index_high_acc <= 4, "acceleration_index_high_acc must be between 0 and 4"
        assert 0 <= acceleration_index_low_acc <= 4, "acceleration_index_low_acc must be between 0 and 4"

        return await self.send_command(
            module="C0",
            command="PT",
            xs=x_position,
            xd=x_direction,
            yj=y_position,
            yd=y_direction,
            zj=z_position,
            zd=z_direction,
            hh=location,
            hd=hotel_depth,
            th=minimum_traverse_height_at_beginning_of_a_command,
            ga=collision_control_level,
            xe=f"{acceleration_index_high_acc} {acceleration_index_low_acc}",
        )

    async def get_logic_iswap_position(
        self,
        x_position: int = 0,
        x_direction: int = 0,
        y_position: int = 0,
        y_direction: int = 0,
        z_position: int = 0,
        z_direction: int = 0,
        location: int = 0,
        hotel_depth: int = 1300,
        grip_direction: int = 1,
        collision_control_level: int = 1,
    ):
        """Get logic iSWAP position

        Args:
          x_position: Plate center in X direction  [0.1mm]. Must be between 0 and 30000. Default 0.
          x_direction: X-direction. 0 = positive 1 = negative. Must be between 0 and 1. Default 0.
          y_position: Plate center in Y direction [0.1mm]. Must be between 0 and 6500. Default 0.
          y_direction: Y-direction. 0 = positive 1 = negative. Must be between 0 and 1. Default 0.
          z_position: Plate gripping height in Z direction. Must be between 0 and 3600. Default 0.
          z_direction: Z-direction. 0 = positive 1 = negative. Must be between 0 and 1. Default 0.
          location: location. 0 = Stack 1 = Hotel. Must be between 0 and 1. Default 0.
          hotel_depth: Hotel depth [0.1mm]. Must be between 0 and 3000. Default 1300.
          grip_direction: Grip direction. 1 = negative Y, 2 = positive X, 3 = positive Y,
                          4 = negative X. Must be between 1 and 4. Default 1.
          collision_control_level: collision control level 1 = high 0 = low. Must be between 0 and 1.
                                   Default 1.
        """

        assert 0 <= x_position <= 30000, "x_position must be between 0 and 30000"
        assert 0 <= x_direction <= 1, "x_direction must be between 0 and 1"
        assert 0 <= y_position <= 6500, "y_position must be between 0 and 6500"
        assert 0 <= y_direction <= 1, "y_direction must be between 0 and 1"
        assert 0 <= z_position <= 3600, "z_position must be between 0 and 3600"
        assert 0 <= z_direction <= 1, "z_direction must be between 0 and 1"
        assert 0 <= location <= 1, "location must be between 0 and 1"
        assert 0 <= hotel_depth <= 3000, "hotel_depth must be between 0 and 3000"
        assert 1 <= grip_direction <= 4, "grip_direction must be between 1 and 4"
        assert 0 <= collision_control_level <= 1, "collision_control_level must be between 0 and 1"

        return await self.send_command(
            module="C0",
            command="PC",
            xs=x_position,
            xd=x_direction,
            yj=y_position,
            yd=y_direction,
            zj=z_position,
            zd=z_direction,
            hh=location,
            hd=hotel_depth,
            gr=grip_direction,
            ga=collision_control_level,
        )

    # -------------- 3.17.6 iSWAP query --------------

    async def request_iswap_in_parking_position(self):
        """Request iSWAP in parking position

        Returns:
          0 = gripper is not in parking position
          1 = gripper is in parking position
        """

        return await self.send_command(module="C0", command="RG", fmt="rg#")

    async def request_plate_in_iswap(self) -> bool:
        """Request plate in iSWAP

        Returns:
          True if holding a plate, False otherwise.
        """

        resp = await self.send_command(module="C0", command="QP", fmt="ph#")
        return resp is not None and resp["ph"] == 1

    async def request_iswap_position(self):
        """Request iSWAP position ( grip center )

        Returns:
          xs: Hotel center in X direction [0.1mm]
          xd: X direction 0 = positive 1 = negative
          yj: Gripper center in Y direction [0.1mm]
          yd: Y direction 0 = positive 1 = negative
          zj: Gripper Z height (gripping height) [0.1mm]
          zd: Z direction 0 = positive 1 = negative
        """

        return await self.send_command(module="C0", command="QG", fmt="xs#####xd#yj####yd#zj####zd#")

    async def request_iswap_initialization_status(self) -> bool:
        """Request iSWAP initialization status

        Returns:
          True if iSWAP is fully initialized
        """

        resp = await self.send_command(module="R0", command="QW", fmt="qw#")
        return cast(int, resp["qw"]) == 1

    # -------------- 3.18 Cover and port control --------------

    async def lock_cover(self):
        """Lock cover"""

<<<<<<< HEAD
        return await self.send_command(module="C0", command="CO", fmt="")
=======
    return await self.send_command(module="C0", command="CO")
>>>>>>> 2bf7dc8e

    async def unlock_cover(self):
        """Unlock cover"""

<<<<<<< HEAD
        return await self.send_command(module="C0", command="HO", fmt="")
=======
    return await self.send_command(module="C0", command="HO")
>>>>>>> 2bf7dc8e

    async def disable_cover_control(self):
        """Disable cover control"""

<<<<<<< HEAD
        return await self.send_command(module="C0", command="CD", fmt="")
=======
    return await self.send_command(module="C0", command="CD")
>>>>>>> 2bf7dc8e

    async def enable_cover_control(self):
        """Enable cover control"""

<<<<<<< HEAD
        return await self.send_command(module="C0", command="CE", fmt="")
=======
    return await self.send_command(module="C0", command="CE")
>>>>>>> 2bf7dc8e

    async def set_cover_output(self, output: int = 0):
        """Set cover output

        Args:
          output: 1 = cover lock; 2 = reserve out; 3 = reserve out.
        """

<<<<<<< HEAD
        assert 1 <= output <= 3, "output must be between 1 and 3"
        return await self.send_command(module="C0", command="OS", on=output, fmt="")
=======
    assert 1 <= output <= 3, "output must be between 1 and 3"
    return await self.send_command(module="C0", command="OS", on=output)
>>>>>>> 2bf7dc8e

    async def reset_output(self, output: int = 0):
        """Reset output

        Returns:
          output: 1 = cover lock; 2 = reserve out; 3 = reserve out.
        """

        assert 1 <= output <= 3, "output must be between 1 and 3"
        return await self.send_command(module="C0", command="QS", on=output, fmt="#")

    async def request_cover_open(self) -> bool:
        """Request cover open

        Returns: True if the cover is open
        """

        resp = await self.send_command(module="C0", command="QC", fmt="qc#")
        return bool(resp["qc"])<|MERGE_RESOLUTION|>--- conflicted
+++ resolved
@@ -1036,86 +1036,7 @@
     if isinstance(errors.get("Master"), SlaveError):
         errors.pop("Master")
 
-<<<<<<< HEAD
     return STARFirmwareError(errors=errors, raw_response=raw_response)
-=======
-    # Parse errors.
-    module = resp[:2]
-    if module == "C0":
-      # C0 sends errors as er##/##. P1 raises errors as er## where the first group is the error
-      # code, and the second group is the trace information.
-      # Beyond that, specific errors may be added for individual channels and modules. These
-      # are formatted as P1##/## H0##/##, etc. These items are added programmatically as
-      # named capturing groups to the regex.
-
-      exp = r"er(?P<C0>[0-9]{2}/[0-9]{2})"
-      for module in ["X0", "I0", "W1", "W2", "T1", "T2", "R0", "P1", "P2", "P3", "P4", "P5", "P6",
-                    "P7", "P8", "P9", "PA", "PB", "PC", "PD", "PE", "PF", "PG", "H0", "HW", "HU",
-                    "HV", "N0", "D0", "NP", "M1"]:
-        exp += f" ?(?:{module}(?P<{module}>[0-9]{{2}}/[0-9]{{2}}))?"
-      errors = re.search(exp, resp)
-    else:
-      # Other modules send errors as er##, and do not contain slave errors.
-      exp = f"er(?P<{module}>[0-9]{{2}})"
-      errors = re.search(exp, resp)
-
-    if errors is not None:
-      # filter None elements
-      errors_dict = {k:v for k,v in errors.groupdict().items() if v is not None}
-      # filter 00 and 00/00 elements, which mean no error.
-      errors_dict = {k:v for k,v in errors_dict.items() if v not in ["00", "00/00"]}
-
-    has_error = not (errors is None or len(errors_dict) == 0)
-    if has_error:
-      he = star_firmware_string_to_error(error_code_dict=errors_dict, raw_response=resp)
-
-      # If there is a faulty parameter error, request which parameter that is.
-      for module_name, error in he.items():
-        if error.message == "Unknown parameter":
-          # temp. disabled until we figure out how to handle async in parse response (the
-          # background thread does not have an event loop, and I'm not sure if it should.)
-          # vp = await self.send_command(module=error.raw_module, command="VP", fmt="vp&&")["vp"]
-          # he[module_name].message += f" ({vp})" # pylint: disable=unnecessary-dict-index-lookup
-
-          # pylint: disable=unnecessary-dict-index-lookup
-          he[module_name].message += " (call lh.backend.request_name_of_last_faulty_parameter)"
-
-      raise he
-
-  def _parse_response(self, resp: str, fmt: str) -> dict:
-    """ Parse a response from the machine. """
-    return parse_star_fw_string(resp, fmt)
-
-  async def send_raw_command(
-    self,
-    command: str,
-    write_timeout: Optional[int] = None,
-    read_timeout: Optional[int] = None,
-    wait: bool = True
-  ) -> Optional[str]:
-    """ Send a raw command to the machine. """
-    id_index = command.find("id")
-    if id_index == -1:
-      raise ValueError("Command must contain an id.")
-    id_str = command[id_index + 2 : id_index + 6]
-    if not id_str.isdigit():
-      raise ValueError("Id must be a 4 digit int.")
-    id_ = int(id_str)
-
-    return await super()._write_and_read_command(
-      id_=id_,
-      cmd=command,
-      write_timeout=write_timeout,
-      read_timeout=read_timeout,
-      wait=wait,
-    )
-
-  async def setup(self):
-    """ setup
-
-    Creates a USB connection and finds read/write interfaces.
-    """
->>>>>>> 2bf7dc8e
 
 
 class STAR(HamiltonLiquidHandler):
@@ -1276,45 +1197,25 @@
 
             raise he
 
-    async def send_command(
-        self,
-        module: str,
-        command: str,
-        tip_pattern: Optional[List[bool]] = None,
-        write_timeout: Optional[int] = None,
-        read_timeout: Optional[int] = None,
-        wait=True,
-        fmt: str = "",
-        **kwargs,
-    ):
-        """Send a command to the machine. Parse the response if `fmt != ""`, else return the raw
-        response."""
-
-        resp = await super().send_command(
-            module=module,
-            command=command,
-            tip_pattern=tip_pattern,
-            write_timeout=write_timeout,
-            read_timeout=read_timeout,
-            wait=wait,
-            **kwargs,
-        )
-        if fmt != "":
-            parsed = parse_star_fw_string(resp, fmt)
-            return parsed
-        return resp
-
-    async def send_raw_command(
-        self, command: str, write_timeout: Optional[int] = None, read_timeout: Optional[int] = None, wait: bool = True
-    ) -> Optional[dict]:
-        """Send a raw command to the machine."""
-        id_index = command.find("id")
-        if id_index == -1:
-            raise ValueError("Command must contain an id.")
-        id_str = command[id_index + 2 : id_index + 6]
-        if not id_str.isdigit():
-            raise ValueError("Id must be a 4 digit int.")
-        id_ = int(id_str)
+  def _parse_response(self, resp: str, fmt: str) -> dict:
+    """ Parse a response from the machine. """
+    return parse_star_fw_string(resp, fmt)
+
+  async def send_raw_command(
+    self,
+    command: str,
+    write_timeout: Optional[int] = None,
+    read_timeout: Optional[int] = None,
+    wait: bool = True
+  ) -> Optional[str]:
+    """ Send a raw command to the machine. """
+    id_index = command.find("id")
+    if id_index == -1:
+      raise ValueError("Command must contain an id.")
+    id_str = command[id_index + 2 : id_index + 6]
+    if not id_str.isdigit():
+      raise ValueError("Id must be a 4 digit int.")
+    id_ = int(id_str)
 
         return await super()._write_and_read_command(
             id_=id_,
@@ -2724,15 +2625,7 @@
         Returns: TODO: Raid1111er00/00yg1200
         """
 
-<<<<<<< HEAD
         return await self.send_command(module="C0", command="RA")
-=======
-    resp = await self.send_command(module="C0", command="QB")
-    try:
-      return STAR.BoardType(resp["qb"])
-    except ValueError:
-      return STAR.BoardType.UNKNOWN
->>>>>>> 2bf7dc8e
 
     class BoardType(enum.Enum):
         C167CR_SINGLE_PROCESSOR_BOARD = 0
@@ -2750,11 +2643,11 @@
 
         # pylint: disable=undefined-variable
 
-        resp = await self.send_command(module="C0", command="QB", fmt="")
-        try:
-            return STAR.BoardType(resp["qb"])
-        except ValueError:
-            return STAR.BoardType.UNKNOWN
+    resp = await self.send_command(module="C0", command="QB")
+    try:
+      return STAR.BoardType(resp["qb"])
+    except ValueError:
+      return STAR.BoardType.UNKNOWN
 
     # TODO: parse response.
     async def request_supply_voltage(self):
@@ -4355,12 +4248,8 @@
           y_position: y position [0.1mm]. Must be between 0 and 6500.
         """
 
-<<<<<<< HEAD
         assert 1 <= pipetting_channel_index <= self.num_channels, "pipetting_channel_index must be between 1 and self"
         assert 0 <= y_position <= 6500, "y_position must be between 0 and 6500"
-=======
-    return await self.send_command(module="C0", command="JE")
->>>>>>> 2bf7dc8e
 
         return await self.send_command(
             module="C0",
@@ -4418,7 +4307,7 @@
     async def spread_pip_channels(self):
         """Spread PIP channels"""
 
-        return await self.send_command(module="C0", command="JE", fmt="")
+    return await self.send_command(module="C0", command="JE")
 
     async def move_all_pipetting_channels_to_defined_position(
         self,
@@ -6277,38 +6166,22 @@
     async def lock_cover(self):
         """Lock cover"""
 
-<<<<<<< HEAD
-        return await self.send_command(module="C0", command="CO", fmt="")
-=======
     return await self.send_command(module="C0", command="CO")
->>>>>>> 2bf7dc8e
 
     async def unlock_cover(self):
         """Unlock cover"""
 
-<<<<<<< HEAD
-        return await self.send_command(module="C0", command="HO", fmt="")
-=======
     return await self.send_command(module="C0", command="HO")
->>>>>>> 2bf7dc8e
 
     async def disable_cover_control(self):
         """Disable cover control"""
 
-<<<<<<< HEAD
-        return await self.send_command(module="C0", command="CD", fmt="")
-=======
     return await self.send_command(module="C0", command="CD")
->>>>>>> 2bf7dc8e
 
     async def enable_cover_control(self):
         """Enable cover control"""
 
-<<<<<<< HEAD
-        return await self.send_command(module="C0", command="CE", fmt="")
-=======
     return await self.send_command(module="C0", command="CE")
->>>>>>> 2bf7dc8e
 
     async def set_cover_output(self, output: int = 0):
         """Set cover output
@@ -6317,13 +6190,8 @@
           output: 1 = cover lock; 2 = reserve out; 3 = reserve out.
         """
 
-<<<<<<< HEAD
-        assert 1 <= output <= 3, "output must be between 1 and 3"
-        return await self.send_command(module="C0", command="OS", on=output, fmt="")
-=======
     assert 1 <= output <= 3, "output must be between 1 and 3"
     return await self.send_command(module="C0", command="OS", on=output)
->>>>>>> 2bf7dc8e
 
     async def reset_output(self, output: int = 0):
         """Reset output
