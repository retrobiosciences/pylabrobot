import asyncio
import enum
import logging
import time
from typing import List, Literal, Optional

try:
  from pylibftdi import Device

  USE_FTDI = True
except ImportError:
  USE_FTDI = False

try:
  import PySpin  # type: ignore
  # can be downloaded from https://www.teledynevisionsolutions.com/products/spinnaker-sdk/
  USE_PYSPIN = True
except ImportError:
  USE_PYSPIN = False

from pylabrobot.plate_reading.backend import ImageReaderBackend
from pylabrobot.plate_reading.standard import Exposure, FocalPosition, Gain, ImagingMode


logger = logging.getLogger("pylabrobot.plate_reading.biotek")


<<<<<<< HEAD
class Cytation5Backend(PlateReaderBackend):
  """Backend for biotek cytation 5 image reader"""

  def __init__(self, timeout: float = 20) -> None:
=======

SPINNAKER_COLOR_PROCESSING_ALGORITHM_HQ_LINEAR = \
  PySpin.SPINNAKER_COLOR_PROCESSING_ALGORITHM_HQ_LINEAR if USE_PYSPIN else -1
PixelFormat_Mono8 = PySpin.PixelFormat_Mono8 if USE_PYSPIN else -1
SpinnakerException = PySpin.SpinnakerException if USE_PYSPIN else Exception


class Cytation5Backend(ImageReaderBackend):
  """Backend for biotek cytation 5 image reader.

  For imaging, the filter used during development is Olympus 4X PL FL Phase, and the magnification
  is 4X, numerical aperture is 0.13. The camera is interfaced using the Spinnaker SDK, and the
  camera used during development is the Point Grey Research Inc. Blackfly BFLY-U3-23S6M.
  """

  def __init__(self, timeout: float = 20, camera_serial_number: Optional[float] = None) -> None:
>>>>>>> 917c95ee
    super().__init__()
    self.timeout = timeout
    if not USE_FTDI:
      raise RuntimeError("pylibftdi is not installed. Run `pip install pylabrobot[plate_reading]`.")

    self.dev = Device(lazy_open=True)

    self.spinnaker_system: Optional["PySpin.SystemPtr"] = None
    self.cam: Optional["PySpin.CameraPtr"] = None
    self.camera_serial_number = camera_serial_number
    self.max_image_read_attempts = 8

    self._exposure: Optional[Exposure] = None
    self._focal_height: Optional[FocalPosition] = None
    self._gain: Optional[Gain] = None
    self._imaging_mode: Optional["ImagingMode"] = None
    self._row: Optional[int] = None
    self._column: Optional[int] = None

  async def setup(self, use_cam: bool = False) -> None:
    logger.info("[cytation5] setting up")

    self.dev.open()
    # self.dev.baudrate = 9600 # worked in the past
    self.dev.baudrate = 38400
    self.dev.ftdi_fn.ftdi_set_line_property(8, 2, 0)  # 8 bits, 2 stop bits, no parity
    SIO_RTS_CTS_HS = 0x1 << 8
    self.dev.ftdi_fn.ftdi_setflowctrl(SIO_RTS_CTS_HS)
    self.dev.ftdi_fn.ftdi_setrts(1)

    self._shaking = False
    self._shaking_task: Optional[asyncio.Task] = None

    if use_cam:
      if not USE_PYSPIN:
        raise RuntimeError("PySpin is not installed. Please follow the imaging setup instructions.")

      logger.debug("[cytation5] setting up camera")

      # -- Retrieve singleton reference to system object (Spinnaker) --
      self.spinnaker_system = PySpin.System.GetInstance()
      version = self.spinnaker_system.GetLibraryVersion()
      logger.debug("[cytation5] Library version: %d.%d.%d.%d",
                  version.major, version.minor, version.type, version.build)

      # -- Get the camera by serial number, or the first. --
      cam_list = self.spinnaker_system.GetCameras()
      num_cameras = cam_list.GetSize()
      logger.debug("[cytation5] number of cameras detected: %d", num_cameras)

      for cam in cam_list:
        info = self._get_device_info(cam)
        serial_number = info["DeviceSerialNumber"]
        logger.debug("[cytation5] camera detected: %s", serial_number)

        if self.camera_serial_number is not None and serial_number == self.camera_serial_number:
          self.cam = cam
          logger.info("[cytation5] using camera with serial number %s", serial_number)
          break
      else: # if no specific camera was found by serial number so use the first one
        if num_cameras > 0:
          self.cam = cam_list.GetByIndex(0)
          logger.info("[cytation5] using first camera with serial number %s",
                      info["DeviceSerialNumber"])
      cam_list.Clear()

      if self.cam is None:
        raise RuntimeError("No camera found. Make sure the camera is connected and the serial "
                           "number is correct.")

      # -- Initialize camera --
      self.cam.Init()
      nodemap = self.cam.GetNodeMap()

      # -- Configure trigger to be software --
      # This is needed for longer exposure times (otherwise 23ms is the maximum)
      # 1. Set trigger selector to frame start
      ptr_trigger_selector = PySpin.CEnumerationPtr(nodemap.GetNode("TriggerSelector"))
      if not PySpin.IsReadable(ptr_trigger_selector) or not PySpin.IsWritable(ptr_trigger_selector):
        raise RuntimeError("unable to configure TriggerSelector "
                           "(can't read or write TriggerSelector)")
      ptr_frame_start = PySpin.CEnumEntryPtr(ptr_trigger_selector.GetEntryByName("FrameStart"))
      if not PySpin.IsReadable(ptr_frame_start):
        raise RuntimeError("unable to configure TriggerSelector (can't read FrameStart)")
      ptr_trigger_selector.SetIntValue(int(ptr_frame_start.GetNumericValue()))

      # 2. Set trigger source to software
      ptr_trigger_source = PySpin.CEnumerationPtr(nodemap.GetNode("TriggerSource"))
      if not PySpin.IsReadable(ptr_trigger_source) or not PySpin.IsWritable(ptr_trigger_source):
        raise RuntimeError("unable to configure TriggerSource (can't read or write TriggerSource)")
      ptr_inference_ready = PySpin.CEnumEntryPtr(ptr_trigger_source.GetEntryByName("Software"))
      if not PySpin.IsReadable(ptr_inference_ready):
        raise RuntimeError("unable to configure TriggerSource (can't read Software)")
      ptr_trigger_source.SetIntValue(int(ptr_inference_ready.GetNumericValue()))

      # 3. Set trigger mode to on
      ptr_trigger_mode = PySpin.CEnumerationPtr(nodemap.GetNode("TriggerMode"))
      if not PySpin.IsReadable(ptr_trigger_mode) or not PySpin.IsWritable(ptr_trigger_mode):
        raise RuntimeError("unable to configure TriggerMode (can't read or write TriggerMode)")
      ptr_trigger_on = PySpin.CEnumEntryPtr(ptr_trigger_mode.GetEntryByName("On"))
      if not PySpin.IsReadable(ptr_trigger_on):
        raise RuntimeError("unable to query TriggerMode On")
      ptr_trigger_mode.SetIntValue(int(ptr_trigger_on.GetNumericValue()))

  async def stop(self) -> None:
    logger.info("[cytation5] stopping")
    await self.stop_shaking()
    self.dev.close()

    if hasattr(self, "cam") and self.cam is not None:
      self.cam.DeInit()
      del self.cam
    if hasattr(self, "spinnaker_system") and self.spinnaker_system is not None:
      self.spinnaker_system.ReleaseInstance()

  async def _purge_buffers(self) -> None:
    """Purge the RX and TX buffers, as implemented in Gen5.exe"""
    for _ in range(6):
      self.dev.ftdi_fn.ftdi_usb_purge_rx_buffer()
    self.dev.ftdi_fn.ftdi_usb_purge_tx_buffer()

  async def _read_until(self, char: bytes, timeout: Optional[float] = None) -> bytes:
    """If timeout is None, use self.timeout"""
    if timeout is None:
      timeout = self.timeout
    x = None
    res = b""
    t0 = time.time()
    while x != char:
      x = self.dev.read(1)
      res += x

      if time.time() - t0 > timeout:
        logger.debug("[cytation5] received incomplete %s", res)
        raise TimeoutError("Timeout while waiting for response")

      if x == b"":
        await asyncio.sleep(0.01)

    logger.debug("[cytation5] received %s", res)
    return res

  async def send_command(
    self,
<<<<<<< HEAD
    command: Union[bytes, str],
    purge: bool = True,
    wait_for_char: Optional[bytes] = b"\x03",
  ) -> Optional[bytes]:
    if purge:
      # real software does this, but I don't think it's necessary
      await self._purge_buffers()

    if not isinstance(command, bytes):
      command = command.encode()
    self.dev.write(command)
=======
    command: str,
    parameter: Optional[str] = None,
    wait_for_response=True
  ) -> Optional[bytes]:
    await self._purge_buffers()
    self.dev.write(command.encode())
>>>>>>> 917c95ee
    logger.debug("[cytation5] sent %s", command)
    response: Optional[bytes] = None
    if wait_for_response or parameter is not None:
      # print("reading until", b"\x06" if parameter is not None else b"\x03")
      response = await self._read_until(b"\x06" if parameter is not None else b"\x03")

    if parameter is not None:
      self.dev.write(parameter.encode())
      logger.debug("[cytation5] sent %s", parameter)
      if wait_for_response:
        response = await self._read_until(b"\x03")

    return response

  async def get_serial_number(self) -> str:
    resp = await self.send_command("C")
    assert resp is not None
    return resp[1:].split(b" ")[0].decode()

  async def get_firmware_version(self) -> str:
    resp = await self.send_command("e")
    assert resp is not None
    return " ".join(resp[1:-1].decode().split(" ")[0:4])

  async def open(self):
    return await self.send_command("J")

  async def close(self):
    return await self.send_command("A")

  async def get_current_temperature(self) -> float:
    """Get current temperature in degrees Celsius."""
    resp = await self.send_command("h")
    assert resp is not None
    return int(resp[1:-1]) / 100000

  def _parse_body(self, body: bytes) -> List[List[float]]:
    start_index = body.index(b"01,01")
    end_index = body.rindex(b"\r\n")
    num_rows = 8
    rows = body[start_index:end_index].split(b"\r\n,")[:num_rows]

    parsed_data: List[List[float]] = []
    for row_idx, row in enumerate(rows):
      parsed_data.append([])
      values = row.split(b",")
      grouped_values = [values[i : i + 3] for i in range(0, len(values), 3)]

      for group in grouped_values:
        assert len(group) == 3
        value = float(group[2].decode())
        parsed_data[row_idx].append(value)
    return parsed_data

  async def read_absorbance(self, wavelength: int) -> List[List[float]]:
    if not 230 <= wavelength <= 999:
      raise ValueError("Wavelength must be between 230 and 999")

    await self.send_command("y", "08120112207434014351135308559127881772\x03")

    wavelength_str = str(wavelength).zfill(4)
    cmd = f"00470101010812000120010000110010000010600008{wavelength_str}1"
    checksum = str(sum(cmd.encode()) % 100)
    cmd = cmd + checksum + "\x03"
    await self.send_command("D", cmd)

    resp = await self.send_command("O")
    assert resp == b"\x060000\x03"

    # read data
    body = await self._read_until(b"\x03", timeout=60*3)
    assert resp is not None
    return self._parse_body(body)

  async def read_luminescence(self, focal_height: float) -> List[List[float]]:
    if not 4.5 <= focal_height <= 13.88:
      raise ValueError("Focal height must be between 4.5 and 13.88")

    cmd = f"3{14220 + int(1000*focal_height)}\x03"
    await self.send_command("t", cmd)

    await self.send_command("y", "08120112207434014351135308559127881772\x03")

    cmd = ("008401010108120001200100001100100000123000500200200"
           "-001000-00300000000000000000001351092")
    await self.send_command("D", cmd)

<<<<<<< HEAD
    resp = await self.send_command("D", wait_for_char=b"\x06")
    assert resp == b"\x06"
    cmd = (
      b"008401010108120001200100001100100000123000500200200"
      b"-001000-00300000000000000000001351092"
    )
    await self.send_command(cmd, purge=False)

    resp1 = await self.send_command("O", wait_for_char=b"\x06")
    assert resp1 == b"\x06"
    resp2 = await self._read_until(b"\x03")
    assert resp2 == b"0000\x03"
=======
    resp = await self.send_command("O")
    assert resp == b"\x060000\x03"
>>>>>>> 917c95ee

    body = await self._read_until(b"\x03", timeout=60 * 3)
    assert body is not None
    return self._parse_body(body)

  async def read_fluorescence(
    self,
    excitation_wavelength: int,
    emission_wavelength: int,
    focal_height: float,
  ) -> List[List[float]]:
    if not 4.5 <= focal_height <= 13.88:
      raise ValueError("Focal height must be between 4.5 and 13.88")
    if not 250 <= excitation_wavelength <= 700:
      raise ValueError("Excitation wavelength must be between 250 and 700")
    if not 250 <= emission_wavelength <= 700:
      raise ValueError("Emission wavelength must be between 250 and 700")

    cmd = f"{614220 + int(1000*focal_height)}\x03"
    await self.send_command("t", cmd)

    await self.send_command("y", "08120112207434014351135308559127881772\x03")

    excitation_wavelength_str = str(excitation_wavelength).zfill(4)
    emission_wavelength_str = str(emission_wavelength).zfill(4)
<<<<<<< HEAD
    cmd = (
      f"008401010108120001200100001100100000135000100200200{excitation_wavelength_str}000"
      f"{emission_wavelength_str}000000000000000000210011"
    ).encode()
    checksum = str((sum(cmd) + 7) % 100).encode()  # don't know why +7
    cmd = cmd + checksum + b"\x03"
    await self.send_command(cmd, purge=False)
=======
    cmd = (f"008401010108120001200100001100100000135000100200200{excitation_wavelength_str}000"
      f"{emission_wavelength_str}000000000000000000210011")
    checksum = str((sum(cmd.encode())+7) % 100)  # don't know why +7
    cmd = cmd + checksum + "\x03"
    resp = await self.send_command("D", cmd)
>>>>>>> 917c95ee

    resp = await self.send_command("O")
    assert resp == b"\x060000\x03"

    body = await self._read_until(b"\x03", timeout=60 * 2)
    assert body is not None
    return self._parse_body(body)

  async def _abort(self) -> None:
    await self.send_command("x", wait_for_response=False)

  class ShakeType(enum.IntEnum):
    LINEAR = 0
    ORBITAL = 1

  async def shake(self, shake_type: ShakeType) -> None:
    """Warning: the duration for shaking has to be specified on the machine, and the maximum is
    16 minutes. As a hack, we start shaking for the maximum duration every time as long as stop
    is not called."""
    max_duration = 16 * 60  # 16 minutes

    async def shake_maximal_duration():
<<<<<<< HEAD
      """This method will start the shaking, but returns immediately after
      shaking has started."""
      resp = await self.send_command("y", wait_for_char=b"\x06")
      assert resp == b"\x06"
      await self.send_command(b"08120112207434014351135308559127881422\x03", purge=False)
=======
      """ This method will start the shaking, but returns immediately after
      shaking has started. """
      resp = await self.send_command("y", "08120112207434014351135308559127881422\x03")
>>>>>>> 917c95ee

      shake_type_bit = str(shake_type.value)
      duration = str(max_duration).zfill(3)
<<<<<<< HEAD
      cmd = f"0033010101010100002000000013{duration}{shake_type_bit}301".encode()
      checksum = str((sum(cmd) + 73) % 100).encode()  # don't know why +73
      cmd = cmd + checksum + b"\x03"
      await self.send_command(cmd, purge=False)
=======
      cmd = f"0033010101010100002000000013{duration}{shake_type_bit}301"
      checksum = str((sum(cmd.encode())+73) % 100)  # don't know why +73
      cmd = cmd + checksum + "\x03"
      await self.send_command("D", cmd)
>>>>>>> 917c95ee

      resp = await self.send_command("O")
      assert resp == b"\x060000\x03"

    async def shake_continuous():
      while self._shaking:
        await shake_maximal_duration()

        # short sleep allows = frequent checks for fast stopping
        seconds_since_start: float = 0
        loop_wait_time = 0.25
        while seconds_since_start < max_duration and self._shaking:
          seconds_since_start += loop_wait_time
          await asyncio.sleep(loop_wait_time)

    self._shaking = True
    self._shaking_task = asyncio.create_task(shake_continuous())

  async def stop_shaking(self) -> None:
    await self._abort()
    if self._shaking:
      self._shaking = False
    if self._shaking_task is not None:
      self._shaking_task.cancel()
      try:
        await self._shaking_task
      except asyncio.CancelledError:
        pass
      self._shaking_task = None

  def _get_device_info(self, cam):
    """ Get device info for cameras. """
    # should have keys:
    # - DeviceID
    # - DeviceSerialNumber
    # - DeviceUserID
    # - DeviceVendorName
    # - DeviceModelName
    # - DeviceVersion
    # - DeviceBootloaderVersion
    # - DeviceType
    # - DeviceDisplayName
    # - DeviceAccessStatus
    # - DeviceDriverVersion
    # - DeviceIsUpdater
    # - DeviceInstanceId
    # - DeviceLocation
    # - DeviceCurrentSpeed
    # - DeviceU3VProtocol
    # - DevicePortId
    # - GenICamXMLLocation
    # - GenICamXMLPath
    # - GUIXMLLocation
    # - GUIXMLPath

    device_info = {}

    nodemap = cam.GetTLDeviceNodeMap()
    node_device_information = PySpin.CCategoryPtr(nodemap.GetNode("DeviceInformation"))
    if not PySpin.IsReadable(node_device_information):
      raise RuntimeError("Device control information not readable.")

    features = node_device_information.GetFeatures()
    for feature in features:
      node_feature = PySpin.CValuePtr(feature)
      node_feature_name = node_feature.GetName()
      node_feature_value = node_feature.ToString() if PySpin.IsReadable(node_feature) else None
      device_info[node_feature_name] = node_feature_value

    return device_info

  async def led_on(self, intensity: int = 10):
    if not 1 <= intensity <= 10:
      raise ValueError("intensity must be between 1 and 10")
    intensity_str = str(intensity).zfill(2)
    if self._imaging_mode is None:
      raise ValueError("Imaging mode not set. Run set_imaging_mode() first.")
    imaging_mode_code = {
      ImagingMode.BRIGHTFIELD: "05",
      ImagingMode.GFP: "02",
      ImagingMode.TEXAS_RED: "03",
      ImagingMode.PHASE_CONTRAST: "07",
    }[self._imaging_mode]
    await self.send_command("i", f"L{imaging_mode_code}{intensity_str}")

  async def led_off(self):
    await self.send_command("i", "L0001")

  async def set_focus(self, focal_position: FocalPosition):
    """ focus position in mm """

    if focal_position == self._focal_height:
      logger.debug("Focus position is already set to %s", focal_position)
      return

    if focal_position == "auto":
      await self.auto_focus()
      return

    # There is a difference between the number in the program and the number sent to the machine,
    # which is modelled using the following linear relation. R^2=0.999999999
    # convert from mm to um
    slope, intercept = (10.637991436186072, 1.0243013203461762)
    focus_integer = int(focal_position + intercept + slope * focal_position * 1000)
    focus_str = str(focus_integer).zfill(5)

    # this is actually position., 101 should be 000. might also include imaging mode?
    await self.send_command("Y", "Z1560101000000000000")
    await self.send_command("i", f"F50{focus_str}")

    self._focal_height = focal_position

  async def auto_focus(self):
    raise NotImplementedError("auto_focus not implemented yet")

  async def set_auto_exposure(self, auto_exposure: Literal["off", "once", "continuous"]):
    if self.cam is None:
      raise ValueError("Camera not initialized. Run setup(use_cam=True) first.")

    if self.cam.ExposureAuto.GetAccessMode() != PySpin.RW:
      raise RuntimeError("unable to write ExposureAuto")
    self.cam.ExposureAuto.SetValue({
      "off": PySpin.ExposureAuto_Off,
      "once": PySpin.ExposureAuto_Once,
      "continuous": PySpin.ExposureAuto_Continuous,
    }[auto_exposure])

  async def set_exposure(self, exposure: Exposure):
    """ exposure (integration time) in ms, or "auto" """

    if exposure == self._exposure:
      logger.debug("Exposure time is already set to %s", exposure)
      return

    if self.cam is None:
      raise ValueError("Camera not initialized. Run setup(use_cam=True) first.")

    # either set auto exposure to continuous, or turn off
    if isinstance(exposure, str):
      if exposure == "auto":
        await self.set_auto_exposure("continuous")
        self._exposure = "auto"
        return
      raise ValueError("exposure must be a number or 'auto'")
    self.cam.ExposureAuto.SetValue(PySpin.ExposureAuto_Off)

    # set exposure time (in microseconds)
    if self.cam.ExposureTime.GetAccessMode() != PySpin.RW:
      raise RuntimeError("unable to write ExposureTime")
    exposure_us = int(exposure * 1000)
    min_et = self.cam.ExposureTime.GetMin()
    if exposure_us < min_et:
      raise ValueError(f"exposure must be >= {min_et}")
    max_et = self.cam.ExposureTime.GetMax()
    if exposure_us > max_et:
      raise ValueError(f"exposure must be <= {max_et}")
    self.cam.ExposureTime.SetValue(exposure_us)
    self._exposure = exposure

  async def select(self, row: int, column: int):
    if row == self._row and column == self._column:
      logger.debug("Already selected %s, %s", row, column)
      return
    await self.send_command("Y", "Z1260101000000000000")
    row_str, column_str = str(row).zfill(2), str(column).zfill(2)
    await self.send_command("Y", f"W6{row_str}{column_str}")
    self._row, self._column = row, column

  async def set_gain(self, gain: Gain):
    """ gain of unknown units, or "auto" """
    if self.cam is None:
      raise ValueError("Camera not initialized. Run setup(use_cam=True) first.")

    if gain == self._gain:
      logger.debug("Gain is already set to %s", gain)
      return

    if not (gain == "auto" or 0 <= gain <= 30):
      raise ValueError("gain must be between 0 and 30 (inclusive), or 'auto'")

    nodemap = self.cam.GetNodeMap()

    # set/disable automatic gain
    node_gain_auto = PySpin.CEnumerationPtr(nodemap.GetNode("GainAuto"))
    if not PySpin.IsReadable(node_gain_auto) or not PySpin.IsWritable(node_gain_auto):
      raise RuntimeError("unable to set automatic gain")
    node = (
      PySpin.CEnumEntryPtr(node_gain_auto.GetEntryByName("Continuous")) if gain == "auto"
      else PySpin.CEnumEntryPtr(node_gain_auto.GetEntryByName("Off")))
    if not PySpin.IsReadable(node):
      raise RuntimeError("unable to set automatic gain (enum entry retrieval)")
    node_gain_auto.SetIntValue(node.GetValue())

    if not gain == "auto":
      node_gain = PySpin.CFloatPtr(nodemap.GetNode("Gain"))
      if not PySpin.IsReadable(node_gain) or not PySpin.IsWritable(node_gain) or \
        node_gain.GetMax() == 0:
        raise RuntimeError("unable to set gain")
      min_gain = node_gain.GetMin()
      if gain < min_gain:
        raise ValueError(f"gain must be >= {min_gain}")
      max_gain = node_gain.GetMax()
      if gain > max_gain:
        raise ValueError(f"gain must be <= {max_gain}")
      node_gain.SetValue(gain)

    self._gain = gain

  async def set_imaging_mode(self, mode: ImagingMode):
    if self.cam is None:
      raise ValueError("Camera not initialized. Run setup(use_cam=True) first.")

    if mode == self._imaging_mode:
      logger.debug("Imaging mode is already set to %s", mode)
      return

    if mode == ImagingMode.COLOR_BRIGHTFIELD:
      # color brightfield will quickly switch through different filters, 05, 06, 07, 08
      # it sometimes calls (i, l{4,5,6,7}) before switching to the next filter. unclear.
      raise NotImplementedError("Color brightfield imaging not implemented yet")

    await self.led_off()

    if mode == ImagingMode.PHASE_CONTRAST:
      await self.send_command("Y", "P1120")
      await self.send_command("Y", "P0d05")
      await self.send_command("Y", "P1002")
    elif mode == ImagingMode.BRIGHTFIELD:
      await self.send_command("Y", "Z1500000000000000000")
      await self.send_command("i", "F5000000")  # reset focus
      await self.send_command("i", "W000000")  # reset select
      await self.send_command("Y", "P1101")
      await self.send_command("Y", "P0d05")
      await self.send_command("Y", "P1002")
    elif mode == ImagingMode.GFP:
      await self.send_command("Y", "P1101")
      await self.send_command("Y", "P0d02")
      await self.send_command("Y", "P1001")
    elif mode == ImagingMode.TEXAS_RED:
      await self.send_command("Y", "P1101")
      await self.send_command("Y", "P0d03")
      await self.send_command("Y", "P1001")

    # Turn led on in the new mode
    self._imaging_mode = mode
    await self.led_on()

  async def _acquire_image(
    self,
    color_processing_algorithm: int = SPINNAKER_COLOR_PROCESSING_ALGORITHM_HQ_LINEAR,
    pixel_format: int = PixelFormat_Mono8,
  ) -> List[List[float]]:
    assert self.cam is not None
    nodemap = self.cam.GetNodeMap()

    # Start acquisition mode (continuous)
    # node_acquisition_mode = PySpin.CEnumerationPtr(nodemap.GetNode("AcquisitionMode"))
    # if not PySpin.IsReadable(node_acquisition_mode) or not \
    #   PySpin.IsWritable(node_acquisition_mode):
    #   raise RuntimeError("unable to set acquisition mode to continuous (enum retrieval)")
    # node_acquisition_mode_single_frame = node_acquisition_mode.GetEntryByName("Continuous")
    # if not PySpin.IsReadable(node_acquisition_mode_single_frame):
    #   raise RuntimeError("unable to set acquisition mode to single frame (entry retrieval)")
    # node_acquisition_mode.SetIntValue(node_acquisition_mode_single_frame.GetValue())

    self.cam.BeginAcquisition()
    try:
      num_tries = 0
      while num_tries < self.max_image_read_attempts:
        node_softwaretrigger_cmd = PySpin.CCommandPtr(nodemap.GetNode("TriggerSoftware"))
        if not PySpin.IsWritable(node_softwaretrigger_cmd):
          raise RuntimeError("unable to execute software trigger")
        node_softwaretrigger_cmd.Execute()

        try:
          image_result = self.cam.GetNextImage(1000)
          if not image_result.IsIncomplete():
            processor = PySpin.ImageProcessor()
            processor.SetColorProcessing(color_processing_algorithm)
            image_converted = processor.Convert(image_result, pixel_format)
            image_result.Release()
            return image_converted.GetNDArray().tolist()  # type: ignore
        except SpinnakerException as e:
          # the image is not ready yet, try again
          logger.debug("Failed to get image: %s", e)
        num_tries += 1
        await asyncio.sleep(0.3)
      raise TimeoutError("max_image_read_attempts reached")
    finally:
      self.cam.EndAcquisition()

  async def capture(
    self,
    row: int,
    column: int,
    mode: ImagingMode,
    exposure_time: Exposure,
    focal_height: FocalPosition,
    gain: Gain,
    color_processing_algorithm: int = SPINNAKER_COLOR_PROCESSING_ALGORITHM_HQ_LINEAR,
    pixel_format: int = PixelFormat_Mono8,
  ) -> List[List[float]]:
    """Capture image using the microscope

    speed: 211 ms ± 331 μs per loop (mean ± std. dev. of 7 runs, 10 loops each)

    Args:
      exposure_time: exposure time in ms, or `"auto"`
      focal_height: focal height in mm, or `"auto"`
      color_processing_algorithm: color processing algorithm. See
        PySpin.SPINNAKER_COLOR_PROCESSING_ALGORITHM_*
      pixel_format: pixel format. See PySpin.PixelFormat_*
    """
    # Adopted from the Spinnaker SDK Acquisition example

    if self.cam is None:
      raise ValueError("Camera not initialized. Run setup(use_cam=True) first.")

    await self.select(row, column)
    await self.set_imaging_mode(mode)
    await self.set_exposure(exposure_time)
    await self.set_focus(focal_height)
    await self.set_gain(gain)
    return await self._acquire_image(color_processing_algorithm=color_processing_algorithm,
                                     pixel_format=pixel_format)<|MERGE_RESOLUTION|>--- conflicted
+++ resolved
@@ -25,13 +25,6 @@
 logger = logging.getLogger("pylabrobot.plate_reading.biotek")
 
 
-<<<<<<< HEAD
-class Cytation5Backend(PlateReaderBackend):
-  """Backend for biotek cytation 5 image reader"""
-
-  def __init__(self, timeout: float = 20) -> None:
-=======
-
 SPINNAKER_COLOR_PROCESSING_ALGORITHM_HQ_LINEAR = \
   PySpin.SPINNAKER_COLOR_PROCESSING_ALGORITHM_HQ_LINEAR if USE_PYSPIN else -1
 PixelFormat_Mono8 = PySpin.PixelFormat_Mono8 if USE_PYSPIN else -1
@@ -47,7 +40,6 @@
   """
 
   def __init__(self, timeout: float = 20, camera_serial_number: Optional[float] = None) -> None:
->>>>>>> 917c95ee
     super().__init__()
     self.timeout = timeout
     if not USE_FTDI:
@@ -192,26 +184,12 @@
 
   async def send_command(
     self,
-<<<<<<< HEAD
-    command: Union[bytes, str],
-    purge: bool = True,
-    wait_for_char: Optional[bytes] = b"\x03",
-  ) -> Optional[bytes]:
-    if purge:
-      # real software does this, but I don't think it's necessary
-      await self._purge_buffers()
-
-    if not isinstance(command, bytes):
-      command = command.encode()
-    self.dev.write(command)
-=======
     command: str,
     parameter: Optional[str] = None,
     wait_for_response=True
   ) -> Optional[bytes]:
     await self._purge_buffers()
     self.dev.write(command.encode())
->>>>>>> 917c95ee
     logger.debug("[cytation5] sent %s", command)
     response: Optional[bytes] = None
     if wait_for_response or parameter is not None:
@@ -299,23 +277,8 @@
            "-001000-00300000000000000000001351092")
     await self.send_command("D", cmd)
 
-<<<<<<< HEAD
-    resp = await self.send_command("D", wait_for_char=b"\x06")
-    assert resp == b"\x06"
-    cmd = (
-      b"008401010108120001200100001100100000123000500200200"
-      b"-001000-00300000000000000000001351092"
-    )
-    await self.send_command(cmd, purge=False)
-
-    resp1 = await self.send_command("O", wait_for_char=b"\x06")
-    assert resp1 == b"\x06"
-    resp2 = await self._read_until(b"\x03")
-    assert resp2 == b"0000\x03"
-=======
     resp = await self.send_command("O")
     assert resp == b"\x060000\x03"
->>>>>>> 917c95ee
 
     body = await self._read_until(b"\x03", timeout=60 * 3)
     assert body is not None
@@ -341,21 +304,11 @@
 
     excitation_wavelength_str = str(excitation_wavelength).zfill(4)
     emission_wavelength_str = str(emission_wavelength).zfill(4)
-<<<<<<< HEAD
-    cmd = (
-      f"008401010108120001200100001100100000135000100200200{excitation_wavelength_str}000"
-      f"{emission_wavelength_str}000000000000000000210011"
-    ).encode()
-    checksum = str((sum(cmd) + 7) % 100).encode()  # don't know why +7
-    cmd = cmd + checksum + b"\x03"
-    await self.send_command(cmd, purge=False)
-=======
     cmd = (f"008401010108120001200100001100100000135000100200200{excitation_wavelength_str}000"
       f"{emission_wavelength_str}000000000000000000210011")
     checksum = str((sum(cmd.encode())+7) % 100)  # don't know why +7
     cmd = cmd + checksum + "\x03"
     resp = await self.send_command("D", cmd)
->>>>>>> 917c95ee
 
     resp = await self.send_command("O")
     assert resp == b"\x060000\x03"
@@ -378,31 +331,16 @@
     max_duration = 16 * 60  # 16 minutes
 
     async def shake_maximal_duration():
-<<<<<<< HEAD
-      """This method will start the shaking, but returns immediately after
-      shaking has started."""
-      resp = await self.send_command("y", wait_for_char=b"\x06")
-      assert resp == b"\x06"
-      await self.send_command(b"08120112207434014351135308559127881422\x03", purge=False)
-=======
       """ This method will start the shaking, but returns immediately after
       shaking has started. """
       resp = await self.send_command("y", "08120112207434014351135308559127881422\x03")
->>>>>>> 917c95ee
 
       shake_type_bit = str(shake_type.value)
       duration = str(max_duration).zfill(3)
-<<<<<<< HEAD
-      cmd = f"0033010101010100002000000013{duration}{shake_type_bit}301".encode()
-      checksum = str((sum(cmd) + 73) % 100).encode()  # don't know why +73
-      cmd = cmd + checksum + b"\x03"
-      await self.send_command(cmd, purge=False)
-=======
       cmd = f"0033010101010100002000000013{duration}{shake_type_bit}301"
       checksum = str((sum(cmd.encode())+73) % 100)  # don't know why +73
       cmd = cmd + checksum + "\x03"
       await self.send_command("D", cmd)
->>>>>>> 917c95ee
 
       resp = await self.send_command("O")
       assert resp == b"\x060000\x03"
